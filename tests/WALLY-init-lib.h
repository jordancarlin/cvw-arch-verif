--- conflicted
+++ resolved
@@ -40,7 +40,6 @@
 .section .text.init
 .global rvtest_entry_point
 
-<<<<<<< HEAD
 #define CLINT_BASE_ADDR 0x02000000
 #define PLIC_BASE_ADDR 0x0C000000
 #define GPIO_BASE_ADDR 0x10060000
@@ -49,19 +48,12 @@
 #define MSIP            (CLINT_BASE_ADDR)
 #define MTIMECMP        (CLINT_BASE_ADDR + 0x4000)
 #define MTIMECMPH       (CLINT_BASE_ADDR + 0x4004)
-=======
-#define GPIO_BASE_ADDR 0x10060000
-#define PLIC_BASE_ADDR 0x0C000000
->>>>>>> 133e23fc
 
 #define THRESHOLD_0     (PLIC_BASE_ADDR + 0x200000)
 #define THRESHOLD_1     (PLIC_BASE_ADDR + 0x201000)
 #define INT_PRIORITY_3  (PLIC_BASE_ADDR + 0x00000C)
 #define INT_EN_00       (PLIC_BASE_ADDR + 0x002000)
-<<<<<<< HEAD
 #define INT_EN_10       (PLIC_BASE_ADDR + 0x002080)
-=======
->>>>>>> 133e23fc
 
 #define GPIO_OUTPUT_EN  (GPIO_BASE_ADDR + 0x08)
 #define GPIO_OUTPUT_VAL (GPIO_BASE_ADDR + 0x0C)
@@ -134,7 +126,6 @@
         ERROR: __riscv_xlen not defined
     #endif
 
-<<<<<<< HEAD
     jal reset_msip
     jal reset_external_interrupts
     li t0, 32
@@ -142,38 +133,6 @@
     csrci mip, 2       # reset mip.SSIP
     li t0, 512              # 1 in bit 9
     csrc mip, t0       # reset mip.SEIP
-=======
-    la t0, 0x02000000   # CLINT.MSIP
-    lw t1, 0(t0) 
-    andi t1, t1, -2     # set lowest bit for hart 0
-    sw t1, 0(t0)        # clear CLINT.MSIP
-
-    # set M-mode interrupt threshold to 7
-    la t0, THRESHOLD_0
-    li t1, 7
-    sw t1, 0(t0)
-    
-    # set S-mode interrupt threshold to 7
-    la t0, THRESHOLD_1
-    li t1, 7
-    sw t1, 0(t0)
-
-    # clear all interrupt enables to make sure interrupt doesn't go off prematurely
-    la t0, GPIO_BASE_ADDR
-    sw zero, 0x18(t0) # clear rise
-    sw zero, 0x20(t0) # clear fall
-    sw zero, 0x28(t0) # clear high
-    sw zero, 0x30(t0) # clear low
-
-    # clear all external interrupts pending to make sure interrupt doesn't loop after trap return
-    # writing a 1 to a GPIO ip pin resets it
-    la t0, GPIO_BASE_ADDR
-    li t1, 0
-    sw t1, 0x1C(t0) # clear rise
-    sw t1, 0x24(t0) # clear fall
-    sw t1, 0x2C(t0) # clear high
-    sw t1, 0x34(t0) # clear low
->>>>>>> 133e23fc
 
     li t0, 32
     csrc mip, t0        # clear mip.STIP
