# cvw-arch-verif
The purpose of the repo is to support CORE-V Wally architectural verification.

This document contains guidelines for setup and running of RISC-V Architecture Functional Verification project. It contains commands and formats needed to generate and execute tests, write test plans and collect and analyze coverage. The following sections have been covered:

* Git overview
* Server guide and Tool access
* Writing Test plan
* Adding and using Test generation scripts
* Running Tests on CVW Core
* Creating RVVI Functional Coverage files
* Teams

# **Git overview**


**Setup and contribute:**

* Fork the [cvw-arch-verif](https://github.com/openhwgroup/cvw-arch-verif) repo
* Clone the repository using:

git clone https://github.com/\[your\_github\_username\]/cvw-arch-verif
cd cvw-arch-verif

* Create a separate branch for you work:

git checkout \-b \<branch\_name\>

* After contributing your work commit it:

git add \<file\>
git commit \-m “Your Commit message”

* Push your changes:

git push origin \<branch\_name\>

* Submit a Pull request

# **Server guide and Tool access**

needs updating

# **Writing Test plan:**

Test planning involves designing a comprehensive strategy to test the functionality of an integrated circuit before it goes into mass production. The goal is to ensure that the IC meets all specifications and operates correctly in its intended application. Creating a test plan involves several key components to ensure that all aspects of the testing process are clearly defined and effectively managed. Below are the basic guide explaining the basic parts of a test plan:

**Basic Parts of a Test Plan**

**1\. Sr No.:** Provides a link to the coverage file (for easy debugging).

**2\. Features:** List the main features that will be tested.

**3\. Sub-Features:** Break down the main features into smaller, more detailed sub-features.

**4\. Feature Description:** Provide a brief description of feature/sub feature and how each test will be conducted.

**5\. Verification Goal:** State the goal of each test to confirm that the feature/sub feature works as expected.

**6\. Pass/Fail Criteria(checker):** Define which checker has been used for test, self checking, checking against RM etc.

**7\. Coverage Method:** Describe the method used to ensure that all aspects of the feature are tested i.e Functional Coverage, code coverage, test cases etc

**8\. Cover status:** Indicate the cover points is written for the feature or not

**9\. Feature covered:** Indicate the cover points is being covered or not by the existing tests

**10\. Comments:** Provide any additional notes or comments related to the testing process.

**Example:**

![Example](Example.png)

# **Adding and using test generation scripts**

needs updating

# **Running Tests on the CVW Core**

**Step 1: Setting up CVW**

* Use the guidelines in the README file on the CVW repo to clone and test it
* Install the prerequisites using

sudo $WALLY/bin/wally-tool-chain-install.sh

* Change the branch of **addins/cvw-arch-verif** by:

git config \-f .gitmodules submodule.addins/cvw-arch-verif.branch \<branch\_name\>
git submodule update \--remote addins/cvw-arch-verif

**Step 2: Running tests on the Core**

* Add the name and path of the test to tests.vh in the respective test\_suite
* Running test:

wsim rv64gc \<test\_suite\> \<additional flags\>

* Running tests in regression

regression-wally

# **Creating and running RVVI Functional Coverage files**

**Step 1: Creating a coverage file**

* Create a file in the fcov folder with name: test\_\<feature\_name\>\_coverage.sv
* Include the file in the **rvvicov.svh** file under
* Instantiate your coverage module in the wrapper.svh file
* Instantiate both rvvi & wallyTracer in the coverage file
* Instantiate all covergroups and sample them
* Foreach coverpoint if possible sample data from the rvvi interface, otherwise sample data from dut

**Step 2: Running Functional Coverage**

* To run functional coverage per test\_suite

wsim rv64gc \<test\_suite\> \--fcovrvvi

* To run functional coverage in regression

Regression-wally \--fcovrvvi

* To merge all fcov files and create a merge html report, in the fcov folder run:

make

Analyze the coverage report by checking out the covergroups in covSummary.html file (in the work dir) to make sure that 100% Functional Coverage has been achieved. In case there are misses, it is indicative of missing tests or possible faults in the design. Carefully examine the coverage report to find the exact hole.

# **Teams**

**Harvey Mudd College:**

* Vikram Krishna
* David Harris
* Corey Hickson
* Ahlyssa Santillana
* Hamza Jamal

**Habib University:**

* Muhammad Shaheer
* Shahjahan
<<<<<<< HEAD
* Ehzem Farhan Sheikh
=======
* Daniyal Areshia
* Sher Ali
* Ahmed Abdullah Mujtaba
>>>>>>> fd32013e

**UET:**

* Muhammad Zain
* Muhammad Ahmad
* Muhammad Abdullah
* Hamza Ali <|MERGE_RESOLUTION|>--- conflicted
+++ resolved
@@ -141,13 +141,10 @@
 
 * Muhammad Shaheer
 * Shahjahan
-<<<<<<< HEAD
 * Ehzem Farhan Sheikh
-=======
 * Daniyal Areshia
 * Sher Ali
 * Ahmed Abdullah Mujtaba
->>>>>>> fd32013e
 
 **UET:**
 
