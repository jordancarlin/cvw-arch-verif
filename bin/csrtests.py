#!/usr/bin/env python3
##################################
# csrtests.py
#
# David_Harris@hmc.edu 13 October 2024
# SPDX-License-Identifier: Apache-2.0 WITH SHL-2.1
#
# Emit tests of all 4096 CSRs for Zicsr functional coverage tests
##################################
import random
from random import randint
from random import seed
import os, sys
from os import environ
def csrwalk(pathname, regs):
    outfile = open(pathname, 'w')
    sys.stdout = outfile
    for reg in regs:
<<<<<<< HEAD
        if reg == "satp": # satp requires a special case to avoid accidentally turning on vmem
            continue
        print("\n// Testing walking zeros and ones for CSR "+reg)
        print("\tcsrr s0, "+reg+"\t# save CSR")
=======
        print("\n// Testing walking zeros and ones for CSR " + reg)
        print("\tcsrr s0, " + reg + "\t# save csr")
>>>>>>> 66dc4495
        print("\tli t1, -1           # all 1s")
        print("\tli t0, 1            # 1 in lsb")
        print("\t1: csrrc t6, " + reg + ", t1    # clear all bits")
        print("\tcsrrs t6, " + reg + ", t0    # set walking 1")
        print("\tslli t0, t0, 1      # walk the 1")
        print("\tbnez t0, 1b         # repeat until all bits are walked")
        print("\tli t0, 1            # 1 in lsb")
        print("1:  csrrs t6, " + reg + ", t1    # set all bits")
        print("\tcsrrc t6, " + reg + ", t0    # clear walking 1")
        print("\tslli t0, t0, 1      # walk the 1")
        print("\tbnez t0, 1b         # repeat until all bits are walked")
<<<<<<< HEAD
        print("\tcsrrw t6, "+reg+", s0    # restore CSR")
    outfile.close
def csrtests(pathname, skipCsrs):
=======
        print("\tcsrrw t6, " + reg + ", s0    # restore csr")

    outfile.close()

def csrtests(pathname):
>>>>>>> 66dc4495
    outfile = open(pathname, 'w')
    sys.stdout = outfile
    for i in range(4096):
        if (i in skipCsrs): 
            continue # skip custom CSRs
        reg1 = randint(1, 31)
        reg2 = randint(1, 31)
        reg3 = randint(1, 31)
        while (reg2 == reg1):
            reg2 = randint(1, 31)
        while (reg3 == reg1 or reg3 == reg2):
            reg3 = randint(1, 31)
        reg1 = str(reg1)
        reg2 = str(reg2)
        reg3 = str(reg3)
        ih = hex(i)
        print("\n// Testing CSR "+ih)
        print("\tcsrr x"+str(reg1)+", "+ ih + "\t// Read CSR")
        print("\tli x"+reg2+", -1")
        print("\tcsrrw x"+reg3+", "+ih+", x"+reg2+"\t// Write all 1s to CSR")
        print("\tcsrrw x"+reg3+", "+ih+", x0\t// Write all 0s to CSR")
        print("\tcsrrs x"+reg3+", "+ih+", x"+reg2+"\t// Set all CSR bits")
        print("\tcsrrc x"+reg3+", "+ih+", x"+reg2+"\t// Clear all CSR bits")
        print("\tcsrrw x"+reg3+", "+ih+", x"+reg1+"\t// Restore CSR")
    outfile.close
# setup
seed(0) # make tests reproducible
# generate repetitive assembly language tests
# writable registers to test with walking 1s and 0s
<<<<<<< HEAD

def mcounterenwalku(pathname, regs):
    outfile = open(pathname, 'w')
    sys.stdout = outfile
    
    # Write walking 1s and 0s to mcounteren
    print("\n// Testing walking zeros and ones for CSR mcounteren")
    print("\tcsrr s0, mcounteren\t# save mcounteren")
    print("\tli t1, -1           # all 1s")
    print("\tli t0, 1            # 1 in lsb")
    print("\t1: csrrc t6, mcounteren, t1    # clear all bits")
    print("\tcsrrs t6, mcounteren, t0    # set walking 1")
    print("\tslli t0, t0, 1      # walk the 1")
    print("\tbnez t0, 1b         # repeat until all bits are walked")
    print("\tli t0, 1            # 1 in lsb")
    print("1:  csrrs t6, mcounteren, t1    # set all bits")
    print("\tcsrrc t6, mcounteren, t0    # clear walking 1")
    print("\tslli t0, t0, 1      # walk the 1")
    print("\tbnez t0, 1b         # repeat until all bits are walked")
    print("\tcsrrw t6, mcounteren, s0    # restore mcounteren")
    
    # Switch to U-mode for testing
    print("\n// Switching to U-mode for counter accessibility test")
    print("\tli a0, 0")
    print("\tecall    # Ensure U-mode is set")
    
    # Test accessibility of counters based on mcounteren in U-mode
    for reg in regs:
        if reg == "satp":  # Special case to avoid accidentally turning on vmem
            continue
        print(f"\n// Testing accessibility of {reg} based on mcounteren in U-mode")
        print(f"\tcsrr s1, {reg}\t# save {reg}")
        print("\tli t1, -1           # all 1s")
        print("\tli t0, 1            # 1 in lsb")
        print("\t1: csrrc t6, mcounteren, t1    # clear all bits in mcounteren")
        print(f"\tcsrrs t6, {reg}, t0    # attempt to set walking 1 in {reg}")
        print("\tslli t0, t0, 1      # walk the 1")
        print("\tbnez t0, 1b         # repeat until all bits are walked")
        print("\tli t0, 1            # 1 in lsb")
        print("1:  csrrs t6, mcounteren, t1    # set all bits in mcounteren")
        print(f"\tcsrrc t6, {reg}, t0    # attempt to clear walking 1 in {reg}")
        print("\tslli t0, t0, 1      # walk the 1")
        print("\tbnez t0, 1b         # repeat until all bits are walked")
        print(f"\tcsrrw t6, {reg}, s1    # restore {reg}")
        print("\n// Restoring M-mode")
        print("\tli a0, 3")
        print("\tecall")

    outfile.close()
=======
#for Zicsr
csrmregs = ["mstatus", "mcause", "misa", "medeleg", "mideleg", "mie", "mtvec", "mcounteren", "mscratch", "mepc", "mtval", "mip", "menvcfg", "mstatush", "mseccfg", "mseccfgh"]
csrsregs = ["sstatus", "scause", "sie", "stvec", "scounteren", "senvcfg", "sscratch", "sepc", "stval", "sip", "satp", "0x120"] # 0x120 is scountinhibit
csruregs = ["fflags", "frm", "fcsr"]
#for Zicntr
mhpmcounters = []
for i in range(3,32):
    mhpmcounters.append("mhpmcounter"+ str(i))
mhpmevents = []
for i in range(3,32):
    mhpmevents.append("mhpmevent"+ str(i))
mhpmcountersh = []
for i in range(3,32):
    mhpmcountersh.append("mhpmcounter"+ str(i)+ "h")
mhpmeventsh = []
for i in range(3,32):
    mhpmeventsh.append("mhpmevent"+ str(i)+ "h")
cntrmregs = ["mcycle", "minstret", "mcountinhibit", "mcounteren"] + mhpmcounters + mhpmevents 
cntrmregs32 = ["mcycleh", "minstreth"] + mhpmcountersh + mhpmeventsh
cntrsregs = ["scounteren"] 
cntruregs = ["time"]

ARCH_VERIF = os.path.abspath(os.path.join(os.path.dirname(sys.argv[0]), ".."))
#for Zicsr
pathname = f"{ARCH_VERIF}/tests/lockstep/priv/headers/Zicsr-CSR-Tests.h"
csrtests(pathname)
>>>>>>> 66dc4495

def mcounterenwalk(pathname, regs):
    outfile = open(pathname, 'w')
    sys.stdout = outfile
    
    # Write walking 1s and 0s to mcounteren
    print("\n// Testing walking zeros and ones for CSR mcounteren")
    print("\tcsrr s0, mcounteren\t# save mcounteren")
    print("\tli t1, -1           # all 1s")
    print("\tli t0, 1            # 1 in lsb")
    print("\t1: csrrc t6, mcounteren, t1    # clear all bits")
    print("\tcsrrs t6, mcounteren, t0    # set walking 1")
    print("\tslli t0, t0, 1      # walk the 1")
    print("\tbnez t0, 1b         # repeat until all bits are walked")
    print("\tli t0, 1            # 1 in lsb")
    print("1:  csrrs t6, mcounteren, t1    # set all bits")
    print("\tcsrrc t6, mcounteren, t0    # clear walking 1")
    print("\tslli t0, t0, 1      # walk the 1")
    print("\tbnez t0, 1b         # repeat until all bits are walked")
    print("\tcsrrw t6, mcounteren, s0    # restore mcounteren")

    for reg in regs:
        if reg == "satp":  # Special case to avoid accidentally turning on vmem
            continue
        print(f"\n// Testing accessibility of {reg} based on mcounteren in M-mode")
        print(f"\tcsrr s1, {reg}\t# save {reg}")
        print("\tli t1, -1           # all 1s")
        print("\tli t0, 1            # 1 in lsb")
        print("\t1: csrrc t6, mcounteren, t1    # clear all bits in mcounteren")
        print(f"\tcsrrs t6, {reg}, t0    # attempt to set walking 1 in {reg}")
        print("\tslli t0, t0, 1      # walk the 1")
        print("\tbnez t0, 1b         # repeat until all bits are walked")
        print("\tli t0, 1            # 1 in lsb")
        print("1:  csrrs t6, mcounteren, t1    # set all bits in mcounteren")
        print(f"\tcsrrc t6, {reg}, t0    # attempt to clear walking 1 in {reg}")
        print("\tslli t0, t0, 1      # walk the 1")
        print("\tbnez t0, 1b         # repeat until all bits are walked")
        print(f"\tcsrrw t6, {reg}, s1    # restore {reg}")

    outfile.close()

mregs = ["mstatus", "mcause", "misa", "medeleg", "mideleg", "mie", "mtvec", "mcounteren", "mscratch", "mepc", "mtval", "mip", "menvcfg", "mstatush", "mseccfg", "mseccfgh", "menvcfgh", "0x312"] # 0x312 is medelegeh; RV64 compiler isn't accepting the name
sregs = ["sstatus", "scause", "sie", "stvec", "scounteren", "senvcfg", "sscratch", "sepc", "stval", "sip", "0x120"] # 0x120 is scountinhibit, currently unsupported
uregs = ["fflags", "frm", "fcsr"]
mcntrs = ["mcycle", "mcountinhibit", # "minstret" commented out because of https://github.com/openhwgroup/cvw/issues/1304
          "mhpmcounter3", "mhpmcounter4", "mhpmcounter5", "mhpmcounter6", "mhpmcounter7", "mhpmcounter8", "mhpmcounter9", "mhpmcounter10", "mhpmcounter11", "mhpmcounter12", "mhpmcounter13", "mhpmcounter14", "mhpmcounter15",
          "mhpmcounter16", "mhpmcounter17", "mhpmcounter18", "mhpmcounter19", "mhpmcounter20", "mhpmcounter21", "mhpmcounter22", "mhpmcounter23", "mhpmcounter24", "mhpmcounter25", "mhpmcounter26", "mhpmcounter27", "mhpmcounter28", "mhpmcounter29", "mhpmcounter30", "mhpmcounter31",
          "mhpmevent3", "mhpmevent4", "mhpmevent5", "mhpmevent6", "mhpmevent7", "mhpmevent8", "mhpmevent9", "mhpmevent10", "mhpmevent11", "mhpmevent12", "mhpmevent13", "mhpmevent14", "mhpmevent15",
          "mhpmevent16", "mhpmevent17", "mhpmevent18", "mhpmevent19", "mhpmevent20", "mhpmevent21", "mhpmevent22", "mhpmevent23", "mhpmevent24", "mhpmevent25", "mhpmevent26", "mhpmevent27", "mhpmevent28", "mhpmevent29", "mhpmevent30", "mhpmevent31"
          ] 
mcntrsh = ["mcycleh", "minstreth",
          "mhpmcounter3h", "mhpmcounter4h", "mhpmcounter5h", "mhpmcounter6h", "mhpmcounter7h", "mhpmcounter8h", "mhpmcounter9h", "mhpmcounter10h", "mhpmcounter11h", "mhpmcounter12h", "mhpmcounter13h", "mhpmcounter14h", "mhpmcounter15h",
          "mhpmcounter16h", "mhpmcounter17h", "mhpmcounter18h", "mhpmcounter19h", "mhpmcounter20h", "mhpmcounter21h", "mhpmcounter22h", "mhpmcounter23h", "mhpmcounter24h", "mhpmcounter25h", "mhpmcounter26h", "mhpmcounter27h", "mhpmcounter28h", "mhpmcounter29h", "mhpmcounter30h", "mhpmcounter31h",
          "mhpmevent3h", "mhpmevent4h", "mhpmevent5h", "mhpmevent6h", "mhpmevent7h", "mhpmevent8h", "mhpmevent9h", "mhpmevent10h", "mhpmevent11h", "mhpmevent12h", "mhpmevent13h", "mhpmevent14h", "mhpmevent15h",
          "mhpmevent16h", "mhpmevent17h", "mhpmevent18h", "mhpmevent19h", "mhpmevent20h", "mhpmevent21h", "mhpmevent22h", "mhpmevent23h", "mhpmevent24h", "mhpmevent25h", "mhpmevent26h", "mhpmevent27h", "mhpmevent28h", "mhpmevent29h", "mhpmevent30h", "mhpmevent31h"
          ] 
scntrs = ["cycle", "time", "instret", 
          "hpmcounter3", "hpmcounter4", "hpmcounter5", "hpmcounter6", "hpmcounter7", "hpmcounter8", "hpmcounter9", "hpmcounter10", "hpmcounter11", "hpmcounter12", "hpmcounter13", "hpmcounter14", "hpmcounter15",
          "hpmcounter16", "hpmcounter17", "hpmcounter18", "hpmcounter19", "hpmcounter20", "hpmcounter21", "hpmcounter22", "hpmcounter23", "hpmcounter24", "hpmcounter25", "hpmcounter26", "hpmcounter27", "hpmcounter28", "hpmcounter29", "hpmcounter30", "hpmcounter31",
          ] 
scntrsh = ["cycleh", "timeh", "instreth",
          "hpmcounter3h", "hpmcounter4h", "hpmcounter5h", "hpmcounter6h", "hpmcounter7h", "hpmcounter8h", "hpmcounter9h", "hpmcounter10h", "hpmcounter11h", "hpmcounter12h", "hpmcounter13h", "hpmcounter14h", "hpmcounter15h",
          "hpmcounter16h", "hpmcounter17h", "hpmcounter18h", "hpmcounter19h", "hpmcounter20h", "hpmcounter21h", "hpmcounter22h", "hpmcounter23h", "hpmcounter24h", "hpmcounter25h", "hpmcounter26h", "hpmcounter27h", "hpmcounter28h", "hpmcounter29h", "hpmcounter30h", "hpmcounter31h",
          ] 

uCsrSkip = list(range(0x800, 0x900)) + list(range(0xCC0, 0xD00))
sCsrSkip = list(range(0x5C0, 0x600)) + list(range(0x6C0, 0x700)) + \
           list(range(0x9C0, 0xA00)) + list(range(0xAC0, 0xB00)) + \
           list(range(0xDC0, 0xE00)) + list(range(0xEC0, 0xF00))
mCsrSkip = list(range(0x7A0, 0x7B0)) + list(range(0x7C0, 0x800)) + \
           list(range(0xBC0, 0xC00)) + list(range(0xFC0, 0x1000))
ARCH_VERIF = os.path.abspath(os.path.join(os.path.dirname(sys.argv[0]), ".."))
pathname = f"{ARCH_VERIF}/tests/lockstep/priv/headers/ZicsrM-CSR-Tests.h"
csrtests(pathname, mCsrSkip + sCsrSkip + uCsrSkip)
pathname = f"{ARCH_VERIF}/tests/lockstep/priv/headers/ZicsrS-CSR-Tests.h"
csrtests(pathname, sCsrSkip + uCsrSkip + [0x180]) # 0x180 is satp, turns on virtual memory
pathname = f"{ARCH_VERIF}/tests/lockstep/priv/headers/ZicsrU-CSR-Tests.h"
csrtests(pathname, uCsrSkip)
pathname = f"{ARCH_VERIF}/tests/lockstep/priv/headers/ZicsrM-Walk.h"
<<<<<<< HEAD
csrwalk(pathname, mregs + sregs + uregs + ["satp"])
=======
csrwalk(pathname, csrmregs + csrsregs + csruregs);
>>>>>>> 66dc4495

pathname = f"{ARCH_VERIF}/tests/lockstep/priv/headers/ZicsrS-Walk.h"
csrwalk(pathname, csrsregs + csruregs);

<<<<<<< HEAD
pathname = f"{ARCH_VERIF}/tests/lockstep/priv/headers/ZicntrM-Walk.h"
csrwalk(pathname, mcntrs)

pathname = f"{ARCH_VERIF}/tests/lockstep/priv/headers/ZicntrhM-Walk.h"
csrwalk(pathname, mcntrsh)

pathname = f"{ARCH_VERIF}/tests/lockstep/priv/headers/Zicntr-MWalkU.h"
mcounterenwalku(pathname, scntrs)

pathname = f"{ARCH_VERIF}/tests/lockstep/priv/headers/Zicntrh-MWalkU.h"
mcounterenwalku(pathname, scntrsh)

pathname = f"{ARCH_VERIF}/tests/lockstep/priv/headers/Zicntr-MWalk.h"
mcounterenwalk(pathname, scntrs)

pathname = f"{ARCH_VERIF}/tests/lockstep/priv/headers/Zicntrh-MWalk.h"
mcounterenwalk(pathname, scntrsh)
=======
pathname = f"{ARCH_VERIF}/tests/lockstep/priv/headers/ZicsrU-Walk.h"
csrwalk(pathname, csruregs);

#for Zicntr
pathname = f"{ARCH_VERIF}/tests/lockstep/priv/headers/ZicntrM-Walk.h"
csrwalk(pathname, cntrmregs + cntrmregs32);

pathname = f"{ARCH_VERIF}/tests/lockstep/priv/headers/ZicntrS-Walk.h"
csrwalk(pathname, cntrsregs + cntruregs + cntrmregs);

pathname = f"{ARCH_VERIF}/tests/lockstep/priv/headers/ZicntrU-Walk.h"
csrwalk(pathname, cntruregs + cntrsregs);
>>>>>>> 66dc4495
<|MERGE_RESOLUTION|>--- conflicted
+++ resolved
@@ -16,15 +16,10 @@
     outfile = open(pathname, 'w')
     sys.stdout = outfile
     for reg in regs:
-<<<<<<< HEAD
         if reg == "satp": # satp requires a special case to avoid accidentally turning on vmem
             continue
         print("\n// Testing walking zeros and ones for CSR "+reg)
         print("\tcsrr s0, "+reg+"\t# save CSR")
-=======
-        print("\n// Testing walking zeros and ones for CSR " + reg)
-        print("\tcsrr s0, " + reg + "\t# save csr")
->>>>>>> 66dc4495
         print("\tli t1, -1           # all 1s")
         print("\tli t0, 1            # 1 in lsb")
         print("\t1: csrrc t6, " + reg + ", t1    # clear all bits")
@@ -36,17 +31,9 @@
         print("\tcsrrc t6, " + reg + ", t0    # clear walking 1")
         print("\tslli t0, t0, 1      # walk the 1")
         print("\tbnez t0, 1b         # repeat until all bits are walked")
-<<<<<<< HEAD
         print("\tcsrrw t6, "+reg+", s0    # restore CSR")
     outfile.close
 def csrtests(pathname, skipCsrs):
-=======
-        print("\tcsrrw t6, " + reg + ", s0    # restore csr")
-
-    outfile.close()
-
-def csrtests(pathname):
->>>>>>> 66dc4495
     outfile = open(pathname, 'w')
     sys.stdout = outfile
     for i in range(4096):
@@ -76,7 +63,6 @@
 seed(0) # make tests reproducible
 # generate repetitive assembly language tests
 # writable registers to test with walking 1s and 0s
-<<<<<<< HEAD
 
 def mcounterenwalku(pathname, regs):
     outfile = open(pathname, 'w')
@@ -126,34 +112,6 @@
         print("\tecall")
 
     outfile.close()
-=======
-#for Zicsr
-csrmregs = ["mstatus", "mcause", "misa", "medeleg", "mideleg", "mie", "mtvec", "mcounteren", "mscratch", "mepc", "mtval", "mip", "menvcfg", "mstatush", "mseccfg", "mseccfgh"]
-csrsregs = ["sstatus", "scause", "sie", "stvec", "scounteren", "senvcfg", "sscratch", "sepc", "stval", "sip", "satp", "0x120"] # 0x120 is scountinhibit
-csruregs = ["fflags", "frm", "fcsr"]
-#for Zicntr
-mhpmcounters = []
-for i in range(3,32):
-    mhpmcounters.append("mhpmcounter"+ str(i))
-mhpmevents = []
-for i in range(3,32):
-    mhpmevents.append("mhpmevent"+ str(i))
-mhpmcountersh = []
-for i in range(3,32):
-    mhpmcountersh.append("mhpmcounter"+ str(i)+ "h")
-mhpmeventsh = []
-for i in range(3,32):
-    mhpmeventsh.append("mhpmevent"+ str(i)+ "h")
-cntrmregs = ["mcycle", "minstret", "mcountinhibit", "mcounteren"] + mhpmcounters + mhpmevents 
-cntrmregs32 = ["mcycleh", "minstreth"] + mhpmcountersh + mhpmeventsh
-cntrsregs = ["scounteren"] 
-cntruregs = ["time"]
-
-ARCH_VERIF = os.path.abspath(os.path.join(os.path.dirname(sys.argv[0]), ".."))
-#for Zicsr
-pathname = f"{ARCH_VERIF}/tests/lockstep/priv/headers/Zicsr-CSR-Tests.h"
-csrtests(pathname)
->>>>>>> 66dc4495
 
 def mcounterenwalk(pathname, regs):
     outfile = open(pathname, 'w')
@@ -233,16 +191,11 @@
 pathname = f"{ARCH_VERIF}/tests/lockstep/priv/headers/ZicsrU-CSR-Tests.h"
 csrtests(pathname, uCsrSkip)
 pathname = f"{ARCH_VERIF}/tests/lockstep/priv/headers/ZicsrM-Walk.h"
-<<<<<<< HEAD
 csrwalk(pathname, mregs + sregs + uregs + ["satp"])
-=======
-csrwalk(pathname, csrmregs + csrsregs + csruregs);
->>>>>>> 66dc4495
 
 pathname = f"{ARCH_VERIF}/tests/lockstep/priv/headers/ZicsrS-Walk.h"
 csrwalk(pathname, csrsregs + csruregs);
 
-<<<<<<< HEAD
 pathname = f"{ARCH_VERIF}/tests/lockstep/priv/headers/ZicntrM-Walk.h"
 csrwalk(pathname, mcntrs)
 
@@ -259,18 +212,4 @@
 mcounterenwalk(pathname, scntrs)
 
 pathname = f"{ARCH_VERIF}/tests/lockstep/priv/headers/Zicntrh-MWalk.h"
-mcounterenwalk(pathname, scntrsh)
-=======
-pathname = f"{ARCH_VERIF}/tests/lockstep/priv/headers/ZicsrU-Walk.h"
-csrwalk(pathname, csruregs);
-
-#for Zicntr
-pathname = f"{ARCH_VERIF}/tests/lockstep/priv/headers/ZicntrM-Walk.h"
-csrwalk(pathname, cntrmregs + cntrmregs32);
-
-pathname = f"{ARCH_VERIF}/tests/lockstep/priv/headers/ZicntrS-Walk.h"
-csrwalk(pathname, cntrsregs + cntruregs + cntrmregs);
-
-pathname = f"{ARCH_VERIF}/tests/lockstep/priv/headers/ZicntrU-Walk.h"
-csrwalk(pathname, cntruregs + cntrsregs);
->>>>>>> 66dc4495
+mcounterenwalk(pathname, scntrsh)