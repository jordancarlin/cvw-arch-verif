#!/usr/bin/env python3
##################################
# covergroupegen.py
#
# David_Harris@hmc.edu 15 August 2025
# SPDX-License-Identifier: Apache-2.0 WITH SHL-2.1
#
# Generate functional covergroups for RISC-V instructions
##################################

import os
import csv
import re

##################################
# Functions
##################################

# readTestplans iterates over all of the CSV testplan files in the testplans directory
# It poupulates a dictionary of dictionaries with 
# the top level key being the architecture (e.g. RV64I)
# the second level key being the instruction mnemonic (e.g. add)
# the value being a list of covergroups for that instruction

def readTestplans():
    coverplanDir = WALLY+'/addins/cvw-arch-verif/testplans'
    testplans = dict()
    for file in os.listdir(coverplanDir):
        if file.endswith(".csv"):
            arch = re.search("(.*).csv", file).group(1)
            print(os.path.join(coverplanDir, file)+ " " + arch)
            with open(os.path.join(coverplanDir, file)) as csvfile:
                reader = csv.DictReader(csvfile)
                tp = dict()
                for row in reader:
                    #print(f"row = {row}")
                    if ("Instruction" not in row):
                        print("Error reading testplan "+ file+".  Did you remember to shrink the .csv files after expanding?")
                        exit(1)
                    instr = row["Instruction"]
                    cps = []
                    del row["Instruction"]
                    for key, value in row.items():
#                        print(f"Instr = {instr} key = {key}, value = {value} file = {file}")
                        if (type(value) == str and value != ''):
                            if(key == "Type"):
                                cps.append("sample_" + value)
                            else: 
                                if (value != "x"): # for special entries, append the entry name (e.g. cp_rd_corners becomes cp_rd_corners_lui)
                                    key = key + "_" + value
                                cps.append(key)
                    tp[instr] = cps
            testplans[arch] = tp
    #print(testplans["RV32I"])
    return testplans

# readCovergroupTemplates reads the covergroup templates from the templates directory

def readCovergroupTemplates():
    templateDir = WALLY+'/addins/cvw-arch-verif/templates'
    covergroupTemplates = dict()
    for file in os.listdir(templateDir):
        if file.endswith(".txt"):
            cg = re.search("(.*).txt", file).group(1)
            with open(os.path.join(templateDir, file)) as f:
                covergroupTemplates[cg] = f.read()
    return covergroupTemplates

# customizeTemplate replaces the placeholders in the covergroup template with the actual values
# and picks from RV32/RV64 as necessary

def customizeTemplate(covergroupTemplates, name, arch, instr):
    # Select customized template for RV32/RV64 if necessary, else use the generic one
    #print("Calling customizeTemplate with name = " + name + " arch = " + arch + " instr = " + instr)
    prefixName = re.search("(RV..)", arch).group(1) + "_" + name
    if (prefixName in covergroupTemplates):
        template = covergroupTemplates[prefixName]
    elif (name in covergroupTemplates):
        template = covergroupTemplates[name]
    else:
        if (not (name in missingTemplates)):
            print("No template found for " + name + " or " + prefixName)
            missingTemplates.append(name)
        return ""
    instr_nodot = instr.replace(".", "_")
    template = template.replace("INSTRNODOT", instr_nodot)
    # Compressed instrs get passed to covergroups as 'c.li' -> 'li', 'c.addi16sp' -> 'addi'.
    # This makes sure that cp_asm_count gets hit
    c_instr_alias = {"c.addi16sp":"addi", "c.addi4spn":"addi", "c.nop":"addi","c.lwsp":"lw","c.ldsp":"ld","c.swsp":"sw","c.sdsp":"sd"}
    # special cases for fmv instructions being interpreted with depreciated names
    # we need to look for the old name for asm_count
    fmv_instr_alias = {"fmv.x.w":"fmv.x.s", "fmv.w.x":"fmv.s.x"}
    if (name == "cp_asm_count" and instr.startswith("c.")):
        if (instr in c_instr_alias):
            template = template.replace("INSTR", c_instr_alias[instr])
        else:
            template = template.replace("INSTR", instr[2:]) # Just strip 'c.'
    elif (name == "cp_asm_count" and instr in fmv_instr_alias):
            template = template.replace("INSTR", fmv_instr_alias[instr])
    else:
        template = template.replace("INSTR", instr)
    template = template.replace("ARCHUPPER", arch.upper())
    template = template.replace("ARCHCASE", arch)
    template = template.replace("ARCH", arch.lower())

     # List of instructions and corresponding pseudo-ops that need to be added to the covergroup

    # addi rd, rs1, 0, is renamed to the psuedoinstruction mv rd, rs1 causing the covergroup to miss it.
    # To ensure full coverage, we add 'mv' along with 'addi' in the covergroup.
    # addi/mv uses its ordinary rs1 field and neither use rs2, so the sample function arguments are unchanged
    # if name.startswith('sample_') and instr == 'addi': 
    #     template += template.replace(instr, 'mv', 1)    
    # # pseudoinstructions with rd tied to x0 must use the special add_rd_0 function 
    # if name.startswith('sample_') and instr == 'jal': 
    #     template += template.replace(instr, 'j', 1).replace("add_rd", "add_rd_0", 1).replace("ins.add_imm_addr(1)","ins.add_imm_addr(0)",1)
    # if name.startswith('sample_') and instr == 'jalr': 
    #     template += template.replace(instr, 'jr', 1).replace("add_rd", "add_rd_0", 1).replace("ins.add_imm_addr(1)","ins.add_imm_addr(0)",1).replace("ins.add_rs1(2)", "ins.add_rs1(1)",1) # works on generated tests, but fails on wally-riscv-arch-test MMU test that has a jr t2 (with no immediate)
    # if name.startswith('sample_') and instr == 'slt':
    #     template += template.replace(instr, 'sltz',1).replace("add_rs2","add_rs2_0",1)
    # # pseudoinstruction branches with rs2 tied to x0 must use the special add_rs2_0 function.  also immediate field is in different position
    # if name.startswith('sample_') and instr == 'beq': 
    #     template += template.replace(instr, 'beqz', 1).replace("add_rs2", "add_rs2_0", 1).replace("add_imm_addr(2)", "add_imm_addr(1)", 1)
    # if name.startswith('sample_') and instr == 'bne':  
    #     template += template.replace(instr, 'bnez', 1).replace("add_rs2", "add_rs2_0", 1).replace("add_imm_addr(2)", "add_imm_addr(1)", 1)
    # if name.startswith('sample_') and instr == 'bge':  
    #     template += template.replace(instr, 'bgez', 1).replace("add_rs2", "add_rs2_0", 1).replace("add_imm_addr(2)", "add_imm_addr(1)", 1)
    # if name.startswith('sample_') and instr == 'blt':  
    #     template += template.replace(instr, 'bltz', 1).replace("add_rs2", "add_rs2_0", 1).replace("add_imm_addr(2)", "add_imm_addr(1)", 1)
    # # psueoinstructions branches such as blez with rs1 tied to x0 must use the special add_rs1_0 function and adjust position of immediate field
    # if name.startswith('sample_') and instr == 'blt':  
    #     template += template.replace(instr, 'bgtz', 1).replace("add_rs1","add_rs1_0",1).replace("add_rs2(1)", "add_rs2(0)").replace("add_imm_addr(2)", "add_imm_addr(1)", 1)
    # if name.startswith('sample_') and instr == 'bge':  
    #     template += template.replace(instr, 'blez', 1).replace("add_rs1","add_rs1_0",1).replace("add_rs2(1)", "add_rs2(0)").replace("add_imm_addr(2)", "add_imm_addr(1)", 1)
    # # psueoinstructions such as neg with rs1 tied to x0 must use the special add_rs1_0 function and take rs2 from argument 1 rather than 2
    # if name.startswith('sample_') and instr == 'sub':
    #     template += template.replace(instr, 'neg',1).replace("add_rs1","add_rs1_0",1).replace("add_rs2(2)", "add_rs2(1)")
    # if name.startswith('sample_') and instr == 'sltu':
    #     template += template.replace(instr, 'snez',1).replace("add_rs1","add_rs1_0",1).replace("add_rs2(2)", "add_rs2(1)")
    # if name.startswith('sample_') and instr == 'sltiu': 
    #     template += template.replace(instr, 'seqz', 1).replace("add_imm","add_imm_one",1)    
    # instruction fmv.x.w interpreted by imperas as fmv.x.s (deprecaited names)
    if name.startswith('sample_') and instr == 'fmv.x.w':
        template += template.replace(instr, 'fmv.x.s',1)
    if name.startswith('sample_') and instr == 'fmv.w.x':
        template += template.replace(instr, 'fmv.s.x',1)                
    return template

     
# writeCovergroups iterates over the testplans and covergroup templates to generate the covergroups for
# all instructions in each testplan

def writeCovergroups(testPlans, covergroupTemplates):
    covergroupDir = WALLY+'/addins/cvw-arch-verif/fcov'
    for arch, tp in testPlans.items():
        subdir = re.search("(RV..)", arch).group(1).lower()
        #subdir = os.path.join(subdir, "coverage")
        os.system("mkdir -p " + os.path.join(covergroupDir, subdir))
        file = subdir + "/" + arch + "_coverage.svh"
        initfile = subdir + "/" + arch + "_coverage_init.svh"
        print("***** Writing " + file)
        with open(os.path.join(covergroupDir,file), "w") as f:
            finit = open(os.path.join(covergroupDir,initfile), "w")
            #print(covergroupTemplates)
            f.write(customizeTemplate(covergroupTemplates,"header", arch, ""))
            finit.write(customizeTemplate(covergroupTemplates,"initheader", arch, ""))
            k = list(tp.keys())
            k.sort()
            for instr in k:
                cps = tp[instr]
                f.write(customizeTemplate(covergroupTemplates, "instruction", arch, instr))
                finit.write(customizeTemplate(covergroupTemplates, "init", arch, instr))
                for cp in cps:
                    if(not cp.startswith("sample_")):
                        f.write(customizeTemplate(covergroupTemplates, cp, arch, instr))
                f.write(customizeTemplate(covergroupTemplates, "endgroup", arch, instr))
            # Sample functions
            # Use a custom template if it exists (particularly for Zc*).  Autogenerate others
            customTemplate = "sample_"+arch
            #print("Searching for custom template " + customTemplate)
            if (customTemplate in covergroupTemplates):
                f.write(customizeTemplate(covergroupTemplates, customTemplate, arch, "NotApplicable"))
            else:
                f.write(customizeTemplate(covergroupTemplates, "sample_header", arch, instr))
                for instr in k:
                    cps = tp[instr]
                    for cp in cps:
                        if(cp.startswith("sample_")):
                            f.write(customizeTemplate(covergroupTemplates, cp, arch, instr))
                f.write(customizeTemplate(covergroupTemplates, "sample_end", arch, instr))
    # Create include files listing all the coverage groups to use in RISCV_coverage_base
    keys = list(testPlans.keys())
    keys.sort()
    #List of priv cover groups
<<<<<<< HEAD
    priv_defines = ["VM", "RV64VM_PMP", "RV64Zicbom", "RV64CBO_PMP", "RV64CBO_VM"]
=======
    priv_defines = ["RV64VM", "RV64VM_PMP", "RV64Zicbom", "RV64CBO_PMP", "RV64CBO_VM", "ZicsrM", "ZicsrS", "ZicsrU", "ZicsrZicntrM", "ZicsrF", "ZicsrZicntrS", "ZicsrZicntrU"]
>>>>>>> cdab36bd
    file = "coverage/RISCV_coverage_base_init.svh"
    with open(os.path.join(covergroupDir,file), "w") as f: 
        for arch in keys:
            f.write(customizeTemplate(covergroupTemplates, "coverageinit", arch, ""))
        for define in priv_defines:
            f.write(f"   `ifdef COVER_{define.upper()}\n")
            f.write(f"        `cover_info(\"//      {define} - Enabled\");\n")
            f.write(f"       `include \"{define}_coverage_init.svh\"\n")
            f.write(f"   `endif\n \n")
    file = "coverage/RISCV_coverage_base_sample.svh"
    with open(os.path.join(covergroupDir,file), "w") as f:        
        for arch in keys:
            f.write(customizeTemplate(covergroupTemplates, "coveragesample", arch, ""))
        for define in priv_defines:
            f.write(f"   `ifdef COVER_{define.upper()}\n")
            f.write(f"       {define.lower()}_sample(hart, issue);\n")
            f.write(f"   `endif\n \n")

    

##################################
# Main Python Script
##################################

if __name__ == '__main__':
    WALLY = os.environ.get('WALLY')
    missingTemplates = list() # keep li st of missing templates to only print once
    testPlans = readTestplans()
    covergroupTemplates = readCovergroupTemplates()
    writeCovergroups(testPlans, covergroupTemplates)

    # TODO:
    #Complete missing templates
    #Review .csv testplans<|MERGE_RESOLUTION|>--- conflicted
+++ resolved
@@ -191,11 +191,7 @@
     keys = list(testPlans.keys())
     keys.sort()
     #List of priv cover groups
-<<<<<<< HEAD
-    priv_defines = ["VM", "RV64VM_PMP", "RV64Zicbom", "RV64CBO_PMP", "RV64CBO_VM"]
-=======
-    priv_defines = ["RV64VM", "RV64VM_PMP", "RV64Zicbom", "RV64CBO_PMP", "RV64CBO_VM", "ZicsrM", "ZicsrS", "ZicsrU", "ZicsrZicntrM", "ZicsrF", "ZicsrZicntrS", "ZicsrZicntrU"]
->>>>>>> cdab36bd
+    priv_defines = ["VM", "RV64VM_PMP", "RV64Zicbom", "RV64CBO_PMP", "RV64CBO_VM", "ZicsrM", "ZicsrS", "ZicsrU", "ZicsrZicntrM", "ZicsrF", "ZicsrZicntrS", "ZicsrZicntrU"]
     file = "coverage/RISCV_coverage_base_init.svh"
     with open(os.path.join(covergroupDir,file), "w") as f: 
         for arch in keys:
