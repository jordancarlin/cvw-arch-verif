#!/usr/bin/env python3
##################################
# combinetests.py
#
# David_Harris@hmc.edu 19 September 2025
# SPDX-License-Identifier: Apache-2.0 WITH SHL-2.1
#
# Combine all of the tests for an extension into an ALL file to run without starting Questa so many times
##################################

import os
import re
import sys
import filecmp

MAXFILESIZE = 5000000

def insertTemplate(out, template):
<<<<<<< HEAD
	with open(templatedir+"/testgen/"+template) as f:
		out.write(f.read())
=======
    with open(templatedir+"/"+template) as f:
        out.write(f.read())
>>>>>>> 8a12cc97

def insertTests(out, file):
    out.write("\n\n// ******************\n")
    out.write("// Tests from: "+file+"\n")
    out.write("// ******************\n\n")
    with open(testdir+"/"+file) as f:
        body = 0
        for line in f:
            if re.search(r'rvtest_entry_point:', line):
                body = 1
            elif re.search(r'.EQU SIGSIZE,(.*)', line):
                m = re.search(r'.EQU SIGSIZE,(.*)', line)
                sigsize = m.group(1)
                out.write(f"#{line}")
                body = 0
            elif body == 1:
                out.write(line)
    return int(sigsize)

def finishFile(out, fname, tempfname, sigsize):
    out.write(f".EQU SIGSIZE,{sigsize} #combined\n")
    insertTemplate(out, "testgen_footer.S")
    out.close()
    # if new file is different from old file, replace old file with new file
    if os.path.exists(fname):
        if filecmp.cmp(fname, tempfname): # files are the same
            os.system(f"rm {tempfname}") # remove temp file
        else:
            os.system(f"mv {tempfname} {fname}")
            print("Combining "+fname)
    else:
        os.system(f"mv {tempfname} {fname}")

def combineDir(testdir):
    files = os.listdir(testdir)
    batch = 1
    fileopen = False
    sigsize = 0
    for file in files:
        if (file.endswith(".S") and not file.startswith("WALLY-COV-ALL")): # .S" and file != "WALLY-COV-ALL_temp.S"):
            if (not fileopen):
                fname = f"{testdir}/WALLY-COV-ALL-{batch}.S"
                tempfname = f"{testdir}/WALLY-COV-ALL-{batch}_temp.S"
                out = open(tempfname, "w") or die(f"Cannot write file {tempfname}")
                insertTemplate(out, "testgen_header.S")
                fileopen = True
                #print(f" opened {tempfname}")
            sigsize = sigsize + insertTests(out, file)
            if (os.path.getsize(tempfname) > MAXFILESIZE):
                finishFile(out, fname, tempfname, sigsize)
                fileopen = False
                batch = batch + 1
                sigsize = 0
    if fileopen:
        finishFile(out, fname, tempfname, sigsize)

ARCH_VERIF = os.path.abspath(os.path.join(os.path.dirname(sys.argv[0]), ".."))

testbasedir = f"{ARCH_VERIF}/tests/lockstep"
templatedir = f"{ARCH_VERIF}/templates"

# Find all the configurations in the fcov_ucdb directory
for arch in ["rv32", "rv64"]:
    for ext in next(os.walk(testbasedir+"/"+arch))[1]:
        testdir = f"{testbasedir}/{arch}/{ext}"
        # Only combine tests if the directory exists and has tests
        if (len(os.listdir(testdir)) > 0):
            combineDir(testdir)
<|MERGE_RESOLUTION|>--- conflicted
+++ resolved
@@ -16,13 +16,8 @@
 MAXFILESIZE = 5000000
 
 def insertTemplate(out, template):
-<<<<<<< HEAD
 	with open(templatedir+"/testgen/"+template) as f:
 		out.write(f.read())
-=======
-    with open(templatedir+"/"+template) as f:
-        out.write(f.read())
->>>>>>> 8a12cc97
 
 def insertTests(out, file):
     out.write("\n\n// ******************\n")
