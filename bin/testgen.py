#!/usr/bin/env python3

##################################
# testgen.py
#
# David_Harris@hmc.edu 27 March 2024
# SPDX-License-Identifier: Apache-2.0 WITH SHL-2.1
#
# Generate directed tests for functional coverage
##################################

##################################
# libraries
##################################
import os
import sys
import re
import math
import filecmp
from datetime import datetime
from random import randint, seed, getrandbits

def insertTemplate(name, is_custom=False):
    global signatureWords, sigupd_count

    f.write(f"\n# {name}\n")
    with open(f"{ARCH_VERIF}/templates/testgen/{name}") as h:
        template = h.read()
    # Split extension into components based on capital letters
    ext_parts = re.findall(r'Z[a-z]+|[A-Z]', extension)
    ext_parts_no_I = [ext for ext in ext_parts if ext != "I"]
    if 'D' in ext_parts_no_I or 'Zcd' in ext_parts_no_I:
      ext_parts_no_I = ['D']+ext_parts_no_I
    if 'M' in ext_parts_no_I:
      ext_parts_no_I = ['M']+ext_parts_no_I
    if 'f' in  ext_parts[0]:
      ext_parts_no_I = ['F']+ext_parts_no_I
    if len(ext_parts_no_I) != 0:
      if ext_parts_no_I[-1] == 'D':
        ext_parts_no_I = ext_parts_no_I[:-1]
      if ext_parts_no_I[-1] == 'M':
        ext_parts_no_I = ext_parts_no_I[:-1]
    #ISAEXT = f"RV{xlen}I{''.join(ext_parts_no_I)}"
    raw_ISAEXT = f"RV{xlen}I{''.join(ext_parts_no_I)}"
    ISAEXT = insert_all_Z_underscores_after_first(raw_ISAEXT)
    # Construct the regex part
    ext_regex = ".*I.*" + "".join([f"{ext}.*" for ext in ext_parts_no_I])
    test_case_line = f"//check ISA:=regex(.*{xlen}.*);check ISA:=regex({ext_regex});def TEST_CASE_1=True;"
    # Replace placeholders
    template = template.replace("sigupd_count", str(signatureWords))
    template = template.replace("ISAEXT", ISAEXT)
    template = template.replace("TestCase", test_case_line)
    template = template.replace("Instruction", test)

    if is_custom:
      if name == "sw.S":
        # Extract the argument from SIG_POINTER_INCREMENT(n)
        match = re.search(r"SIG_POINTER_INCREMENT\((\d+)\)", template)
        sig_pointer_incr = int(match.group(1)) if match else 0  # Value
        # Validation: SIG_POINTER_INCREMENT must exist and be > 0
        if sig_pointer_incr == 0:
          print(f"Warning: Missing or invalid SIG_POINTER_INCREMENT(n) macro in template '{name}'. Removing the line.")
          print(f"Warning: This will possible break your signature coverage for this custom test '{name}, if you have instructions in it.")
          # Remove the SIG_POINTER_INCREMENT line from the template
          template = re.sub(r"SIG_POINTER_INCREMENT\(\d*\)", "", template)
          #sys.exit(1) # When we are done with more custom tests, we can decide if this is used
        else:
          # Replace macros in template# Remove the macro line
          template = re.sub(r"[ \t]*SIG_POINTER_INCREMENT\(\d+\).*?\n", "", template)

          template = template.replace("SIGPOINTER", f"x{sigReg}")

          indent = "    "  # 4 spaces
          lines = []
          # Generate the increment logic:input in bytes, output in increments of REGWIDTH
          count = sig_pointer_incr//(4*(xlen//32)) # count is the number of increments
          sigupd_count += count # Update sigupd_count
          lines.append(f"{indent}addi x{sigReg}, x{sigReg}, {sig_pointer_incr}  # increment pointer {sig_pointer_incr} bytes") # Incrementing sig ointer by the byte size of the custom test
          template += "\n".join(lines) + "\n"
    f.write(template)

def insert_all_Z_underscores_after_first(s):
    matches = list(re.finditer(r'Z[a-z]+', s))
    if len(matches) <= 1:
        return s
    offset = 0
    for m in matches[1:]:
        insert_pos = m.start() + offset
        s = s[:insert_pos] + '_' + s[insert_pos:]
        offset += 1  # for each underscore added
    return s

def shiftImm(imm, xlen):
  imm = imm % xlen
  return str(imm)

def signedImm12(imm, immOffset = False):
#                     ^~~~~~~~~~~~~~~~~ if the imm is used as an offset, restrict the range to [-2047, 2047]
  pos = imm > 0
  imm = imm % pow(2, 12)
  if (imm & 0x800): # Check if the 12th bit (0x800) is set
    imm = imm - 0x1000 # Convert to negative value
  if immOffset and imm == -2048:
    imm += 1 +  pos * 0x0ffe # change to abs(2047) with the sign of the original
  return str(imm)

def unsignedImm12(imm, immOffset = False):
#                          ^~~~~~~~~~~~~~~~~ if the imm is used as an offset, restrict the range to [-2047, 2047]
  pos = imm > 0
  imm = imm % pow(2, 12)
  if immOffset and imm == -2048:
    imm += 1 +  pos * 0x0ffe # change to abs(2047) with the sign of the original
  return str(imm)

def unsignedImm20(imm):
  imm = imm % pow(2, 20)
  return str(imm)

def unsignedImm5(imm):
  imm = imm % pow(2, 5)
  # zero immediates are prohibited
  if test not in ["c.lw","c.sw","c.ld","c.sd","c.lwsp","c.ldsp","c.flw","c.fsw","c.fld","c.fsd"] + csritype:
    if imm == 0:
      imm = 8
  return str(imm)

def ibtype_unsignedImm(xlen, imm):
  if test == "roriw": xlen = 32
  imm = imm % xlen
  return str(imm)

def SextImm6(imm):
  imm = imm % pow(2, 6)
  if (imm & 0x20):
    #if the 6th bit is high, sign extend it
    imm = imm | 0xfffC0
  if (imm == 0):
    imm = 1
  return str(hex(imm))


def ZextImm6(imm):
  imm = imm % pow(2, 6)
  if test not in ["c.lw","c.sw","c.ld","c.sd","c.lwsp","c.ldsp","c.sdsp","c.swsp","c.flwsp","c.fswsp","c.fsdsp","c.fldsp"]:
    if imm == 0:
      imm = 8
  return str(imm)

def signedImm6(imm):
  imm = imm % pow(2, 6)
  if (imm & 0x20):
    imm = imm - 0x40
  return str(imm)

def unsignedImm10(imm):
  imm = imm % pow(2, 10)
  # zero immediates are prohibited
  if imm == 0:
    imm = 16
  return str(imm)

def unsignedImm8(imm):
  imm = imm % pow(2, 8)
  # zero immediates are prohibited
  if imm == 0:
    imm = 16
  return str(imm)

def unsignedImm2(imm):
  imm = imm % pow(2, 2)
  return str(imm)

def unsignedImm1(imm):
  imm = imm % pow(2, 1)
  return str(imm)

def makeImm(imm, immlen, signed):
  imm = imm % pow(2,immlen)
  if signed:
    if imm & pow(2, immlen-1):
      imm = imm - pow(2, immlen)
  return str(imm)

def writeSIGUPD(rd):
    global sigupd_count  # Allow modification of global variable
    sigupd_count += 1  # Increment counter on each call
    l = f"RVTEST_SIGUPD(x{sigReg}, x{rd})\n"
    return l

def writeSIGUPD_F(rd):
    global sigupd_count  # Allow modification of global variable
    global sigupd_countF
    ####sigupd_count += 1  #Increment counter for floating point signature sicne SIGUPD_F macro stores FCSR as SREG (*** commented out for now unitl good fix to missalignment))
    sigupd_countF += 2  # Increment counter on each call since SIGUPD_F macro stores FREG (*** +2 instead of +1 for commented out line above need more space for missalignment error realignment)
    tempReg = 4
    while tempReg == sigReg:
      tempReg = randint(1,31)
    l = f"csrr x{tempReg}, fcsr\n" # Get fcsr into a temp register
    l = l + f"RVTEST_SIGUPD_F(x{sigReg}, f{rd}, x{tempReg})\n"  #x{rd} as fstatus Xreg from macro definition as dummy store (might be needed in another instruction)
    return l

def writeFcsrSIG():
      tempReg = 5
      while tempReg == sigReg or tempReg == sigReg:
          tempReg = randint(1,31)
      l =  f"csrr x{tempReg}, fcsr\n" # Get fcsr into a temp register
      l = l + writeSIGUPD(tempReg)
      return l

def writeSIGUPD_V(vd, sew):
    global sigupd_count  # Allow modification of global variable
    sigupd_count += 1  # Increment counter on each call
    # TO-DO: sigupd_count modify to vl, sew, lmul, etc.
    avl = 1   # Set AVL
    tempReg = 6
    while tempReg == sigReg:
      tempReg = randint(1,31)
    lines = f"RVTEST_SIGUPD_V(x{sigReg}, x{tempReg}, {avl}, {sew},  v{vd})\n"
    return lines

def loadFloatReg(reg, val, xlen, flen): # *** eventually load from constant table instead
  # Assumes that x2 is loaded with the base addres to avoid repeated `la` instructions
  global sigReg # this function can modify the signature register
  lines = "" # f"# Loading value {val} into f{reg}\n"
  if test[-1] == "d" or NaNBox_tests == "D" or test == 'c.fsdsp':
    precision = 64
    loadop = "fld"
  elif NaNBox_tests == "S":
    precision = 32
    loadop = "flw"
  elif test[-1] == "h":
    precision = 16
    loadop = "flh"
  else:
    precision = 32
    loadop = "flw"
  storeop =  "sw" if (min (xlen, flen) == 32) else "sd"
  lines = lines + "la x2, scratch\n"
   # Pick a safe temp register (avoid sigReg and x2)
  tempReg = 4
  while tempReg == sigReg or tempReg == reg:
    tempReg += 1
    if tempReg > 31:
      raise Exception("No safe temp register available")
  if (precision > xlen): # precision = 64, xlen = 32
    lines = lines + f"li x{tempReg}, 0x{formatstrFP.format(val)[10:18]} # load x{tempReg} with 32 MSBs {formatstrFP.format(val)}\n"
    lines = lines + f"{storeop} x{tempReg}, 0(x2) # store x{tempReg} (0x{formatstrFP.format(val)[10:18]}) in memory\n"
    lines = lines + f"li x{tempReg}, 0x{formatstrFP.format(val)[2:10]} # load x{tempReg} with 32 LSBs of {formatstrFP.format(val)}\n"
    lines = lines + f"{storeop} x{tempReg}, 4(x2) # store x{tempReg} (0x{formatstrFP.format(val)[2:10]}) in memory 4 bytes after x3\n"
    lines = lines + f"{loadop} f{reg}, 0(x2) # load {formatstrFP.format(val)} from memory into f{reg}\n"
  else:
    lines = lines + f"li x{tempReg}, {formatstrFP.format(val)} # load x{tempReg} with value {formatstrFP.format(val)}\n"
    lines = lines + f"{storeop} x{tempReg}, 0(x2) # store {formatstrFP.format(val)} in memory\n"
    lines = lines + f"{loadop} f{reg}, 0(x2) # load {formatstrFP.format(val)} from memory into f{reg}\n"
  return lines

# handleSignaturePointerConflict switches to a different signature pointer if the current one is needed for the test
def handleSignaturePointerConflict(lines, rs1, rs2, rd, rs3=None):
  global sigReg # this function can modify the signature register
  l = lines
  oldSigReg = sigReg
  while (sigReg == rs1 or sigReg == rs2 or sigReg == rd or sigReg == rs3 or sigReg == 2): #avoid conflict with the test registers and stackpointer since it is used for loads
    sigReg = randint(1,31)

  if (sigReg != oldSigReg):
    l = lines + "mv x" + str(sigReg) + ", x" + str(oldSigReg) + " # switch signature pointer register to avoid conflict with test\n"
  return l

# getSigInfo returns the store instruction and offset increment for the current test
def getSigInfo(floatdest):
  if (floatdest): # floating point destination register
    if (flen == 32):
      storeinstr = "fsw"
      offsetInc = int(xlen/8) # 4 for RV32F, 8 for RV64F to stay aligned with integer signatures
    elif (flen == 64):
      storeinstr = "fsd"
      offsetInc = 8
    elif (flen == 128):
      storeinstr = "fsq"
      offsetInc = 16
    else:
      exit("Error: flen not set to 16, 32, 64, or 128")
  else: # integer
    if (xlen == 32):
      storeinstr = "sw"
      offsetInc = 4
    else:
      storeinstr = "sd"
      offsetInc = 8
  return storeinstr, offsetInc

def getSigSpace(xlen, flen,sigupd_count, sigupd_countF):
  #function to calculate the space needed for the signature memory. with different reg sizes to accommodate different xlen and flen only when needed to minimize space
  signatureWords = sigupd_count
  if sigupd_countF > 0:
    if flen >= xlen:
      mult = flen//xlen
      signatureWords = 3 * sigupd_count + (sigupd_countF * ((mult)))   ###*2)-1))(past edit for open issue 3 * is to make parachute) # multiply be reg ratio to get correct amount of Xlen/32 4byte blocks for footer and double the count for alignment (4 and 8 need 16 byts)
    else:
      signatureWords =  sigupd_count + sigupd_countF # all Sigupd Xlen is larger than Flen and SIGUPD_F macro will adjust alignment up to XLEN
  return signatureWords

# writeTest appends the test to the lines.
# When doing signature generation, it also appends
# the signature logic
def writeTest(lines, rd, xlen, floatdest, testline):
  l = lines + testline
  if (floatdest):
    l = l + writeSIGUPD_F(rd)
  else:
    l = l + writeSIGUPD(rd)
  return l


def writeJumpTest(lines, rd, rs1, rs2, xlen, jumpline):
# Ensure rs2 is not equal to rs1
  if rs2 == rs1:
    rs2 = (rs1 + 1) % 32  # pick a different register
  l = lines + f"li x{rs2}, {rs1} # branch is taken. Value to debug what register testing\n"
  l = l + jumpline
  l = l + f"li x{rs2}, 0 # branch is not taken \n"
  l = l + "1:\n"
  if (test in ["c.jalr", "c.jal"]):
    l = l + writeSIGUPD(1)
  elif (test in ["jalr", "jal"]):
    l = l + writeSIGUPD(rd)
  l = l + writeSIGUPD(rs2)
  return l

def writeBranchTest(lines, rd, rs1, rs2, xlen, branchline):
  l = lines + f"li x{rd}, 1 \n"
  l = l + branchline
  l = l + f"li x{rd}, 0 \n"
  l = l + "1:\n"
  l = l + writeSIGUPD(rd)
  return l

def writeStoreTest(lines, test, rs2, xlen, storeline):
#*** writestoretest need to be replaced. -< new signature method like stores done with hamza
  l = lines + storeline
  return l

def genFrmTests(testInstr, rd, floatdest):
  lines = ""
  frm = ["dyn", "rdn", "rmm", "rne", "rtz", "rup"]
  csrFrm = ["0x4", "0x3", "0x2", "0x1", "0x0"]
  for roundingMode in frm:
    lines = lines + "fsflagsi 0b00000 # clear all fflags\n"
    lines = writeTest(lines, rd, xlen, True, f"{testInstr}, {roundingMode} # perform operation\n")
  for csrMode in csrFrm:
    lines = lines + f"\n # set fcsr.frm to {csrMode} \n"
    lines = lines + f"fsrmi {csrMode}\n"
    lines = lines + "fsflagsi 0b00000 # clear all fflags\n"
    lines = writeTest(lines, rd, xlen, floatdest, f"{testInstr} # perform operation\n")
    lines = lines + writeFcsrSIG() # write fcsr to signature register
  lines = lines + "\n"
  return lines

def writeCovVector(desc, rs1, rs2, rd, rs1val, rs2val, immval, rdval, test, xlen, rs3=None, rs3val=None, frm=False):
  global sigReg, sigupd_count
  lines = "\n# Testcase " + str(desc) + "\n"
  lines = handleSignaturePointerConflict(lines, rs1, rs2, rd)
  if (rs1val < 0):
    rs1val = rs1val + 2**xlen
  if (rs2val < 0):
    rs2val = rs2val + 2**xlen
  # lines = lines + "li x" + str(rd) + ", " + formatstr.format(rdval) + " # initialize rd to a random value that should get changed\n" # doesn't seem necessary
  if (test in rtype):
    lines = lines + "li x" + str(rs1) + ", " + formatstr.format(rs1val) + " # initialize rs1\n"
    lines = lines + "li x" + str(rs2) + ", " + formatstr.format(rs2val) + " # initialize rs2\n"
    lines = writeTest(lines, rd, xlen, False, test + " x" + str(rd) + ", x" + str(rs1) + ", x" + str(rs2) + " # perform operation\n")
  elif (test in i1type):
    lines = lines + "li x" + str(rs1) + ", " + formatstr.format(rs1val) + " # initialize rs1\n"
    lines = writeTest(lines, rd, xlen, False, test + " x" + str(rd) + ", x" + str(rs1) + " # perform operation\n")
  elif (test in frtype):
    lines = lines + "fsflagsi 0b00000 # clear all fflags\n"
    lines = lines + loadFloatReg(rs1, rs1val, xlen, flen)
    lines = lines + loadFloatReg(rs2, rs2val, xlen, flen)
    if not frm:
      lines = writeTest(lines, rd, xlen, True, test + " f" + str(rd) + ", f" + str(rs1) + ", f" + str(rs2) + " # perform operation\n")
    else:
      testInstr = f"{test} f{rd}, f{rs1}, f{rs2}"
      lines = lines + genFrmTests(testInstr, rd, True)
  elif (test in fixtype):
    lines = lines + "fsflagsi 0b00000 # clear all fflags\n"
    lines = lines + loadFloatReg(rs1, rs1val, xlen, flen)
    lines = writeTest(lines, rd, xlen, False, test + " x" + str(rd) + ", f" + str(rs1) +  " # perform operation\n")
    lines = lines + writeFcsrSIG() # write fcsr to signature register
  elif (test in fitype):
    lines = lines + "fsflagsi 0b00000 # clear all fflags\n"
    lines = lines + loadFloatReg(rs1, rs1val, xlen, flen)
    # Do operation twice to make sure flags set the first time and remain set the second time
    #lines = writeTest(lines, rd, xlen, True, test + " f" + str(rd) + ", f" + str(rs1) +  " # perform operation first time to set flags\n")
    if not frm:
      lines = writeTest(lines, rd, xlen, True, test + " f" + str(rd) + ", f" + str(rs1) +  " # perform operation second time to make sure flags don't change\n")
    else:
      testInstr = f"{test} f{rd}, f{rs1}"
      lines = lines + genFrmTests(testInstr, rd, True)
  elif (test in csrtype or test in csritype):
      lines = lines + "li x" + str(rs2) + ", " + formatstr.format(rs2val) + " # initialize rs2\n"
      lines = lines + "csrw " + "mscratch" + ", x" + str(rs2) + " # Write random immediate into mscratch\n"
      if (test in csrtype):
        lines = lines + "li x" + str(rs1) + ", " + formatstr.format(rs1val) + " # initialize rs1\n"
        lines = writeTest(lines, rd, xlen, False, f"{test} x{rd}, mscratch, x{rs1} # perform operation\n")
      else:
        lines = writeTest(lines, rd, xlen, False, f"{test} x{rd}, mscratch, {unsignedImm5(immval)} # perform operation\n")
      lines = lines + "csrr x" + str(rs2) + ", mscratch #Reading the updated mscratch value \n"
      lines += writeSIGUPD(rs2)
  elif (test in citype):
    if(test == "c.lui" and rd == 2): # rd ==2 is illegal operand
      rd = 9 # change to arbitrary other register
    elif (test == "c.addiw" and rd == 0):
      rd = 1
    if (test != "c.addi16sp"):
      if (test in "c.lwsp"):
        lines = lines + "li x" + str(rs2) + ", " + formatstr.format(rdval) + " # initialize rs1\n"
      else:
        if test == "c.fldsp":  ##special case for c.fldsp in rv32 have to load double in two parts
          storeop =  "sw" if (min (xlen, flen) == 32) else "sd"
          mul = 8
          temp1 = 8
          temp2 = 9
          while (temp1 in [rs1, rs2]):
            temp1 = randomNonconflictingReg(test)
          while (temp2 in [rs1, rs2, temp1]):
            temp2 = randomNonconflictingReg(test)
          lines = lines + "la " + "sp" + ", scratch" + " # base address \n"
          if (flen > xlen): # flen = 6
            lines = lines + f"li x{temp1}, 0x{formatstrFP.format(rdval)[2:10]} # load x{temp1} with 32 MSBs of {formatstrFP.format(rdval)}\n"
            lines = lines + f"li x{temp2}, 0x{formatstrFP.format(rdval)[10:18]} # load x{temp2} with 32 LSBs {formatstrFP.format(rdval)}\n"
            lines = lines + f"{storeop} x{temp1}, {str(int(ZextImm6(immval))*mul)}(sp) # store x{temp1} (0x{formatstrFP.format(rdval)[2:10]}) in memory\n"
            lines = lines + f"addi sp, sp, 4 # move address up by 4\n"
            lines = lines + f"{storeop} x{temp2}, {str(int(ZextImm6(immval))*mul)}(sp) # store x{temp2} (0x{formatstrFP.format(rdval)[10:18]}) after 4 bytes in memory\n"
            lines = lines + f"addi sp, sp, -4 # move back to scratch\n"
          else:
            lines = lines + f"li x{temp1}, {formatstrFP.format(rdval)} # load x{temp1} with value {formatstrFP.format(rdval)}\n"
            lines = lines + f"{storeop} x{temp1}, {str(int(ZextImm6(immval))*mul)}(sp) # store {formatstrFP.format(rdval)} in memory\n"
          lines = writeTest(lines, rd, xlen, True, f"{test} f{rd}, {str(int(ZextImm6(immval))*mul)}(sp) # perform operation\n")
        else:
          lines = lines + "li x" + str(rd) + ", " + formatstr.format(rdval) + " # initialize rs1\n"
    if (test == "c.addi16sp"):
      lines = lines + "li" + " sp"  + ", " + formatstr.format(rdval) + " # initialize rs1\n"
      immval = int(signedImm6(immval)) * 16
      if (immval == 0):
        immval = 16
      lines = writeTest(lines, 2, xlen, False, test + " sp, " + str(immval) + " # perform operation\n")
    elif test == "c.fldsp":
      pass # fldsp is handled above
    elif test in ["c.lwsp","c.ldsp","c.flwsp"]:
      if (test == "c.lwsp"):
        storeop = "c.swsp"
        mul = 4
      elif (test == "c.flwsp"):
        storeop = "sw"
        mul = 4
      else:
        storeop = "c.sdsp"
        mul = 8
      while (rd == 0 and (test not in ["c.flwsp","c.fldsp"])):
        rd = rs1
      while (test == "c.lui" and rd == 2):
        rd = rs1
      lines = lines + "la " + "sp" + ", scratch" + " # base address \n"
      lines = lines + "addi " + "sp" + ", " + "sp" + ", -" + str(int(ZextImm6(immval))*mul) + " # sub immediate from rs1 to counter offset\n"
      lines = lines + storeop + " x" + str(rs2) + ", " + str(int(ZextImm6(immval))*mul) + "(" + "sp" + ")   # store value to put something in memory\n"
      if (test == "c.flwsp"):
        lines = writeTest(lines, rd, xlen, True, test + " f" + str(rd) + ", " + str(int(ZextImm6(immval))*mul) + "(" + "sp" + ") # perform  operation\n")
      else:
        lines = writeTest(lines, rd, xlen, False, test + " x" + str(rd) + ", " + str(int(ZextImm6(immval))*mul) + "(" + "sp" + ") # perform operation\n")
    else:
      if test in ["c.li", "c.addi", "c.addiw"]:    # Add tests with signed Imm in the list
        lines = writeTest(lines, rd, xlen, False, test + " x" + str(rd) + ", " + signedImm6(immval) + " # perform operation\n")
      elif test == "c.lui":
        lines = writeTest(lines, rd, xlen, False, test + " x" + str(rd) + ", " + SextImm6(immval) + " # perform operation\n")
      else:
        lines = writeTest(lines, rd, xlen, False, test + " x" + str(rd) + ", " + ZextImm6(immval) + " # perform operation\n")
  elif (test in c_shiftitype):
    if shiftImm(int(ZextImm6(immval)),xlen) == "0":    # imm = 0 isn't allowed
      imm = "1"
    else:
      imm = shiftImm(int(ZextImm6(immval)),xlen)
    lines = lines + "li x" + str(rd) + ", " + formatstr.format(rs1val)+"\n"
    lines = writeTest(lines, rd, xlen, False, test + " x" + str(rd) + ", " + imm + " # perform operation\n")
  elif (test in crtype):
    if (test in ["c.add"]):
      if (rs2 == 0):
        rs2 = 11
      lines = lines + "li x" + str(rd) + ", " + formatstr.format(rs1val) + "\n"
      lines = lines + "li x" + str(rs2) + ", " + formatstr.format(rs2val) + "\n"
      lines = writeTest(lines, rd, xlen, False, test + " x" + str(rd) + ", x" + str(rs2) + " # perform operation\n")
    elif (test in ["c.mv"]):
      if (rs2 == 0):
        rs2 = 11
      lines = lines + "li x" + str(rs2) + ", " + formatstr.format(rs2val) + "\n"
      lines = writeTest(lines, rd, xlen, False, test + " x" + str(rd) + ", x" + str(rs2) + " # perform operation\n")
    elif test in ["c.jalr", "c.jr"]:
      if (rs1 == 0):
        rs1 = 1
      if (test in "c.jalr"):
        lines = lines + "li x1" + ", " + formatstr.format(rdval) + " # initialize rd (x1) to a random value that should get changed\n"
      lines = lines + f"la x{rs1}, 1f\n"
      jumpline = f"{test} x{rs1} # perform operation\n"
      lines = writeJumpTest(lines, 1, rs1, rs2, xlen, jumpline) # rd = 1 for compressed jumps
  elif (test in catype):
    lines = lines + "li x" + str(rs2) + ", " + formatstr.format(rs2val) + " # initialize rs2\n"
    lines = lines + "li x" + str(rd) + ", " + formatstr.format(rs1val) + " # initialize rd,rs1\n"
    lines = writeTest(lines, rd, xlen, False, test + " x" + str(rd) +", x" + str(rs2) + " # perform operation\n")
  elif (test in cbptype):
    lines = lines + "li x" + str(rd) + ", " + formatstr.format(rdval)+" # initialize rd'\n"
    lines = writeTest(lines, rd, xlen, False, test + " x" + str(rd) + ", " + signedImm6(immval) + " # perform operation\n")
  elif (test in cbtype):
    lines = lines + "li x" + str(rs1) + ", " + formatstr.format(rs1val) + " # initialize rs1\n"
    branchline = f"{test} x{rs1}, 1f # perform operation\n"
    lines = writeBranchTest(lines, rd, rs1, rs2, xlen, branchline)
  elif (test in ciwtype): # addi4spn
    lines = lines + "li sp, " + formatstr.format(rs1val) + " # initialize some value to sp \n"
    lines = writeTest(lines, rd, xlen, False, test + " x" + str(rd) + ", sp, " + str(int(unsignedImm8(immval))*4) + " # perform operation\n")
  elif (test in shiftitype):
    lines = lines + "li x" + str(rs1) + ", " + formatstr.format(rs1val) + " # initialize rs1\n"
    lines = writeTest(lines, rd, xlen, False, test + " x" + str(rd) + ", x" + str(rs1) + ", " + shiftImm(immval, xlen) + " # perform operation\n")
  elif (test in shiftiwtype):
    lines = lines + "li x" + str(rs1) + ", " + formatstr.format(rs1val) + " # initialize rs1\n"
    lines = writeTest(lines, rd, xlen, False, test + " x" + str(rd) + ", x" + str(rs1) + ", " + shiftImm(immval, 32) + " # perform operation\n")
  elif (test in itype):
    lines = lines + "li x" + str(rs1) + ", " + formatstr.format(rs1val) + " # initialize rs1\n"
    lines = writeTest(lines, rd, xlen, False, test + " x" + str(rd) + ", x" + str(rs1) + ", " + signedImm12(immval) + " # perform operation\n")
  elif (test in ibtype):
    lines = lines + "li x" + str(rs1) + ", " + formatstr.format(rs1val) + " # initialize rs1\n"
    lines = writeTest(lines, rd, xlen, False, test + " x" + str(rd) + ", x" + str(rs1) + ", " + ibtype_unsignedImm(xlen, immval) + " # perform operation\n")
  elif (test in ibwtype):
    lines = lines + "li x" + str(rs1) + ", " + formatstr.format(rs1val) + " # initialize rs1\n"
    lines = writeTest(lines, rd, xlen, False, test + " x" + str(rd) + ", x" + str(rs1) + ", " + ibtype_unsignedImm(xlen, immval) + " # perform operation\n")
  elif (test in amotype):
    storeop = "sw" if (xlen == 32) else "sd"
    lines = lines + f"li x{rs2}, {formatstr.format(rs1val)} # load random value\n"
    lines = lines + f"la x{rs1}, scratch # base address\n"
    lines = lines + f"{storeop} x{rs2}, 0(x{rs1}) # store in memory\n"
    if (rs2 != rs1):
      lines = lines + f"li x{rs2}, {formatstr.format(rs2val)} # load another value into integer register\n"
    lines = lines + f"{test} x{rd}, x{rs2}, (x{rs1}) # perform operation\n"
  elif (test in loaditype):#["lb", "lh", "lw", "ld", "lbu", "lhu", "lwu"]  # *** update to use constant memory
    if (rs1 != 0):
      lines = lines + "li x" + str(rs2) + ", " + formatstr.format(rs2val)  + " # initialize rs2\n"
      lines = lines + "la x" + str(rs1) + ", scratch" + " # base address \n"
      if (immval == -2048):
        lines = lines + "addi x" + str(rs1) + ", x" + str(rs1) + ", 2047 # increment rs1 by 2047 \n" # ***
        lines = lines + "addi x" + str(rs1) + ", x" + str(rs1) + ", 1 # increment rs1 to bump it by a total of 2048 to compensate for -2048\n"
      else:
        lines = lines + "addi x" + str(rs1) + ", x" + str(rs1) + ", " + signedImm12(-immval) + " # sub immediate from rs1 to counter offset\n"
      if (xlen == 32):
        storeop = "sw"
      else:
        storeop = "sd"
      lines = lines + storeop + " x" + str(rs2) + ", " + signedImm12(immval) +" (x" + str(rs1) + ") # store value to put something in memory\n"
      lines = writeTest(lines, rd, xlen, False, test + " x" + str(rd) + ", " + signedImm12(immval) + "(x" + str(rs1) + ") # perform operation\n")
  elif (test in cltype):
    while (rs1 == rs2):
      rs2 = randomNonconflictingReg(test)
    if test in ["c.lw","c.ld"]:
      if (test == "c.lw"):
          storeop = "c.sw"
          mul = 4
      else:
          storeop = "c.sd"
          mul = 8
      lines = lines + "li x" + str(rs2) + ", " + formatstr.format(rs2val)  + " # initialize rs2\n"
      lines = lines + "la x" + str(rs1) + ", scratch" + " # base address \n"
      lines = lines + "addi x" + str(rs1) + ", x" + str(rs1) + ", -" + str(int(unsignedImm5(immval))*mul) + " # sub immediate from rs1 to counter offset\n"
      lines = lines + storeop + " x" + str(rs2) + ", " + str(int(unsignedImm5(immval))*mul) +"(x" + str(rs1) + ") # store value to put something in memory\n"
      lines = writeTest(lines, rd, xlen, False, test + " x" + str(rd) + ", " + str(int(unsignedImm5(immval))*mul) + "(x" + str(rs1) + ") # perform operation\n")
    else:
      lines = lines + "la x"       + str(rs1) + ", scratch" + " # base address \n"
      if (test == "c.flw"):
        storeop = "c.sw"
        mul = 4
        lines = lines + "addi x"     + str(rs1) + ", x" + str(rs1) + ", -" + str(int(unsignedImm5(immval))*mul) + " # sub immediate from rs1 to counter offset\n"
        lines = lines + "li x" + str(rs2) + ", " + formatstr.format(rs2val) + " # load immediate value into integer register\n"
        lines = lines + "sw x" + str(rs2) + ", " + str(int(unsignedImm5(immval))*mul) + "(x" + str(rs1) + ") # store value to memory\n"
        lines = writeTest(lines, rd, xlen, False,  test + " f" + str(rd)  + ", " + str(int(unsignedImm5(immval))*mul) + "(x" + str(rs1) + ") # perform operation\n")
      elif (test == "c.fld"):
        storeop =  "sw" if (min (xlen, flen) == 32) else "sd"
        mul = 8
        temp1 = 8
        temp2 = 9
        while (temp1 in [rs1, rs2]):
          temp1 = randomNonconflictingReg(test)
        while (temp2 in [rs1, rs2, temp1]):
          temp2 = randomNonconflictingReg(test)
        lines = lines + "addi x" + str(rs1) + ", x" + str(rs1) + ", " +  str(int(unsignedImm5(immval))*mul) + "\n"
        if (flen > xlen): # flen = 6
          rs2val = (rs2val << 32) | (rs1val)
          lines = lines + f"li x{temp1}, 0x{formatstrFP.format(rs2val)[2:10]} # load x{temp1} with 32 MSBs of {formatstrFP.format(rs2val)}\n"
          lines = lines + f"li x{temp2}, 0x{formatstrFP.format(rs2val)[10:18]} # load x{temp2} with 32 LSBs {formatstrFP.format(rs2val)}\n"
          lines = lines + f"{storeop} x{temp1}, {str(int(unsignedImm5(immval))*mul)}(x{rs1}) # store x{temp1} (0x{formatstrFP.format(rs2val)[2:10]}) in memory\n"
          lines = lines + f"addi x{rs1}, x{rs1}, 4 # move address up by 4\n"
          lines = lines + f"{storeop} x{temp2}, {str(int(unsignedImm5(immval))*mul)}(x{rs1}) # store x{temp2} (0x{formatstrFP.format(rs2val)[10:18]}) after 4 bytes in memory\n"
          lines = lines + f"addi x{rs1}, x{rs1}, -4 # move back to scratch\n"
        else:
          lines = lines + f"li x{temp1}, {formatstrFP.format(rs2val)} # load x{temp1} with value {formatstrFP.format(rs2val)}\n"
          lines = lines + f"{storeop} x{temp1}, {str(int(unsignedImm5(immval))*mul)}(x{rs1}) # store {formatstrFP.format(rs2val)} in memory\n"
        lines = writeTest(lines, rd, xlen, True, f"{test} f{rd}, {str(int(unsignedImm5(immval))*mul)}(x{rs1}) # perform operation\n")
  elif (test in clhtype or test in clbtype):
    while (rs1 == rs2):
      rs2 = randomNonconflictingReg(test)
    if (test in clhtype):
      storeop = "c.sh"
      mul = 2
    else:
      storeop = "c.sb"
      mul = 1
    lines = lines + "li x" + str(rs2) + ", " + formatstr.format(rs2val)  + " # initialize rs2\n"
    lines = lines + "la x" + str(rs1) + ", scratch" + " # base address \n"
    lines = lines + "addi x" + str(rs1) + ", x" + str(rs1) + ", -" + str(int(unsignedImm1(immval))*mul) + " # sub immediate from rs1 to counter offset\n"
    lines = lines + storeop + " x" + str(rs2) + ", " + str(int(unsignedImm1(immval))*mul) +"(x" + str(rs1) + ") # store value to put something in memory\n"
    lines = writeTest(lines, rd, xlen, False, test + " x" + str(rd) + ", " + str(int(unsignedImm1(immval))*mul) + "(x" + str(rs1) + ") # perform operation\n")
  elif (test in cstype):
    if (rs1 != 0):
      while (rs1 == rs2):
        rs1 = randomNonconflictingReg(test)
    mul = 4 if (test in ["c.sw", "c.fsw"]) else 8
    if not ((test == "c.fsd") and (flen > xlen)):
      lines = lines + "li x" + str(rs2) + ", " + formatstr.format(rs2val)  + " # initialize rs2 with random value\n"
    lines = lines + "mv x" + str(rs1) + ", x" + str(sigReg) + " # move sigreg value into rs1\n"
    sigReg = rs1
    #lines = lines + "la x" + str(rs1) + ", scratch" + " # base address\n"
    if (test in ["c.fsw", "c.fsd"]):
      if ((test == "c.fsd") and (flen > xlen)):
        lines = lines + loadFloatReg(rs2, rs2val, xlen, flen)
      else:
        size = "w" if test == "c.fsw" else "d"
        lines = lines + "s" + size + " x" + str(rs2) + ", 0(x" + str(sigReg) + ")" + " # store " + hex(rs2val) + " in memory\n"
        lines = lines + "fl" + size + " f" + str(rs2) + ", 0(x" + str(sigReg) + ")" + " # load " + hex(rs2val) + " from memory into fs2\n"
        lines = lines + "s" + size + " x0, 0(x" + str(sigReg) + ")" + " # clearing the random value store at scratch\n"
    lines = lines + "addi x" + str(sigReg) + ", x" + str(sigReg) + ", -" + str(int(unsignedImm5(immval))*mul) + " # sub immediate from rs1 to counter offset\n"
    storeline = test + (" f" if test in ["c.fsw","c.fsd"] else " x") + str(rs2) + ", " + str(int(unsignedImm5(immval))*mul) + "(x" + str(sigReg) + ") # perform operation \n"
    lines = writeStoreTest(lines, test, rs2, xlen, storeline)
    lines = lines + "addi x" + str(sigReg) + ", x"  + str(sigReg) + ", "  + str(int(unsignedImm5(immval))*mul)  + " \n"
<<<<<<< HEAD
    if test == "c.fsd":
        sigupd_count += 1
        WIDTH = 8 #bytes
    else:
        WIDTH = "REGWIDTH"
    lines = lines + "addi x" + str(sigReg) + ", x"  + str(sigReg) + ", " +str(WIDTH)+ "  # Incrementing base register\n"
=======
    lines = lines + "addi x" + str(sigReg) + ", x"  + str(sigReg) + ", REGWIDTH  # Incrementing base register\n"
>>>>>>> 2193fc20
    sigupd_count += 1 if test == "c.fsw" else 2
  elif (test in cutype):
    lines = lines + "li x" + str(rd) + ", " + formatstr.format(rs1val)  + " # initialize rd to specific value\n"
    lines = writeTest(lines, rd, xlen, False, test + " x" + str(rd) + " # perform operation\n")
  elif (test in stype): #["sb", "sh", "sw", "sd"]
    if (rs1 != 0):
      if (rs2 == rs1): # make sure registers are different so they don't conflict
          rs2 = (rs1 + 1) % (maxreg+1)
          if (rs2 == 0):
            rs2 = 1
      lines = lines + "li x" + str(rs2) + ", " + formatstr.format(rs2val)  + " # initialize rs2\n"
      lines = lines + "mv x" + str(rs1) + ", x" + str(sigReg) + " # move sigreg value into rs1\n"
      sigReg = rs1
      if (immval == -2048):
        lines = lines + "addi x" + str(sigReg) + ", x"  + str(sigReg) + ", "  + makeImm(-1*(-2047), 12, True) + " \n"
        lines = lines + "addi x" + str(sigReg) + ", x"  + str(sigReg) + ", "  + makeImm(-1*(-1), 12, True) + " \n"
      else:
        lines = lines + "addi x" + str(sigReg) + ", x"  + str(sigReg) + ", "  + makeImm(-1*immval, 12, True) + " \n"
      lines = lines + test + " x" + str(rs2) + ", " + makeImm(immval, 12, 1) +  "(x" + str(sigReg) + ")  \n"
      lines = lines + "addi x" + str(sigReg) + ", x"  + str(sigReg) + ", "  + makeImm(immval, 12, True) + " \n"
      if test == "sd":
        sigupd_count += 1
        WIDTH = 8 #bytes
      else:
        WIDTH = "REGWIDTH"
      lines = lines + "addi x" + str(sigReg) + ", x"  + str(sigReg) + ", " + str(WIDTH)   + " # Incrementing base register \n"
      sigupd_count += 1
  elif (test in csstype):
    if (test == "c.swsp" or test == "c.fswsp"):
      mul = 4
    elif (test == "c.sdsp" or test == "c.fsdsp"):
      mul = 8
    type = "f" if (test in ["c.fswsp", "c.fsdsp"]) else "x"
    if test == "c.fsdsp":
      lines = lines+  loadFloatReg(rs2, rs2val, xlen, flen)
    else:
      lines = lines + "li x" + str(rs2) + ", " + formatstr.format(rs2val)  + " # initialize rs2\n"
    if (test == "c.fswsp"):
      mv = "fmv.d.x" if (xlen == 64) else "fmv.w.x"
      lines = lines + mv + " f" + str(rs2) + ", x" + str(rs2) + " # move the random value into fs2\n"
    offset = int(ZextImm6(immval))*mul
    # Determine where to store
    lines = lines + "mv sp" + ", x" + str(sigReg) + " # move sigreg value into rs1\n"
    lines = lines + f"addi sp, sp, {-offset} # offset stack pointer from signature\n"
    storeline = test + " " + type + str(rs2) +", " + str(offset) + "(sp)" + "# perform operation\n"
    lines = writeStoreTest(lines, test, rs2, xlen, storeline)
    lines = lines + f"addi sp, sp, {offset} # offset stack pointer from signature\n"
    if test in ["c.sd", "c.fsd","c.sdsp", "c.fsdsp"]:
        WIDTH = 8 #bytes
        sigupd_count += 1
    else:
        WIDTH = "REGWIDTH"
    lines = lines + "addi x" + str(sigReg) + ", x"  + str(sigReg) + ", " + str(WIDTH)   + " # Incrementing base register\n"
    sigupd_count += 1
  elif (test in csbtype + cshtype):
    if (test in csbtype):
      offset = unsignedImm2(immval)
    else:
      offset = str(int(unsignedImm1(immval))*2)
    while (rs1 == rs2):
      rs2 = randomNonconflictingReg(test)
    lines = lines + "li x" + str(rs2) + ", " + formatstr.format(rs2val)  + " # initialize rs2\n"
    lines = lines + "mv x" + str(rs1) + ", x" + str(sigReg) + " # move sigreg value into rs1\n"
    lines = lines + "addi x" + str(rs1) + ", x" + str(rs1) + ", -" + offset + " # sub immediate from rs1 to counter offset\n"
    storeline = test + " x" + str(rs2) + ", " + offset + "(x" + str(rs1) + ") # perform operation \n"
    lines = writeStoreTest(lines, test, rs2, xlen, storeline)
    lines = lines + "addi x" + str(sigReg) + ", x"  + str(sigReg) + ", REGWIDTH   # Incrementing base register\n"
    sigupd_count += 1
  elif (test in btype):#["beq", "bne", "blt", "bge", "bltu", "bgeu"]
    for same in [False, True]:
      if (same):
        rs1val = rs2val
        lines = lines + "# same values in both registers\n"
      lines = lines + "li x" + str(rs1) + ", " + formatstr.format(rs1val) + " # initialize rs1\n"
      lines = lines + "li x" + str(rs2) + ", " + formatstr.format(rs2val) + " # initialize rs2\n"
      branchline = f"{test} x{rs1}, x{rs2}, 1f # perform operation\n"
      lines = writeBranchTest(lines, rd, rs1, rs2, xlen, branchline)
  elif (test in jtype):#["jal"]
    jumpline = f"{test} x{rd}, 1f # perform operation\n"
    lines = writeJumpTest(lines, rd, rs1, rs2, xlen, jumpline)
  elif (test in jalrtype):#["jalr"]
    lines = lines + f"la x{rs1}, 1f # jump destination address\n"
    lines = lines + f"addi x{rs1}, x{rs1}, {signedImm12(-immval, immOffset=True)} # add immediate to lower part of rs1\n"
    jumpline = f"{test} x{rd}, x{rs1}, {signedImm12(immval, immOffset=True)} # perform operation\n"
    lines = writeJumpTest(lines, rd, rs1, rs2, xlen, jumpline)
  elif (test in utype):#["lui", "auipc"]
    lines = writeTest(lines, rd, xlen, False, test + " x" + str(rd) + ", " + unsignedImm20(immval) + " # perform operation\n")
  elif (test in fr4type): #["fmadd.s", "fmsub.s", "fnmadd.s", "fnmsub.s"]
    lines = lines + "fsflagsi 0b00000 # clear all fflags\n"
    lines = lines + loadFloatReg(rs1, rs1val, xlen, flen)
    lines = lines + loadFloatReg(rs2, rs2val, xlen, flen)
    lines = lines + loadFloatReg(rs3, rs3val, xlen, flen)
    if not frm:
      lines = writeTest(lines, rd, xlen, True, test + " f" + str(rd) + ", f" + str(rs1) + ", f" + str(rs2) + ", f" + str(rs3) + " # perform operation\n")
    else:
      testInstr = f"{test} f{rd}, f{rs1}, f{rs2}, f{rs3}"
      lines = lines + genFrmTests(testInstr, rd, True)
  elif (test in fltype):#["flw", "flh"]
    while (rs1 == 0):
      rs1 = randomNonconflictingReg(test)
    while (rs1 == rs2):
      rs2 = randomNonconflictingReg(test)
    tempreg1 = randomNonconflictingReg(test)
    tempreg2 = randomNonconflictingReg(test)
    while (tempreg1 in [rs1, rs2]):
      tempreg1 = randomNonconflictingReg(test)
    while (tempreg2 in [rs1, rs2, tempreg1]):
      tempreg2 = randomNonconflictingReg(test)
    storeop =  "sw" if (min (xlen, flen) == 32) else "sd"
    lines = lines + "la x" + str(rs1) + ", scratch" + " # base address \n"
    if (immval == -2048): # Can't addi 2048 because it is out of range of 12 bit two's complement number
      lines = lines + "addi x" + str(rs1) + ", x" + str(rs1) + ", 2047 # increment rs1 by 2047 \n"
      lines = lines + "addi x" + str(rs1) + ", x" + str(rs1) + ", 1 # increment rs1 to bump it by a total of 2048 to compensate for -2048\n"
    else:
      lines = lines + "addi x" + str(rs1) + ", x" + str(rs1) + ", " + signedImm12(-immval) + " # sub immediate from rs1 to counter offset\n"
    if (flen > xlen): # flen = 64, xlen = 32
      lines = lines + f"li x{tempreg1}, 0x{formatstrFP.format(rs2val)[2:10]} # load x3 with 32 LSBs of {formatstrFP.format(rs2val)}\n"
      lines = lines + f"li x{tempreg2}, 0x{formatstrFP.format(rs2val)[10:18]} # load x3 with 32 MSBs {formatstrFP.format(rs2val)}\n"
      lines = lines + f"{storeop} x{tempreg1}, {signedImm12(immval)}(x{rs1}) # store x3 (0x{formatstrFP.format(rs2val)[2:10]}) in memory\n"
      lines = lines + f"addi x{rs1}, x{rs1}, 4 # move address up by 4\n"
      lines = lines + f"{storeop} x{tempreg2}, {signedImm12(immval)}(x{rs1}) # store x4 (0x{formatstrFP.format(rs2val)[10:18]}) in memory 4 bytes after x3\n"
      lines = lines + f"addi x{rs1}, x{rs1}, -4 # move back to scratch\n"
    else:
      lines = lines + f"li x{tempreg1}, {formatstrFP.format(rs2val)} # load x3 with value {formatstrFP.format(rs2val)}\n"
      lines = lines + f"{storeop} x{tempreg1}, {signedImm12(immval)}(x{rs1}) # store {formatstrFP.format(rs2val)} in memory\n"
    lines = writeTest(lines, rd, xlen, True, f"{test} f{rd}, {signedImm12(immval)}(x{rs1}) # perform operation\n")
  elif (test in fstype):#["fsw"]
    while (rs1 == 0):
      rs1 = randomNonconflictingReg(test)
    lines = lines + loadFloatReg(rs2, rs2val, xlen, flen)
    lines = lines + f"mv x{rs1}, x{str(sigReg)}  #copy sigpointer to temporary register\n"
    if (immval == -2048): # Can't addi 2048 because it is out of range of 12 bit two's complement number
      lines = lines + "addi x" + str(rs1) + ", x" + str(rs1) + ", 2047 # increment rs1 by 2047 \n"
      lines = lines + "addi x" + str(rs1) + ", x" + str(rs1) + ", 1 # increment rs1 to bump it by a total of 2048 to compensate for -2048\n"
    else:
      lines = lines + "addi x" + str(rs1) + ", x" + str(rs1) + ", " + signedImm12(-immval) + " # sub immediate from rs1 to counter offset\n"
    storeline = test + " f" + str(rs2)  + ", " + signedImm12(immval) + "(x" + str(rs1) + ") # perform operation\n"
    lines = writeStoreTest(lines, test, rs2, xlen, storeline)
    if test == "fsd":
        sigupd_count += 1
        WIDTH = 8 #bytes
    else:
        WIDTH = "REGWIDTH"
    lines = lines + "addi x" + str(sigReg) + ", x"  + str(sigReg) + ", " + str(WIDTH)   + " # Incrementing base register\n"
    sigupd_count += 1
  elif (test in F2Xtype):
    while (rs2 == rs1):
      rs2 = randomNonconflictingReg(test)
    lines = lines + "fsflagsi 0b00000 # clear all fflags\n"
    lines = lines + loadFloatReg(rs1, rs1val, xlen, flen)
    if not frm:
      rm = ", rtz" if (test == "fcvtmod.w.d") else "" # fcvtmod requires explicit rtz rouding mode
      lines = writeTest(lines, rd, xlen, False, test + " x" + str(rd) + ", f" + str(rs1) + rm + " # perform operation\n")
    else:
      testInstr = f"{test} x{rd}, f{rs1}"
      lines = lines + genFrmTests(testInstr, rd, False)
    lines = lines + writeFcsrSIG() # write fcsr to signature register
  elif (test in fcomptype): # ["feq.s", "flt.s", "fle.s"]
    lines = lines + "fsflagsi 0b00000 # clear all fflags\n"
    lines = lines + loadFloatReg(rs1, rs1val, xlen, flen)
    lines = lines + loadFloatReg(rs2, rs2val, xlen, flen)
    lines = writeTest(lines, rd, xlen, False, test + " x" + str(rd) + ", f" + str(rs1) + ", f" + str(rs2) + " # perform operation\n")
    lines = lines + writeFcsrSIG() # write fcsr to signature register
  elif test in X2Ftype: # ["fcvt.s.w", "fcvt.s.wu", "fmv.w.x"]
    lines = lines + "fsflagsi 0b00000 # clear all fflags\n"
    lines = lines + f"li x{rs1}, {formatstr.format(rs1val)} # load immediate value into integer register\n"
    testInstr = f"{test} f{rd}, x{rs1}"
    if not frm:
      lines = writeTest(lines, rd, xlen, True, testInstr + " # perform operation\n")
    else:
      lines = lines + genFrmTests(testInstr, rd, True)
  elif test in PX2Ftype: # ["fmvp.d.x"]
    lines = lines + f"li x{rs1}, {formatstr.format(rs1val)} # load immediate value into integer register\n"
    lines = lines + f"li x{rs2}, {formatstr.format(rs2val)} # load immediate value into integer register\n"
    lines = writeTest(lines, rd, xlen, True, f"{test} f{rd}, x{rs1}, x{rs2} # perform operation\n")
  elif test in flitype:
    lines = writeTest(lines, rd, xlen, True, f"{test} f{rd}, {flivals[rs1]} # perform operation\n")
  elif test in rbtype:
    lines = lines + "li x" + str(rs1) + ", " + formatstr.format(rs1val) + " # initialize rs1\n"
    lines = lines + "li x" + str(rs2) + ", " + formatstr.format(rs2val) + " # initialize rs2\n"
    lines = writeTest(lines, rd, xlen, False, test + " x" + str(rd) + ", x" + str(rs1) + ", x" + str(rs2) + ", " + str(immval%4) + " # perform operation\n")
  elif test in irtype:
    lines = lines + "li x" + str(rs1) + ", " + formatstr.format(rs1val) + " # initialize rs1\n"
    lines = writeTest(lines, rd, xlen, False, test + " x" + str(rd) + ", x" + str(rs1) + ", " + str(immval % 11) + " # perform operation\n")
  elif test in lrtype:
    lines = lines + "la x" + str(rs1) + ", scratch" + " # rs1 = base address \n"
    lines = writeTest(lines, rd, xlen, False, test + " x" + str(rd) + ", (x" + str(rs1) + ") # perform operation\n")
  elif test in sctype:
    lines = lines + "li x" + str(rs2) + ", " + formatstr.format(rs2val) + " # initialize rs2\n"
    lines = lines + "la x" + str(rs1) + ", scratch" + " # rs1 = base address \n"
    lines = writeTest(lines, rd, xlen, False, test + " x" + str(rd) + ", x" + str(rs2) + ", (x" + str(rs1) + ") # perform operation\n")
  elif test in amotype:
    lines = lines + "li x" + str(rs1) + ", " + formatstr.format(rs1val) + " # initialize rs1\n"
    lines = lines + "li x" + str(rs2) + ", " + formatstr.format(rs2val) + " # initialize rs2\n"
    lines = writeTest(lines, rd, xlen, False, test + " x" + str(rd) + ", x" + str(rs2) + ", (x" + str(rs1) + ") # perform operation\n")
  else:
    print("Error: %s type not implemented yet" % test)
  f.write(lines)


def writeSingleInstructionSequence(desc, testlist, regconfiglist, rdlist, rs1list, rs2list, rs3list, immvalslist, commentlist, xlen):
# TODO Hamza: add input prechecks here later
  registerArray = [rdlist, rs1list, rs2list, rs3list]
  global hazardLabel
  needLabel = False
  lines = ""

  for testindex, test in enumerate(testlist):

    instype = findInstype('instructions', test, insMap)
    regconfig = regconfiglist[testindex]
    immlen = insMap[instype].get('immlen', 12)

    if insMap[instype].get('loadstore') == 'load':
      lines += ( test + " " + regconfig[0] + str(registerArray[0][testindex]) +
        ", " + signedImm12(immvalslist[testindex]) +
        "(" + regconfig[1] + str(registerArray[1][testindex]) + ")" + " # " + commentlist[testindex] + "\n")

    elif insMap[instype].get('loadstore') == 'store':
      lines += (test + " " + regconfig[2] + str(registerArray[2][testindex]) +
        ", " + signedImm12(immvalslist[testindex]) +
        "(" + regconfig[1] + str(registerArray[1][testindex]) + ")" + " # " + commentlist[testindex] + "\n")

    else:
      lines += test
      for regindex, reg in enumerate(regconfiglist[testindex]):
        match reg:
          case 'a':
              reg = 'x'
              lines += ","*(lines[-1*len(test):] != test) + " (" + reg + str(registerArray[regindex][testindex]) + ")"
          case 'x' | 'f':
              lines += ","*(lines[-1*len(test):] != test) + " " + reg + str(registerArray[regindex][testindex])
          case 'i':
            if insMap[instype].get('compressed', 0) != 0:
              immval = makeImm(immvalslist[testindex], 6, True)
            elif test == "lui" or test == "auipc":
              immval = makeImm(immvalslist[testindex], 20, False)
            elif instype in ['shiftiwtype', 'ibwtype']:
              immval = makeImm(immvalslist[testindex], 5, False)
            elif instype in ['shiftitype', 'ibtype']:
              immval = makeImm(immvalslist[testindex], int(math.log(xlen,2)), False)
            elif instype == 'flitype':
              immval = flivals[immvalslist[testindex] % 32]
            elif instype in ['csrtype', 'csritype']:
              immval = makeImm(immvalslist[testindex], 5, False)
            elif instype in ['rbtype']:
              immval = makeImm(immvalslist[testindex], immlen, False)
            elif instype in ['irtype']:
              immval = str(immvalslist[testindex] % 0xB) # rnum values above 0xA are reserved
            else:
              immval = makeImm(immvalslist[testindex], 12, True)
            lines += ","*(lines[-1*len(test):] != test) + " " + str(immval)
          case 'c':
            lines += ","*(lines[-1*len(test):] != test) + " " + "mscratch"
          case 'l':
            lines += ","*(lines[-1*len(test):] != test) + " " + "1f\n"
            needLabel = True
      if test == 'fcvtmod.w.d' :
        lines += ", rtz"
      lines += " # " + commentlist[testindex] + "\n"
  if needLabel:
    lines += "1:\n"
    hazardLabel += 1

  return lines

def writeHazardVector(desc, rs1a, rs2a, rda, rs1b, rs2b, rdb, testb, immvala, immvalb, regtotest, rs3a=None, rs3b=None, haz_type='waw', xlen=32):
  # consecutive instructions to trigger hazards

  instype = findInstype('instructions', testb, insMap)
  regconfig = insMap[instype].get('regconfig','xxx_')
  implicitxreg = insMap[instype].get('implicitxreg', '____')
  global hazardLabel, sigReg, sigupd_count
  testa = 'add'
  lines = "\n# Testcase " + str(desc) + "\n"

  match haz_type:
    case 'nohaz':
        pass
    case 'waw' | 'war':
      if regconfig[0] == 'f':
        testa = 'fmul.s'
      elif regconfig[0] == 'x':
        testa = 'add'
    case 'raw':
      if regconfig[regtotest] == 'f':
        testa = 'fmul.s'
      elif regconfig[regtotest] == 'x':
        testa = 'add'
    case _:
      print('invalid hazard type' + haz_type + ' for instruction ' + testb)

  ins2type = findInstype('instructions', testa, insMap)
  regconfig2 = insMap[ins2type].get('regconfig','xxx_')


  if testb in jalrtype:
    # Ensure rdb, rs3b, and rda are unique
    if haz_type == "raw":
      rs1a = rda
      rs2a = 0
    lines += 'la x' + str(rs1b) + ', arbitraryLabel' + str(hazardLabel) + '\n'
    lines += f"li x{rs3a}, 1 \n"
    immvalb = 0
    lines += writeSingleInstructionSequence(desc,
                                [testa],
                                [regconfig2],
                                [rda], [rs1a],
                                [rs2a], [rs3a],
                                [immvala],
                                ["perform first operation"],
                                xlen)
    lines += writeSingleInstructionSequence(desc,
                                [testb],
                                [regconfig],
                                [rdb], [rs1b],
                                [rs2b], [rs3b],
                                [immvalb],
                                ["perform second (triggering) operation"],
                                xlen)
    lines += f"li x{rs3a}, 0 \n"
    lines += "arbitraryLabel" + str(hazardLabel) + ":\n"
    lines += writeSIGUPD(rdb) #jalr
    lines += writeSIGUPD(rs3a) #Macro to check branching
    lines += writeSIGUPD(rda) #add
    hazardLabel += 1

  elif insMap[instype].get('loadstore', 0) == 'store':
    lines = lines + "mv x" + str(rs1b) + ", x" + str(sigReg) + " # move sigreg value into rs1\n"
    sigReg = rs1b
    lines += "addi " + 2*(regconfig[1] + str(sigReg) + ", ") + makeImm(-immvalb, 12, True) + "\n"
    if haz_type != "war":
      rs1a = rda
      rs2a = 0
      if haz_type == "nohaz":
        lines = lines + "li x" + str(rda) + ", " + formatstr.format(immvalb)  + " # initialize random imm value\n"
      else:
        if testb == "fsw" and haz_type == "raw":  #have to load value into freg to have read after write be same reg
            tempReg = 3
            tempReg2 = 4
            while tempReg == sigReg or tempReg == rs2b or tempReg2 == sigReg or tempReg2 == rs2b:
                tempReg += 1
                tempReg2 += 1
            lines = lines + f"la x{tempReg2}, scratch\n"
            lines = lines + f"li x{tempReg}, {formatstrFP.format(immvalb)} # load x{tempReg} with value {formatstrFP.format(immvalb)}\n"
            lines = lines + f"sw x{tempReg}, 0(x{tempReg2}) # store {formatstrFP.format(immvalb)} in memory\n"
            lines = lines + f"flw f{rs2b}, 0(x{tempReg2}) # load {formatstrFP.format(immvalb)} from memory into f{rs2b}\n"
        elif testb == "fsd" and haz_type == "raw":  #have to load value into freg to have read after write be same reg
            tempReg = 3
            tempReg2 = 4
            while tempReg == sigReg or tempReg == rs2b or tempReg2 == sigReg or tempReg2 == rs2b:
                tempReg += 1
                tempReg2 += 1
            lines = lines + f"la x{tempReg2}, scratch\n"
            lines = lines + f"li x{tempReg}, 0x{formatstrFP.format(immvalb)[10:18]} # load x{tempReg} with 32 MSBs {formatstrFP.format(immvalb)}\n"
            lines = lines + f"sw x{tempReg}, 0(x{tempReg2}) # store x{tempReg} (0x{formatstrFP.format(immvalb)[10:18]}) in memory\n"
            lines = lines + f"li x{tempReg}, 0x{formatstrFP.format(immvalb)[2:10]} # load x{tempReg} with 32 LSBs of {formatstrFP.format(immvalb)}\n"
            lines = lines + f"sw x{tempReg}, 4(x{tempReg2}) # store x{tempReg} (0x{formatstrFP.format(immvalb)[2:10]}) in memory 4 bytes after x3\n"
            lines = lines + f"fld f{rs2b}, 0(x{tempReg2}) # load {formatstrFP.format(immvalb)} from memory into f{rs2b}\n"
        else:
          lines = lines + "li x" + str(rs2b) + ", " + formatstr.format(immvalb)  + " # initialize random imm value\n"
      #only generate one instrution
      lines += writeSingleInstructionSequence(desc,
                  [testb],
                  [regconfig],
                  [rdb], [rs1b],
                  [rs2b], [rs3b],
                  [immvalb],
                  ["perform second (triggering) operation"],
                  xlen)
    else:
      lines += writeSingleInstructionSequence(desc,
                  [testa, testb],
                  [regconfig2, regconfig],
                  [rda, rdb], [rs1a, rs1b],
                  [rs2a, rs2b], [rs3a, rs3b],
                  [immvala, immvalb],
                  ["perform first operation", "perform second (triggering) operation"],
                  xlen)
    lines += "addi " + 2*(regconfig[1] + str(sigReg) + ", ") + makeImm(immvalb, 12, True) + "\n"
    if testb in ['sd', 'fsd', 'c.sdsp', 'c.fsdsp', 'c.fsd', 'c.sd']:
        WIDTH = 8 #bytes
        sigupd_count += 2
    else:
        WIDTH = "REGWIDTH"
    lines += "addi " + 2 * (regconfig[1] + str(sigReg) + ", ") + str(WIDTH)  + " # Increment base Register\n"
    if haz_type == "nohaz":
      lines += "sw x" + str(rda) + ", 0(x"  + str(sigReg) + ")  # store the hazards\n"
    else:
      lines += "sw x" + str(rs2b) + ", 0(x"  + str(sigReg) + ")  # store the hazards\n"
    lines += "addi x" + str(sigReg) + ", x"  + str(sigReg) + ", " + str(WIDTH) + "  # Increment base Register\n"
    sigupd_count += 2

  elif testb in btype:
    if rs2b == rda:
        rda = (rs2b + 1) % 32
    lines += f"li x{rs2b}, 1 \n"
    lines += testa + " x" +str(rda) + ", x" +str(rdb) + ", x" +str(rs2a) + " # add \n"
    lines += testb + " x"+ str(rs1a) + ", x" + str(rs1b) +","*(lines[-1*len(test):] != test) + " " + "arbitraryLabel" + str(hazardLabel) + "\n"
    lines += f"li x{rs2b}, 0 \n"
    lines += "arbitraryLabel" + str(hazardLabel) + ":\n"
    hazardLabel += 1
    lines += writeSIGUPD(rda)
    lines += writeSIGUPD(rs2b)

  else:
    if insMap[instype].get('loadstore', 0) == 'load':
      lines += "la " + regconfig[1] + str(rs1b) + ", scratch\n"
      lines += "addi " + 2*(regconfig[1] + str(rs1b) + ", ") + str(signedImm12(-immvalb)) + "\n"
      if haz_type == "raw":
        if insMap[instype].get('loadstore', 0) == 'store':
          rs1a = rda
          rs2a = 0
        elif insMap[instype].get('loadstore', 0) == 'load':
          rda = rs1b
          rs1a = rs1b
          rs2a = 0

    if 'a' in regconfig:
      rsblist = [rdb, rs1b, rs2b, rs3b]
      lines += "la " + "x" + str(rsblist[regconfig.find('a')]) + ", scratch\n"
      if haz_type == "raw":
        rs1a = rda
        rs2a = 0
    if (test in csrtype or test in csritype):
      lines = lines + "li x" + str(rs3b) + ", " + formatstr.format(immvala) + " # initialize rs2\n"
      lines = lines + "csrw " + "mscratch" + ", x" + str(rs3b) + " # Write random immediate into mscratch\n"

    lines += writeSingleInstructionSequence(desc,
                    [testa, testb],
                    [regconfig2, regconfig],
                    [rda, rdb], [rs1a, rs1b],
                    [rs2a, rs2b], [rs3a, rs3b],
                    [immvala, immvalb],
                    ["perform first operation", "perform second (triggering) operation"],
                    xlen)
    if testa in floattypes and testa not in fTOrtype:
      lines += writeSIGUPD_F(rda)
    else:
      lines += writeSIGUPD(rda)
    if testb in floattypes and testb not in fTOrtype:
      lines += writeSIGUPD_F(rdb)
    if (test in csrtype or test in csritype):
      lines += "# orignal mscratch value: \n"
      lines += writeSIGUPD(rdb)
      lines += "csrr x" + str(rdb) + ", mscratch #Reading the updated mscratch value \n"
      lines += "# updated mscratch value: \n"
      lines += writeSIGUPD(rdb)
    else:
      lines += writeSIGUPD(rdb)
  if sigReg == 2:
    lines += "mv x3" +", x" + str(sigReg) + " # move sigreg out of x2 to avoid sp conflicts\n"
    sigReg = 3
  f.write(lines)

def findInstype(key, instruction, insMap):
    # within sublists with the key provided, find the first instance of the instruction
    for k, v in insMap.items():
      if hasattr(v, "__getitem__"):
        if instruction in v[key]:
          return k

    print('instruction ' + instruction + ' not found in insMap')
    return 0

def make_unique_hazard(test, regsA, haz_type='nohaz', regchoice=1):
  # set up hazard
  global sigReg
  [rs1b, rs2b, rs3b, rdb, rs1valb, rs2valb, rs3valb, immvalb, rdvalb] = randomize(test, rs3=True)
  regsB = [rdb, rs1b, rs2b, rs3b]
  compression = insMap[findInstype('instructions', test, insMap)].get('compressed', 0)
  lines = ""

  match haz_type:
    case "nohaz":
      while (set(regsA) & set(regsB)) | (set(regsA) & set([sigReg])) | (set(regsB) & set([sigReg])):
        handleSignaturePointerConflict(lines, regsA[1], regsA[2], regsA[0], regsA[3])
        [rs1b, rs2b, rs3b, rdb, rs1valb, rs2valb, rs3valb, immvalb, rdvalb] = randomize(test, rs3=True)
        regsB = [rdb, rs1b, rs2b, rs3b]

    case "waw":
      while (set(regsA) & set(regsB)) | (set(regsA) & set([sigReg])) | (set(regsB) & set([sigReg])):
        handleSignaturePointerConflict(lines, regsA[1], regsA[2], regsA[0], regsA[3])
        [rs1b, rs2b, rs3b, rdb, rs1valb, rs2valb, rs3valb, immvalb, rdvalb] = randomize(test, rs3=True)
        regsB = [rdb, rs1b, rs2b, rs3b]
      regsB[0] = regsA[0]

    case "war":
      while (set(regsA) & set(regsB)) | (set(regsA) & set([sigReg])) | (set(regsB) & set([sigReg])):
        handleSignaturePointerConflict(lines, regsA[1], regsA[2], regsA[0], regsA[3])
        [rs1b, rs2b, rs3b, rdb, rs1valb, rs2valb, rs3valb, immvalb, rdvalb] = randomize(test, rs3=True)
        regsB = [rdb, rs1b, rs2b, rs3b]
      regsB[0] = regsA[regchoice]

    case "raw":
      while (set(regsA) & set(regsB)) | (set(regsA) & set([sigReg])) | (set(regsB) & set([sigReg])):
        handleSignaturePointerConflict(lines, regsA[1], regsA[2], regsA[0], regsA[3])
        [rs1b, rs2b, rs3b, rdb, rs1valb, rs2valb, rs3valb, immvalb, rdvalb] = randomize(test, rs3=True)
        regsB = [rdb, rs1b, rs2b, rs3b]
      regsB[regchoice] = regsA[0]

  f.write(lines)
  return regsA, regsB


# return a random register from 1 to maxreg that does not conflict with the signature pointer (or later constant pointer)
def randomNonconflictingReg(test):
  regfield3types = ciwtype + cltype + cstype + cbptype + catype + cbtype + clbtype + clhtype + csbtype + cshtype + cutype + ["c.srli", "c.srai"]
  if (test in regfield3types):
    reg = randint(8, 15) # for compressed instructions
  elif E_ext : # Extension
    reg = randint(1, 15)
  else: # normal instructions
    reg = randint(1, maxreg) # 1 to maxreg, inclusive
  while reg == sigReg: # resolve conflicts; *** add constReg when implemented
    reg = randomNonconflictingReg(test)
  return reg

def randomize(test, rs1=None, rs2=None, rs3=None, allunique=True):
    if rs1 is None:
      rs1 = randomNonconflictingReg(test)
    if rs2 is None:
      rs2 = randomNonconflictingReg(test)
    if (rs3 is not None):
      rs3 = randomNonconflictingReg(test)
      if test in floattypes:
        rs3val = randint(0, 2**flen-1)
      else:
        rs3val = randint(0, 2**xlen-1)
    # all three source registers must be different for corners to work
    while (rs1 == rs2 and allunique):
      rs2 = randomNonconflictingReg(test)
    while ((rs3 is not None) and ((rs3 == rs1) or (rs3 == rs2)) and allunique):
      rs3 = randomNonconflictingReg(test)
    # choose rd that is different than rs1 and rs2 and rs3
    rd = rs1
    while ((rd == rs1) or (rd == rs2) or ((rs3 is not None) and (rd == rs3))):
      rd = randomNonconflictingReg(test)
    if test in floattypes:
      rs1val = randint(0, 2**flen-1)
      rs2val = randint(0, 2**flen-1)
      immval = randint(0, 2**flen-1)
      rdval = randint(0, 2**flen-1)
    else:
      rs1val = randint(0, 2**xlen-1)
      rs2val = randint(0, 2**xlen-1)
      immval = randint(0, 2**xlen-1)
      rdval = randint(0, 2**xlen-1)
    if (rs3 is None): return [rs1, rs2, rd, rs1val, rs2val, immval, rdval]
    else: return [rs1, rs2, rs3, rd, rs1val, rs2val, rs3val, immval, rdval]

def make_rd(test, xlen, rng):
  for r in rng:
    [rs1, rs2, rd, rs1val, rs2val, immval, rdval] = randomize(test)
    desc = "cp_rd (Test destination rd = x" + str(r) + ")"
    writeCovVector(desc, rs1, rs2, r, rs1val, rs2val, immval, rdval, test, xlen)

def make_fd(test, xlen, rng):
  for r in rng:
    [rs1, rs2, rs3, rd, rs1val, rs2val, rs3val, immval, rdval] = randomize(test, rs3=True)
    desc = "cp_fd (Test destination fd = x" + str(r) + ")"
    writeCovVector(desc, rs1, rs2, r, rs1val, rs2val, immval, rdval, test, xlen, rs3=rs3, rs3val=rs3val)

def make_fs1(test, xlen, rng):
  for r in rng:
    [rs1, rs2, rs3, rd, rs1val, rs2val, rs3val, immval, rdval] = randomize(test, rs3=True)
    while (r == rs2 or r == rs3):
      [rs1, rs2, rs3, rd, rs1val, rs2val, rs3val, immval, rdval] = randomize(test, rs3=True)
    desc = "cp_fs1 (Test source fs1 = f" + str(r) + ")"
    writeCovVector(desc, r, rs2, rd, rs1val, rs2val, immval, rdval, test, xlen, rs3=rs3, rs3val=rs3val)

def make_fs2(test, xlen, rng):
  for r in rng:
    [rs1, rs2, rs3, rd, rs1val, rs2val, rs3val, immval, rdval] = randomize(test, rs3=True)
    while (r == rs1 or r == rs3):
      [rs1, rs2, rs3, rd, rs1val, rs2val, rs3val, immval, rdval] = randomize(test, rs3=True)
    desc = "cp_fs2 (Test source fs2 = f" + str(r) + ")"
    writeCovVector(desc, rs1, r, rd, rs1val, rs2val, immval, rdval, test, xlen, rs3=rs3, rs3val=rs3val)

def make_fs3(test, xlen, rng):
  for r in rng:
    [rs1, rs2, rs3, rd, rs1val, rs2val, rs3val, immval, rdval] = randomize(test, rs3=True)
    while (r == rs1 or r == rs2):
      [rs1, rs2, rs3, rd, rs1val, rs2val, rs3val, immval, rdval] = randomize(test, rs3=True)
    desc = "cp_fs3 (Test source fs3 = f" + str(r) + ")"
    writeCovVector(desc, rs1, rs2, rd, rs1val, rs2val, immval, rdval, test, xlen, rs3=r, rs3val=rs3val)

def make_rs1(test, xlen, rng, fli=False):
  for r in rng:
    [rs1, rs2, rd, rs1val, rs2val, immval, rdval] = randomize(test, rs1=r, allunique=True)
    desc = "cp_rs1 (Test source rs1 = x" + str(r) + ")"
    if fli:
      desc = f"cp_rs1_fli (Immediate = {flivals[r]} with rs1 encoding 5'b{format(r, f'05b')})"
    writeCovVector(desc, r, rs2, rd, rs1val, rs2val, immval, rdval, test, xlen)

def make_rs2(test, xlen, rng):
  for r in rng:
    [rs1, rs2, rd, rs1val, rs2val, immval, rdval] = randomize(test, rs2=r)
    while (r == rs1):
      [rs1, rs2, rd, rs1val, rs2val, immval, rdval] = randomize(test, rs2=r)
    desc = "cp_rs2 (Test source rs2 = x" + str(r) + ")"
    writeCovVector(desc, rs1, r, rd, rs1val, rs2val, immval, rdval, test, xlen)

def make_uimm(test, xlen):
  for r in range(xlen):
    [rs1, rs2, rd, rs1val, rs2val, immval, rdval] = randomize(test, allunique=True)
    desc = "cp_uimm (Test bit = " + str(r) + ")"
    writeCovVector(desc, rs1, rs2, rd, rs1val, rs2val, r, rdval, test, xlen)

def make_uimm5(test, xlen):
  for r in range(maxreg+1):
    [rs1, rs2, rd, rs1val, rs2val, immval, rdval] = randomize(test, allunique=True)
    desc = "cp_uimm_5 (Test bit = " + str(r) + ")"
    writeCovVector(desc, rs1, rs2, rd, rs1val, rs2val, r, rdval, test, xlen)

def make_rd_rs1(test, xlen, rng):
  for r in rng:
    [rs1, rs2, rd, rs1val, rs2val, immval, rdval] = randomize(test)
    desc = f"cmp_rd_rs1 (Test rd = rs1 = x{r})"
    writeCovVector(desc, r, rs2, r, rs1val, rs2val, immval, rdval, test, xlen)

def make_rd_rs2(test, xlen, rng):
  for r in rng:
    [rs1, rs2, rd, rs1val, rs2val, immval, rdval] = randomize(test)
    desc = "cmp_rd_rs2 (Test rd = rs2 = x" + str(r) + ")"
    writeCovVector(desc, rs1, r, r, rs1val, rs2val, immval, rdval, test, xlen)

def make_rd_rs1_rs2(test, xlen, rng):
  for r in rng:
    [rs1, rs2, rd, rs1val, rs2val, immval, rdval] = randomize(test)
    desc = "cmp_rd_rs1_rs2 (Test rd = rs1 = rs2 = x" + str(r) + ")"
    writeCovVector(desc, r, r, r, rs1val, rs2val, immval, rdval, test, xlen)

def make_rs1_rs2(test, xlen, rng):
  for r in rng:
    [rs1, rs2, rd, rs1val, rs2val, immval, rdval] = randomize(test)
    desc = "cmp_rs1_rs2 (Test rs1 = rs2 = x" + str(r) + ")"
    writeCovVector(desc, r, r, rd, rs1val, rs2val, immval, rdval, test, xlen)

def make_rs1_corners(test, xlen):
  for v in corners:
    [rs1, rs2, rd, rs1val, rs2val, immval, rdval] = randomize(test)
    desc = "cp_rs1_corners (Test source rs1 value = " + hex(v) + ")"
    if ((test in cbptype) or (test in citype)):
      writeCovVector(desc, rs1, rs2, rd, rs1val, rs2val, immval, v, test, xlen)
    else:
      writeCovVector(desc, rs1, rs2, rd, v, rs2val, immval, rdval, test, xlen)

def make_rs2_corners(test, xlen):
    for v in corners:
      [rs1, rs2, rd, rs1val, rs2val, immval, rdval] = randomize(test)
      if test in ["c.swsp", "c.sdsp"]:
        while (rs2 == 2):
          [rs1, rs2, rd, rs1val, rs2val, immval, rdval] = randomize(test)
      desc = "cp_rs2_corners (Test source rs2 value = " + hex(v) + ")"
      writeCovVector(desc, rs1, rs2, rd, rs1val, v, immval, rdval, test, xlen)

def make_rd_corners(test, xlen, corners):
  if test in c_shiftitype:
    for v in corners:
      # rs1 = all 1s, rs2 = v, others are random
      [rs1, rs2, rd, rs1val, rs2val, immval, rdval] = randomize(test)
      desc = "cp_rd_corners (Test rd value = " + hex(v) + " Shifted by 1)"
      writeCovVector(desc, rs1, rs2, rd, -1, v, 1, rdval, test, xlen)
  elif test in catype:   # Using rs1val as temp variable to pass rd value
    for v in corners:
      [rs1, rs2, rd, rs1val, rs2val, immval, rdval] = randomize(test)
      desc = "cp_rd_corners (Test rd value = " + hex(v) + ")"
      if test in ["c.or","c.addw","c.xor"]:
        rd_temp = 0
        rs2_temp = v
      elif test in ["c.and"]:
        rd_temp = -1
        rs2_temp = v
      elif test in ["c.mul"]:
        rd_temp = 1
        rs2_temp = v
      elif test in ["c.sub","c.subw"]:
        rd_temp =  v>>1
        rs2_temp = (-v)>>1
      writeCovVector(desc, rs1, rs2, rd, rd_temp, rs2_temp, 0, rdval, test, xlen)
  elif test in crtype:
    for v in corners:
      [rs1, rs2, rd, rs1val, rs2val, immval, rdval] = randomize(test)
      desc = "cp_rd_corners (Test rd value = " + hex(v) + ")"
      rs2val = -(rdval - v)
      writeCovVector(desc, rs1, rs2, rd, 0, rs2val, 0, rdval, test, xlen)
  elif (test == "c.addiw" or test == "c.addi"):
    for v in corners:
      [rs1, rs2, rd, rs1val, rs2val, immval, rdval] = randomize(test)
      desc = "cp_rd_corners (Test rd value = " + hex(v) + ")"
      immval = int(signedImm6(immval))
      rdval = v - immval
      rdval &= 0xFFFFFFFFFFFFFFFF   # This prevents -ve decimal rdval (converts -10 to 18446744073709551606)
      writeCovVector(desc, rs1, rs2, rd, rs1val, rs2val, immval, rdval, test, xlen)
  elif (test == "divw" or test == "divuw" or test=="mulw"):
    for v in corners:
      desc = "cp_rd_corners (Test rd value = " + hex(v) + ")"
      [rs1, rs2, rd, rs1val, rs2val, immval, rdval] = randomize(test)
      writeCovVector(desc, rs1, rs2, rd, v, 1, v, rdval, test, xlen)
  elif (test == "c.lui"):
    for v in corners:
      desc = "cp_rd_corners (Test rd value = " + hex(v) + ")"
      [rs1, rs2, rd, rs1val, rs2val, immval, rdval] = randomize(test)
      writeCovVector(desc, rs1, rs2, rd, v, v, v, rdval, test, xlen)
  else:
    for v in corners:
      # rs1 = 0, rs2 = v, others are random
      [rs1, rs2, rd, rs1val, rs2val, immval, rdval] = randomize(test)
      desc = "cp_rd_corners (Test rd value = " + hex(v) + ")"
      writeCovVector(desc, rs1, 0, rd, v, rs2val, 0, rdval, test, xlen)
      # rs1, rs2 = v, others are random
      [rs1, rs2, rd, rs1val, rs2val, immval, rdval] = randomize(test)
      desc = "cp_rd_corners (Test rd value = " + hex(v) + ")"
      writeCovVector(desc, rs1, rs2, rd, v, v, v, rdval, test, xlen)
      # rs1 = all 1s, rs2 = v, others are random
      [rs1, rs2, rd, rs1val, rs2val, immval, rdval] = randomize(test)
      desc = "cp_rd_corners (Test rd value = " + hex(v) + ")"
      writeCovVector(desc, rs1, rs2, rd, -1, v, -1, rdval, test, xlen)

def make_rd_corners_lui(test, xlen, corners):
  for v in corners:
    [rs1, rs2, rd, rs1val, rs2val, immval, rdval] = randomize(test)
    desc = "cp_rd_corners_lui (Test rd value = " + hex(v) + ")"
    writeCovVector(desc, rs1, rs2, rd,rs1val, rs2val, v>>12, rdval, test, xlen)

def make_cp_gpr_hazard(test, xlen, haz_class='rw'):
  if insMap[findInstype('instructions', test, insMap)].get('compressed', 0) != 0:
    print ("hazard tests for compressed instructions will require a major refactor, holding off for now")
    return

  match haz_class:
    case 'r': haztypes = ["nohaz", "raw"]
    case 'w': haztypes = ["nohaz", "waw", "war"]
    case _: haztypes = ["nohaz", "raw", "waw", "war"]

  for haz in haztypes:
    for src in range(1, 4):
      [rs1a, rs2a, rs3a, rda, rs1vala, rs2vala, rs3vala, immvala, rdvala] = randomize(test, rs3=True)
      [rs1b, rs2b, rs3b, rdb, rs1valb, rs2valb, rs3valb, immvalb, rdvalb] = randomize(test, rs3=True)
      # set up hazard
      regsA, regsB = make_unique_hazard(test, regsA=[rda, rs1a, rs2a, rs3a], haz_type=haz, regchoice=src)
      [rda, rs1a, rs2a, rs3a] = regsA
      [rdb, rs1b, rs2b, rs3b] = regsB
      desc = "cp_gpr/fpr_hazard " + haz + " test"
      writeHazardVector(desc, rs1a, rs2a, rda, rs1b, rs2b, rdb, test, immvala, immvalb, src, rs3a=rs3a, rs3b=rs3b, haz_type=haz, xlen=xlen)

def make_cr_rs1_rs2_corners(test, xlen):
  for v1 in corners:
    for v2 in corners:
      # select distinct rs1 and rs2
      [rs1, rs2, rd, rs1val, rs2val, immval, rdval] = randomize(test)
      while rs1 == rs2:
        [rs1, rs2, rd, rs1val, rs2val, immval, rdval] = randomize(test)
      desc = "cr_rs1_rs2_corners (Test source rs1 = " + hex(v1) + " rs2 = " + hex(v2) + ")"
      if (test == "c.and"):
        print(f"Running make_cr_rs1_rs2_corners for c.and with rs1 = {rs1} = {v1} rs2 = {rs2} = {v2} rd = {rd} = {rdval}")
      writeCovVector(desc, rs1, rs2, rd, v1, v2, immval, rdval, test, xlen)

def make_imm_zero(test, xlen):
  [rs1, rs2, rd, rs1val, rs2val, immval, rdval] = randomize(test)
  desc = "cp_imm_zero"
  writeCovVector(desc, rs1, rs2, rd, rs1val, rs2val, 0, rdval, test, xlen)

def make_imm_corners_jal(test, xlen): # update these test
  [rs1, rs2, rd, rs1val, rs2val, immval, rdval] = randomize(test)
  if (test == "jal"):
    minrng = 3
    maxrng = 14 # testing all 20 bits of immediate is too much code
  elif (test in ["c.jal", "c.j"]):
    f.write("\n.align 2" + " # Start at an address multiple of 4. Required for covering 2 byte jump.\n")
    minrng = 2
    maxrng = 13
  rng = range(minrng,maxrng) # Test smallest offset as special case
  lines = "\n# Testcase cp_imm_corners_jal "+str(minrng-1)+"\n"
  lines = lines + ".align " + str(maxrng) + "\n # start all tests on a multiple of the largest one\n"
  if (test == "jal"):
    lines = lines + test + " x1, 1f\n"
  else:
    lines = lines + test + " 1f\n"  # c.jal, c.j
  lines = lines + "1: \n"# alignment too small to test with signature
  if (test == "jal"):
    lines = lines + test + " x1, f"+str(minrng)+"_"+test+"\n"
  else:
    lines = lines + test + " f"+str(minrng)+"_"+test+"\n"  # c.jal, c.j
  f.write(lines)

  for r in rng:
    lines = "\n# Testcase cp_imm_corners_jal " + str(r) + "\n"
    lines = lines + ".align " + str(r-1) + "\n"
    lines = lines + "b"+ str(r-1)+"_"+test+":\n"
    if (test == "jal"):
      if (r>=6): #Can only fit signature logic if jump is greater than 32 bytes (r+1=6)
        lines = lines + f"li x{rs1}," + str(r) + "\n"
        lines = lines +  writeSIGUPD(rd) # checking if return address is correct for jal
        lines = lines +  writeSIGUPD(rs1)
        lines = lines + "jal x"+str(rd)+", f"+str(r+1)+"_"+test+" # jump to aligned address to stress immediate\n"
      else:
        lines = lines + "jal x"+str(rd)+", f"+str(r+1)+"_"+test+" # jump to aligned address to stress immediate\n"
    elif (test in ["c.jal", "c.j"]):
      if (r>=6):  #Can only fit signature logic if jump is greater than 32 bytes (r+1=6)
        lines = lines +  writeSIGUPD(1) # checking if return address is correct for c.jal
        lines = lines + f"c.li x{rs1}," + str(r) + " \n"
        lines = lines +  writeSIGUPD(rs1)
        lines = lines + test + " f"+str(r+1)+"_"+test+" # jump to aligned address to stress immediate\n"
      else:
        lines = lines + test + " f"+str(r+1)+"_"+test+" # jump to aligned address to stress immediate\n"

    if (r>=6): # comparison is 6 because it's not r+1 this time
      if (test in ["c.jal", "c.j"]):
        lines = lines + f"c.li x{rs1}, 0 \n"
        lines = lines +  writeSIGUPD(1) # checking if return address is correct for c.jal
      else:
        lines = lines + f"li x{rs1}, 0 \n"
        lines = lines +  writeSIGUPD(rd) # checking if return address is correct for jal
      lines = lines + writeSIGUPD(rs1)
    lines = lines + ".align " + str(r-1) + "\n"
    lines = lines + "f" +str(r)+"_"+test+":\n"

    if (r>=6):
      if (test in ["c.jal", "c.j"]):
        lines = lines + f"c.li x{rs1}," + str(r) + "\n"
        lines = lines +  writeSIGUPD(1) # checking if return address is correct for c.jal
      else:
        lines = lines + f"li x{rs1}," + str(r) + "\n"
        lines = lines +  writeSIGUPD(rd) # checking if return address is correct for jal
      lines = lines + writeSIGUPD(rs1)

    if (test == "jal"):
      lines = lines + "jal x"+str(rd)+", b"+str(r-1)+"_"+test+" # jump to aligned address to stress immediate\n"
      if(r>=6):
        lines = lines + f"li x{rs1}, 0 " + "\n"
        lines = lines +  writeSIGUPD(rd) # checking if return address is correct for jal
        lines = lines + writeSIGUPD(rs1)
    elif (test in ["c.jal", "c.j"]):
      if (r == 12): # temporary fix for bug in compressed branches
        if (test == "c.j"):
          lines = lines + ".half 0xB001 # backward j by -2048 to b12; GCC is not generating this compressed branch properly per https://github.com/riscv-collab/riscv-gnu-toolchain/issues/1647\n"
        else:
          lines = lines + ".half 0x3001 # backward jal by -2048 to b12; GCC is not generating this compressed branch properly per https://github.com/riscv-collab/riscv-gnu-toolchain/issues/1647\n"
          #lines = lines + test + " b"+str(r-1)+"_"+test+" # jump to aligned address to stress immediate\n"
      else:
        lines = lines + test + " b"+str(r-1)+"_"+test+" # jump to aligned address to stress immediate\n"
        if(r>=6):
          lines = lines + f"c.li x{rs1}, 0" +"\n"
          lines = lines +  writeSIGUPD(1) # checking if return address is correct for c.jal
          lines = lines + writeSIGUPD(rs1)
    f.write(lines)
  lines = ".align " + str(maxrng-1) + "\n"
  lines = "f"+str(maxrng)+"_"+test+":\n"
  f.write(lines)

def make_imm_corners_jalr(test, xlen):
  [rs1, rs2, rd, rs1val, rs2val, dummy, rdval] = randomize(test)
  for immval in corners_imm_12bit:
    if (immval == 0):
      continue
    lines = "\n# Testcase cp_imm_corners jalr " + str(immval) + " bin\n"
    lines = lines + "la x"+str(rs1)+", 1f\n" #load the address of the label '1' into x21
    lines += f"li x{rs2}, 1 " + "\n"
    if (immval == -2048):
      lines = lines + "addi x" + str(rs1) + ", x" + str(rs1) + ", 2047 # increment rs1 by 2047 \n" # ***
      lines = lines + "addi x" + str(rs1) + ", x" + str(rs1) + ", 1 # increment rs1 to bump it by a total of 2048 to compensate for -2048\n"
    else:
      lines = lines + "addi x" + str(rs1) + ", x" + str(rs1) + ", " + signedImm12(-immval) + " # sub immediate from rs1 to counter offset\n"
    lines = lines + "jalr x"+str(rd) + ", x" + str(rs1) + ", "+ signedImm12(immval) +" # jump to assigned address to stress immediate\n" # jump to the label using jalr #*** update this test
    lines += f"li x{rs2}, 0 " + "\n"
    lines = lines + "1:\n"
    lines = lines +  writeSIGUPD(rd) #checking if return addres is correct
    lines = lines +  writeSIGUPD(rs2) #checking if jump was performed
    f.write(lines)

def make_offset(test, xlen):
  # *** all of these test will need signature / self-checking
  lines = "\n# Testcase cp_offset negative bin\n"
  [rs1, rs2, rd, rs1val, rs2val, immval, rdval] = randomize(test)
  handleSignaturePointerConflict(lines, rs1, rs2, rd)

  if (test in btype):
    lines = lines + "j 2f # jump past backward branch target\n"
    lines = lines + "1: j 3f # backward branch target: jump past backward branch\n"
    lines = lines + "2:" + f"li x{rs1}, 1" + " # branch is taken \n"
    lines = lines +  test + " x0, x0, 1b # backward branch\n"
    lines = lines + f"li x{rs1}, 0" + " # branch is not taken \n"
  elif (test in jalrtype):
    lines = lines + "j 2f # jump past backward branch target\n"
    lines = lines + "1: j 3f # backward jalr target: jump past backward jalr\n"
    lines = lines + "2: la" + " x" + str(rs2) + ", 1b # backward branch\n"
    lines = lines + f"li x{rs1}, 1" + " # branch is taken\n"
    lines = lines + test + " x" + str(rs2) +  ", x" + str(rs2) + ", 0 # backward jalr\n"
    lines = lines + f"li x{rs1}, 0" + " # branch is not taken \n"
  elif (test in crtype):
    lines = lines + "j 2f # jump past backward branch target\n"
    lines = lines + "1: j 3f # backward branch target: jump past backward branch\n"
    rs1 = randomNonconflictingReg(test)
    lines = lines + "2: " + "la x" + str(rs2) + ", 1b\n"
    lines = lines + f"li x{rs1}, 1" + " # branch is taken \n"
    lines = lines + test + " x" + str(rs2) + " # backward branch\n"
    lines = lines + f"li x{rs1}, 0" + " # branch is not taken \n"
  elif (test in cjtype):
    lines = lines + "j 2f # jump past backward branch target\n"
    lines = lines + "1: j 3f # backward branch target: jump past backward branch\n"
    lines = lines + "2: " + f"li x{rs1}, 1" + " # branch is taken \n"
    lines = lines + test + " 1b" + " # backward branch\n"
    lines = lines + f"li x{rs1}, 0" + " # branch is not taken \n"
  elif (test in cbtype):
    lines = lines + "j 2f # jump past backward branch target\n"
    lines = lines + "1: j 3f # backward branch target: jump past backward branch \n"
    rs1val = 0 if test == "c.beqz" else 1  # This makes sure branch is taken for both beqz & bnez
    lines = lines + "2: " + f"li x8, {rs1val}" + f" # initialize rs1val to {rs1val}\n"
    lines = lines + "2: " + f"li x{rs1}, 1" + " # branch is taken \n"
    lines = lines + test + " x8,  1b # backward branch\n"
    lines = lines + f"li x{rs1}, 0" + " # branch is not taken \n"

  lines = lines + "3:  # done with sequence\n"
  lines = lines +  writeSIGUPD(rs1) # checking if branch was taken
  if (test in "c.jalr" ):
    lines = lines +  writeSIGUPD(1) # checking return value of c.jalr
  elif (test in jalrtype):
    lines = lines +  writeSIGUPD(rd) # checking return value of jalr

  f.write(lines)

def make_offset_lsbs(test, xlen):
  [rs1, rs2, rd, rs1val, rs2val, immval, rdval] = randomize(test)
  lines = "\n# Testcase cp_offset_lsbs\n"
  if (test in jalrtype):
    lines = lines + "la x3, jalrlsb1 # load address of label\n"
    lines = lines + f"li x{rs1}, 1" + " # branch is taken\n"
    lines = lines + "jalr x1, x3, 1 # jump to label + 1, extra plus 1 should be discarded\n"
    lines = lines + f"li x{rs1}, 0" + " # branch is not taken\n"
    lines = lines + "jalrlsb1: \n"
    lines = lines +  writeSIGUPD(rs1)
    lines = lines +  writeSIGUPD(rd) #check return value in jalr
    lines = lines + "la x3, jalrlsb2 # load address of label\n"
    lines = lines + "addi x3, x3, 3 # add 3 to address\n"
    lines = lines + f"li x{rs1}, 1" + " # branch is taken\n"
    lines = lines + "jalr x1, x3, -2 # jump to label + 1, extra plus 1 should be discarded\n"
    lines = lines + f"li x{rs1}, 0" + " # branch is not taken\n"
    lines = lines + "jalrlsb2: \n"
    lines = lines +  writeSIGUPD(rs1)
    lines = lines +  writeSIGUPD(rd) #check return value in jalr

  else: # c.jalr / c.jr
    lines = lines + "la x3, "+test+"lsb00 # load address of label\n"
    lines = lines + f"c.li x{rs1}, 1" + " # branch is taken\n"
    lines = lines + test + " x3 # jump to address with bottom two lsbs = 00\n"
    lines = lines + f"c.li x{rs1}, 0" + " # branch is not taken & used as something to jump over\n"
    lines = lines + ".align 2\n"
    lines = lines + test+"lsb00: "  + writeSIGUPD(rs1)
    if (test in "c.jalr"):
      lines = lines +  writeSIGUPD(1) #check return value in c.jalr
    lines = lines + "la x3, "+test+"lsb01 # load address of label\n"
    lines = lines + "addi x3, x3, 1 # add 1 to address\n"
    lines = lines + f"c.li x{rs1}, 1" + " # branch is taken\n"
    lines = lines + test + " x3 # jump to address with bottom two lsbs = 01\n"
    lines = lines + f"c.li x{rs1}, 0" + " # branch is not taken & used as something to jump over\n"
    lines = lines + ".align 2\n"
    lines = lines + test+"lsb01: " + writeSIGUPD(rs1)
    if (test in "c.jalr"):
      lines = lines +  writeSIGUPD(1) #check return value in c.jalr
    lines = lines + "la x3, "+test+"lsb10 # load address of label\n"
    lines = lines + "addi x3, x3, 2 # add 2 to address\n"
    lines = lines + f"c.li x{rs1}, 1" + " # branch is taken\n"
    lines = lines + test + " x3 # jump to address with bottom two lsbs = 10\n"
    lines = lines + f"c.li x{rs1}, 0" + " # branch is not taken & used as something to jump over\n"
    lines = lines + ".align 2\n"
    lines = lines + test+"lsb10: nop\n" + writeSIGUPD(rs1)
    if (test in "c.jalr"):
      lines = lines +  writeSIGUPD(1) #check return value in c.jalr
    lines = lines + "nop\n" # c.jalr does not support 2 byte jumps, so this is a noop
    lines = lines + "la x3, "+test+"lsb11 # load address of label\n"
    lines = lines + "addi x3, x3, 3 # add 3 to address\n"
    lines = lines + f"c.li x{rs1}, 1" + " # branch is taken\n"
    lines = lines + test + " x3 # jump to address with bottom two lsbs = 11\n"
    lines = lines + f"c.li x{rs1}, 0" + " # branch is not taken & used as something to jump over\\n"
    lines = lines + ".align 2\n"
    lines = lines + test+"lsb11: nop\n" + writeSIGUPD(rs1)
    if (test in "c.jalr"):
      lines = lines +  writeSIGUPD(1) #check return value in c.jalr
  f.write(lines)

def make_mem_hazard(test, xlen):
  lines = "\n# Testcase mem_hazard (no dependency)\n"
  lines = lines + "la x1, scratch\n"
  lines = lines + test + " x2, 0(x1)\n"
  f.write(lines)

def make_f_mem_hazard(test, xlen):
  lines = "\n# Testcase f_mem_hazard (no dependency)\n"
  lines = lines + "la x1, scratch\n"
  lines = lines + "fsd f2, 0(x1)\n"
  lines = lines + test + " f2, 0(x1)\n"
  f.write(lines)

def make_cp_imm_corners(test, xlen, corners_imm):
  desc = "cp_imm_corners"
  for v1 in corners_imm:
    [rs1, rs2, rd, rs1val, rs2val, immval, rdval] = randomize(test)
    writeCovVector(desc, rs1, rs2, rd, rs1val, rs2val, v1, rdval, test, xlen)

def make_cr_rs1_imm_corners(test, xlen, corners_imm):
  desc = "cr_rs1_imm_corners"
  for v1 in corners:
    for v2 in corners_imm:
      [rs1, rs2, rd, rs1val, rs2val, immval, rdval] = randomize(test)
      if ((test in cbptype) or (test in citype)):
        writeCovVector(desc, rs1, rs2, rd, rs1val, rs2val, v2, v1, test, xlen)
      else:
        writeCovVector(desc, rs1, rs2, rd, v1, rs2val, v2, rdval, test, xlen)


def make_imm_shift(test, xlen):
  desc = "cp_imm_shift"
  if test in shiftwtype:
    rng = range(1, maxreg+1)
  elif test in c_shiftitype:
    rng = range(1, xlen)
  else:
    rng = range(0, xlen)

  for shift in rng:
    [rs1, rs2, rd, rs1val, rs2val, immval, rdval] = randomize(test)
    writeCovVector(desc, rs1, rs2, rd, rs1val, rs2val, shift, rdval, test, xlen)


def make_imm_mul(test, xlen):
  desc = "cp_imm_mul"
  if test in ciwtype:
    rng = range(1,256)
  elif test in citype or test in csstype:
    if test in ["c.lwsp", "c.ldsp", "c.swsp", "c.sdsp","c.flwsp","c.fldsp"]:
      rng = range(64)
    else:
      rng = range(-32,32)
  else:
    rng = range(maxreg+1)
  for imm in rng:
    [rs1, rs2, rd, rs1val, rs2val, immval, rdval] = randomize(test)
    writeCovVector(desc, rs1, rs2, rd, rs1val, rs2val, imm, rdval, test, xlen)

def make_fd_fs1(test, xlen, frm=False):
  for r in range(maxreg+1):
    [rs1, rs2, rs3, rd, rs1val, rs2val, rs3val, immval, rdval] = randomize(test, rs3=True)
    if (test.startswith("fsgnj")): # fsgnj with fs1 = fs2 is fmv, so don't pick this
      while (rs2 == r):
        [rs1, rs2, rs3, rd, rs1val, rs2val, rs3val, immval, rdval] = randomize(test, rs3=True)
    desc = "cmp_fd_fs1 (Test fd = fs1 = f" + str(r) + ")"
    writeCovVector(desc, r, rs2, r, rs1val, rs2val, immval, rdval, test, xlen, rs3=rs3, rs3val=rs3val, frm=frm)

def make_fd_fs2(test, xlen):
  for r in range(maxreg+1):
    [rs1, rs2, rs3, rd, rs1val, rs2val, rs3val, immval, rdval] = randomize(test, rs3=True)
    if (test.startswith("fsgnj")): # fsgnj with fs1 = fs2 is fmv, so don't pick this
      while (rs1 == r):
        [rs1, rs2, rs3, rd, rs1val, rs2val, rs3val, immval, rdval] = randomize(test, rs3=True)
    desc = "cmp_fd_fs2 (Test fd = fs2 = f" + str(r) + ")"
    writeCovVector(desc, rs1, r, r, rs1val, rs2val, immval, rdval, test, xlen, rs3=rs3, rs3val=rs3val)

def make_fd_fs3(test, xlen, frm=False):
  for r in range(maxreg+1):
    [rs1, rs2, rs3, rd, rs1val, rs2val, rs3val, immval, rdval] = randomize(test, rs3=True)
    desc = "cmp_fd_fs3 (Test fd = fs3 = f" + str(r) + ")"
    writeCovVector(desc, rs1, rs2, r, rs1val, rs2val, immval, rdval, test, xlen, rs3=r, rs3val=rs3val, frm=frm)


def make_frm(test, xlen):
  [rs1, rs2, rs3, rd, rs1val, rs2val, rs3val, immval, rdval] = randomize(test, rs3=True)
  desc = "cp_frm"
# *** should sweep the rounding modes, and coverpoints should check they are hit
  writeCovVector(desc, rs1, rs2, rd, rs1val, rs2val, immval, rdval, test, xlen, rs3=rs3, rs3val=rs3, frm=True)

def make_cr_fs1_fs2_corners(test, xlen, frm = False):
  corners = fcorners
  if test[-1] == "h":
    corners = fcornersH
  if test[-1] == "d":
    corners = fcornersD
  for v1 in corners:
    for v2 in corners:
      # select distinct fs1 and fs2
      [rs1, rs2, rs3, rd, rs1val, rs2val, rs3val, immval, rdval] = randomize(test, rs3=True)
      while rs1 == rs2:
        [rs1, rs2, rs3, rd, rs1val, rs2val, rs3val, immval, rdval] = randomize(test, rs3=True)
      desc = "cr_fs1_fs2_corners (Test source fs1 = " + hex(v1) + " fs2 = " + hex(v2) + ")"

      #f.write("fsflagsi 0b00000 # clear all fflags\n")
      writeCovVector(desc, rs1, rs2, rd, v1, v2, immval, rdval, test, xlen, rs3=rs3, rs3val=rs3val, frm=frm)

def make_cr_fs1_fs3_corners(test, xlen, frm = False):
  corners = fcorners
  if test[-1] == "h":
    corners = fcornersH
  if test[-1] == "d":
    corners = fcornersD
  for v1 in corners:
    for v2 in corners:
      # select distinct fs1 and fs3
      [rs1, rs2, rs3, rd, rs1val, rs2val, rs3val, immval, rdval] = randomize(test, rs3=True)
      desc = "cr_fs1_fs3_corners (Test source fs1 = " + hex(v1) + " fs3 = " + hex(v2) + ")"
      writeCovVector(desc, rs1, rs2, rd, v1, rs2val, immval, rdval, test, xlen, rs3=rs3, rs3val=v2, frm=frm)

def make_fs1_corners(test, xlen, fcorners, frm = False):
  for v in fcorners:
    [rs1, rs2, rs3, rd, rs1val, rs2val, rs3val, immval, rdval] = randomize(test, rs3=True)
    while rs2 == rs1:
      [rs1, rs2, rs3, rd, rs1val, rs2val, rs3val, immval, rdval] = randomize(test, rs3=True)
    desc = "cp_fs1_corners (Test source fs1 value = " + hex(v) + ")"
    if frm:
      desc = "cr_fs1_corners_frm (Test source fs1 value = " + hex(v) + ")"
    if NaNBox_tests:
      desc = f"Improper NaNBoxed argument test (Value {hex(v)} in f{rs1})"
    #f.write("fsflagsi 0b00000 # clear all fflags\n")
    writeCovVector(desc, rs1, rs2, rd, v, rs2val, immval, rdval, test, xlen, rs3=rs3, rs3val=rs3val, frm = frm)

def make_fs2_corners(test, xlen, fcorners):
  for v in fcorners:
    [rs1, rs2, rs3, rd, rs1val, rs2val, rs3val, immval, rdval] = randomize(test, rs3=True)
    while rs2 == rs1:
      [rs1, rs2, rs3, rd, rs1val, rs2val, rs3val, immval, rdval] = randomize(test, rs3=True)
    desc = "cp_fs2_corners (Test source fs2 value = " + hex(v) + ")"
    writeCovVector(desc, rs1, rs2, rd, rs1val, v, immval, rdval, test, xlen, rs3=rs3, rs3val=rs3val)

def make_fs3_corners(test, xlen, fcorners):
  for v in fcorners:
    [rs1, rs2, rs3, rd, rs1val, rs2val, rs3val, immval, rdval] = randomize(test, rs3=True)
    desc = "cp_fs3_corners (Test source fs3 value = " + hex(v) + ")"
    writeCovVector(desc, rs1, rs2, rd, rs1val, rs2val, immval, rdval, test, xlen, rs3=rs3, rs3val=v)

def make_imm5_corners(test, xlen):
  for v in range(maxreg+1):
    [rs1, rs2, rs3, rd, rs1val, rs2val, rs3val, immval, rdval] = randomize(test, rs3=True)
    desc = "cp_imm5_corners (Test imm value = " + hex(v) + ")"
    writeCovVector(desc, rs1, rs2, rd, rs1val, rs2val, v, rdval, test, xlen, rs3=rs3, rs3val=rs3val)

def make_bs(test, xlen):
  for bs in range(4):
    [rs1, rs2, rd, rs1val, rs2val, immval, rdval] = randomize(test)
    desc = f"cp_bs = {bs}"
    writeCovVector(desc, rs1, rs2, rd, rs1val, rs2val, bs, rdval, test, xlen)

def make_rnum(test, xlen):
  for rnum in range(11):
    [rs1, rs2, rd, rs1val, rs2val, immval, rdval] = randomize(test)
    desc = f"cp_rnum = {rnum}"
    writeCovVector(desc, rs1, rs2, rd, rs1val, rs2val, rnum, rdval, test, xlen)

def make_sbox(test, xlen):
  for sbox in range(256):
    # repeat sbox value in each byte
    if (xlen == 32):
      s = sbox | sbox << 8 | sbox << 16 | sbox << 24;
    elif (xlen == 64):
      s = sbox | sbox << 8 | sbox << 16 | sbox << 24 | sbox << 32 | sbox << 40 | sbox << 48 | sbox << 56;
    [rs1, rs2, rd, rs1val, rs2val, immval, rdval] = randomize(test)
    desc = f"cp_sbox = {sbox}"
    writeCovVector(desc, rs1, rs2, rd, s, s, immval, rdval, test, xlen)

def make_nanbox(test, xlen):
  [rs1, rs2, rs3, rd, rs1val, rs2val, rs3val, immval, rdval] = randomize(test, rs3=True)
  desc = "Random test for cp_NaNBox "
  writeCovVector(desc, rs1, rs2, rd, rs1val, rs2val, immval, rdval, test, xlen, rs3=rs3, rs3val=rs3val)

def make_custom(test, xlen):
    insertTemplate(f"{test}.S", is_custom=True)

def insertTest(test):
  f.write(f"\n# Stub for {test}")


# Python randomizes hashes, while we are trying to have a repeatable hash for repeatable test cases. This function gives a simple hash as a random seed.
def myhash(s):
  h = 0
  for c in s:
    h = (h * 31 + ord(c)) & 0xFFFFFFFF
  return h


def write_tests(coverpoints, test, xlen=None, vlen=None, sew=None, vlmax=None, vl=1, lmul=1):
  global NaNBox_tests
  for coverpoint in coverpoints:
    # produce a deterministic seed for repeatable random numbers distinct for each instruction and coverpoint
    testname = test + coverpoint
    hashval = myhash(testname)
    # hashval = hash(testname) # doesn't work because of Python hash randomization
    seed(hashval)
    #seed(hash(test + coverpoint))
    if (coverpoint == "cp_asm_count"):
      if (test == "c.nop" or test == "fence"):   # Writing cp_asm_count for 'c.nop' only
        f.write("\n# Testcase cp_asm_count\n"+test+"\n")
    elif (coverpoint == "cp_rd"):
      make_rd(test, xlen, range(maxreg+1))
    elif(coverpoint == "cp_rd_nx0" or coverpoint == "cp_rd_nx2"):
      make_rd(test, xlen, range(1,maxreg+1))
    elif (coverpoint == "cp_rdp"):
      make_rd(test, xlen, range(8, 16))
    elif (coverpoint == "cp_rs1p"):
      make_rs1(test, xlen, range(8, 16))
    elif (coverpoint == "cp_rs2p"):
      make_rs2(test, xlen, range(8, 16))
    elif (coverpoint == "cp_fd"):
      make_fd(test, xlen, range(maxreg+1))
    elif (coverpoint == "cp_fdp"):
      make_fd(test, xlen, range(8, 16))
    elif (coverpoint == "cp_fs1"):
      make_fs1(test, xlen, range(maxreg+1))
    elif (coverpoint == "cp_fs1p"):
      make_fs1(test, xlen, range(8, 16))
    elif (coverpoint == "cp_fs2"):
      make_fs2(test, xlen, range(maxreg+1))
    elif (coverpoint == "cp_fs3"):
      make_fs3(test, xlen, range(maxreg+1))
    elif (coverpoint == "cp_fs2p"):
      make_fs2(test, xlen, range(8, 16))
    elif (coverpoint == "cp_fs1_corners"):
      make_fs1_corners(test, xlen, fcorners)
    elif (coverpoint == "cp_fs2_corners"):
      make_fs2_corners(test, xlen, fcorners)
    elif (coverpoint == "cp_fs3_corners"):
      make_fs3_corners(test, xlen, fcorners)
    elif (coverpoint == "cp_fs1_corners_D"):
      make_fs1_corners(test, xlen, fcornersD)
    elif (coverpoint == "cp_fs2_corners_D"):
      make_fs2_corners(test, xlen, fcornersD)
    elif (coverpoint == "cp_fs3_corners_D"):
      make_fs3_corners(test, xlen, fcornersD)
    elif (coverpoint == "cp_fs1_corners_H"):
      make_fs1_corners(test, xlen, fcornersH)
    elif (coverpoint == "cp_fs2_corners_H"):
      make_fs2_corners(test, xlen, fcornersH)
    elif (coverpoint == "cp_fs3_corners_H"):
      make_fs3_corners(test, xlen, fcornersH)
    # elif (coverpoint == "cp_fs1_corners_Q"):
    #   make_fs1_corners(test, xlen, fcornersQ)
    # elif (coverpoint == "cp_fs2_corners_Q"):
    #   make_fs2_corners(test, xlen, fcornersQ)
    # elif (coverpoint == "cp_fs3_corners_Q"):
    #   make_fs3_corners(test, xlen, fcornersQ)
    elif (coverpoint == "cp_rs1"):
      make_rs1(test, xlen, range(maxreg+1))
    elif (coverpoint == "cp_rs1_nx0"):
      make_rs1(test, xlen, range(1,maxreg+1))
    elif (coverpoint == "cp_rs2"):
      make_rs2(test, xlen, range(maxreg+1))
    elif (coverpoint == "cp_rs2_nx0"):
      make_rs2(test, xlen, range(1,maxreg+1))
    elif (coverpoint == "cp_uimm"):
      make_uimm(test, xlen)
    elif (coverpoint == "cp_uimm_5"):
      make_uimm5(test, xlen)
    elif (coverpoint == "cmp_rd_rs1"):
      make_rd_rs1(test, xlen, range(maxreg+1))
    elif (coverpoint == "cmp_rd_rs1_nx0"):
      make_rd_rs1(test, xlen, range(1,maxreg+1))
    elif (coverpoint == "cmp_rd_rs1_c"):
      make_rd_rs1(test, xlen, range(8, 16))
    elif (coverpoint == "cmp_rd_rs2"):
      make_rd_rs2(test, xlen, range(maxreg+1))
    elif (coverpoint == "cmp_rd_rs2_nx0"):
      make_rd_rs2(test, xlen, range(1,maxreg+1))
    elif (coverpoint == "cmp_rd_rs2_c"):
      make_rd_rs2(test, xlen, range(8, 16))
    elif (coverpoint == "cmp_rd_rs1_rs2"):
      make_rd_rs1_rs2(test, xlen, range(maxreg+1))
    elif (coverpoint == "cmp_rd_rs1_rs2_nx0"):
      make_rd_rs1_rs2(test, xlen, range(1,maxreg+1))
    elif (coverpoint == "cmp_rs1_rs2"):
      make_rs1_rs2(test, xlen, range(maxreg+1))
    elif (coverpoint == "cmp_rs1_rs2_nx0"):
      make_rs1_rs2(test, xlen, range(1,maxreg+1))
    elif (coverpoint == "cmp_rs1_rs2_c"):
      make_rs1_rs2(test, xlen, range(8,16))
    elif (coverpoint == "cp_rs1_corners"):
      make_rs1_corners(test, xlen)
    elif (coverpoint == "cp_rs2_corners"):
      make_rs2_corners(test, xlen)
    elif (coverpoint == "cp_rd_corners_slli"):
      if (xlen == 32):
        make_rd_corners(test, xlen, c_slli_32_corners)
      else:
        make_rd_corners(test, xlen, c_slli_64_corners)
    elif (coverpoint == "cp_rd_corners_srli"):
      if (xlen == 32):
        make_rd_corners(test, xlen, c_srli_32_corners)
      else:
        make_rd_corners(test, xlen, c_srli_64_corners)
    elif (coverpoint == "cp_rd_corners_srai"):
      if (xlen == 32):
        make_rd_corners(test, xlen, c_srai_32_corners)
      else:
        make_rd_corners(test, xlen, c_srai_64_corners)
    elif (coverpoint == "cp_rd_corners"):
      make_rd_corners(test, xlen, corners)
    elif (coverpoint == "cp_rd_corners_clui"):
      make_rd_corners(test, xlen, corners_6bit)
    elif (coverpoint == "cp_rd_corners_lw" or coverpoint == "cp_rd_corners_lwu"):
      make_rd_corners(test, xlen, corners_32bit)
    elif (coverpoint == "cp_rd_corners_lh" or coverpoint == "cp_rd_corners_lhu"):
      make_rd_corners(test, xlen, corners_16bit)           # Make rd corners for lh and lhu for both RV32I & RV64I
    elif (coverpoint == "cp_rd_corners_lb" or coverpoint == "cp_rd_corners_lbu"):
      make_rd_corners(test, xlen, corners_8bits)            # Make rd corners for lb and lbu for both RV32I & RV64I
    elif (coverpoint == "cp_rd_corners_6bit"):
      make_rd_corners(test, xlen, corners_6bit)
    elif (coverpoint == "cp_rd_corners_32bit"):
      make_rd_corners(test, xlen, corners_32bit)
    elif (coverpoint == "cp_rd_corners_lui"):
      make_rd_corners_lui(test, xlen, corners_20bit)
    elif (coverpoint == "cmp_rd_rs1_eqval"):
      pass # already covered by cr_rs1_rs2_corners
    elif (coverpoint == "cmp_rd_rs2_eqval"):
      pass # already covered by cr_rs1_rs2_corners
    elif (coverpoint == "cp_rd_sign"):
      pass # already covered by rd_corners
    elif (coverpoint == "cr_rs1_rs2_corners"):
      make_cr_rs1_rs2_corners(test, xlen)
    elif (coverpoint == "cp_imm_corners"):
      if (test == "jalr"):
          make_imm_corners_jalr(test, xlen)
      else:
        make_cp_imm_corners(test, xlen, corners_imm_12bit)
    elif (coverpoint == "cp_imm_corners_20bit"):
      make_cp_imm_corners(test, xlen, corners_imm_20bit)
    elif (coverpoint == "cp_imm_corners_6bit"):
      make_cp_imm_corners(test, xlen, corners_imm_6bit)
    elif (coverpoint == "cp_imm_corners_c"):
      pass # handled by cr_rs1_imm_corners
      # make_cp_imm_corners(test, xlen, corners_imm_c)
    elif (coverpoint == "cp_imm_corners_jal"):
      make_imm_corners_jal(test, xlen)
    elif (coverpoint == "cp_imm_corners_c_jal"):
        make_imm_corners_jal(test,xlen)
    elif (coverpoint == "cr_rs1_imm_corners"):
      make_cr_rs1_imm_corners(test, xlen, corners_imm_12bit)
    elif (coverpoint == "cr_rs1_imm_corners_6bit"):
      make_cr_rs1_imm_corners(test, xlen, corners_imm_6bit)
    elif (coverpoint == "cr_rs1_imm_corners_6bit_n0"):
      make_cr_rs1_imm_corners(test, xlen, corners_imm_6bit[1:]) # exclude imm=0
    elif (coverpoint == "cp_imm_corners_6bit_n0"):
      pass # only used for cross product
    elif (coverpoint == "cr_rs1_imm_corners_c"):
      make_cr_rs1_imm_corners(test, xlen, corners_imm_c)
    elif (coverpoint == "cr_rs1_rs2"):
      pass # already covered by cr_rs1_rs2_corners
    elif (coverpoint[:13] == "cp_gpr_hazard" or coverpoint[:13] == "cp_fpr_hazard"):
      haz_class = coverpoint.split('_')[-1] # get the suffix if there is one
      if haz_class == "hazard": # will only happen if there was no suffix, meaning do both reads and writes
        haz_class = 'rw'
      make_cp_gpr_hazard(test, xlen, haz_class)
    elif (coverpoint == "cp_fclass"):
      pass
    elif (coverpoint == "cp_imm_sign"):
      make_imm_zero(test, xlen)
    elif (coverpoint == "cp_imm_sign_clui"):
      pass
    elif (coverpoint == "cp_rd_corners_sraiw"):
      make_rd_corners(test,xlen,corners_sraiw)
    elif (coverpoint == "cp_mem_hazard"):
      make_mem_hazard(test, xlen)
    elif (coverpoint == "cp_f_mem_hazard"):
      make_f_mem_hazard(test, xlen)
    elif (coverpoint == "cp_imm_zero"):
      make_imm_zero(test, xlen)
    elif (coverpoint == "cp_mem_unaligned"):
      pass # seems this should be part of privileged tests
    elif (coverpoint == "cp_offset"):
      make_offset(test, xlen)
    elif (coverpoint == "cp_offset_lsbs"):
      make_offset_lsbs(test, xlen)
    elif (coverpoint == "cr_nord_rs1_rs2"):
      pass #TODO (not if crosses are not needed)
    elif (coverpoint == "cp_imm_shift" or coverpoint == "cp_imm_shift_c" or coverpoint == "cp_imm_shift_w"):
      make_imm_shift(test, xlen)
    elif coverpoint in ["cp_imm_mul","cp_imm_mul_8","cp_imm_mul_addi4spn","cp_imm_mul_addi16sp","cp_imm_mul_4sp","cp_imm_mul_8sp"]:
      make_imm_mul(test, xlen)
    elif (coverpoint == "cp_rd_boolean"):
      pass # covered by other generators
    elif (coverpoint == "cmp_fd_fs1"):
      make_fd_fs1(test, xlen)
    elif (coverpoint == "cmp_fd_fs2"):
      make_fd_fs2(test, xlen)
    elif (coverpoint == "cmp_fd_fs3"):
      make_fd_fs3(test, xlen)
    # elif (coverpoint == "cp_fs1_corners"):
    #   make_fs1_corners(test, xlen)
    # elif (coverpoint == "cp_fs2_corners"):
    #   make_fs2_corners(test, xlen)
    elif (coverpoint in ["cr_fs1_fs2_corners", "cr_fs1_fs2_corners_H", "cr_fs1_fs2_corners_D"]):
      make_cr_fs1_fs2_corners(test, xlen)
    elif (coverpoint in ["cr_fs1_fs2_corners_frm", "cr_fs1_fs2_corners_frm_H", "cr_fs1_fs2_corners_frm_D"]):
      make_cr_fs1_fs2_corners(test, xlen, frm = True)
    elif (coverpoint in ["cr_fs1_fs2_corners_frm4", "cr_fs1_fs2_corners_frm4_H", "cr_fs1_fs2_corners_frm4_D"]):
      make_cr_fs1_fs2_corners(test, xlen, frm = True)
    elif (coverpoint in ["cr_fs1_fs3_corners_frm", "cr_fs1_fs3_corners_frm_H", "cr_fs1_fs3_corners_frm_D"]):
      make_cr_fs1_fs3_corners(test, xlen, frm = True)
    elif (coverpoint in ["cr_fs1_fs3_corners_frm4", "cr_fs1_fs3_corners_frm4_H", "cr_fs1_fs3_corners_frm4_D"]):
      make_cr_fs1_fs3_corners(test, xlen, frm = True)
    elif (coverpoint in ["cp_frm_2", "cp_frm_3", "cp_frm_4"]):
      make_frm(test, xlen)
    elif (coverpoint == "cr_fs1_corners_frm"):
      make_fs1_corners(test, xlen, fcorners, frm=True)
    elif (coverpoint == "cr_fs1_corners_frm_D"):
      make_fs1_corners(test, xlen, fcornersD, frm=True)
    elif (coverpoint == "cr_fs1_corners_frm_H"):
      make_fs1_corners(test, xlen, fcornersH, frm=True)
    elif (coverpoint.startswith("cp_csr_fflags")):
      pass # doesn't require designated tests
    elif (coverpoint == "cp_csr_frm"):
      pass # already covered by cp_frm tests
    elif (coverpoint.startswith("cp_NaNBox")):
      make_nanbox(test, xlen)
    elif (coverpoint == "cp_rs1_fli"):
      make_rs1(test, xlen, range(maxreg+1), fli=True)
    elif (coverpoint == "cp_fs1_badNB_D_S"):
      NaNBox_tests = "D"
      make_fs1_corners(test, xlen, badNB_corners_D_S)
      NaNBox_tests = False
    elif (coverpoint == "cp_fs2_badNB_D_S"):
      NaNBox_tests = "D"
      make_fs2_corners(test, xlen, badNB_corners_D_S)
      NaNBox_tests = False
    elif (coverpoint == "cp_fs3_badNB_D_S"):
      NaNBox_tests = "D"
      make_fs3_corners(test, xlen, badNB_corners_D_S)
      NaNBox_tests = False
    elif (coverpoint == "cp_fs1_badNB_D_H"):
      NaNBox_tests = "D"
      make_fs1_corners(test, xlen, badNB_corners_D_H)
      NaNBox_tests = False
    elif (coverpoint == "cp_fs2_badNB_D_H"):
      NaNBox_tests = "D"
      make_fs2_corners(test, xlen, badNB_corners_D_H)
      NaNBox_tests = False
    elif (coverpoint == "cp_fs3_badNB_D_H"):
      NaNBox_tests = "D"
      make_fs3_corners(test, xlen, badNB_corners_D_H)
      NaNBox_tests = False
    elif (coverpoint == "cp_fs1_badNB_S_H"):
      NaNBox_tests = "S"
      make_fs1_corners(test, xlen, badNB_corners_S_H)
      NaNBox_tests = False
    elif (coverpoint == "cp_fs2_badNB_S_H"):
      NaNBox_tests = "S"
      make_fs2_corners(test, xlen, badNB_corners_S_H)
      NaNBox_tests = False
    elif (coverpoint == "cp_fs3_badNB_S_H"):
      NaNBox_tests = "S"
      make_fs3_corners(test, xlen, badNB_corners_S_H)
      NaNBox_tests = False
    elif (coverpoint == "cp_imm5_corners"):
      make_imm5_corners(test, xlen)
    elif (coverpoint == "cp_bs"):
      make_bs(test, xlen)
    elif (coverpoint == "cp_rnum"):
      make_rnum(test, xlen)
    elif (coverpoint == "cp_sbox"):
      make_sbox(test, xlen)
    elif (coverpoint in ["cp_sc", "cp_prev_lr", "cp_prev_sc", "cp_custom_sc_after_sc", "cp_custom_sc_after_store",
                         "cp_custom_sc_after_load", "cp_sc_fail", "cp_address_difference", "cp_custom_sc_lrsc",
                         "cp_custom_sc_addresses", "cp_custom_rd_corners"]):
      pass # Zalrsc coverpoints handled custom
    elif (coverpoint in ["cp_custom_aqrl", "cp_custom_fencei"]):
      make_custom(test, xlen)
    elif (coverpoint in ["cp_align_byte", "cp_align_word", "cp_align_hword"]):
      make_custom(test, xlen)
    else:
      print("Warning: " + coverpoint + " not implemented yet for " + test)


def getcovergroups(coverdefdir, coverfiles, xlen):
  coverpoints = {}
  curinstr = ""
  mode = "both"
  ingroup = False
  for coverfile in coverfiles:
    coverfile = coverdefdir + "/" + coverfile + "_coverage.svh"
    f = open(coverfile, "r")
    for line in f:
      if (re.search("covergroup .* with", line)):
        ingroup = True
      if (re.search("endgroup", line)):
        ingroup = False
      if ((not ingroup) and re.search('`ifdef XLEN32', line)):
        mode = 32
      if ((not ingroup) and re.search('`ifdef XLEN64', line)):
        mode = 64
      # only look for coverpoints if we are of the proper xlen
      #print("mode: " + str(mode) + " xlen: " + str(xlen) + " " + line)
      if (mode == "both" or mode == xlen):
        m = re.search(r'covergroup.*?_(.*?)_cg', line)
        if (m):
          curinstr = m.group(1).replace("_", ".")
          # print(f'instr is: {curinstr}')
          coverpoints[curinstr] = []
        m = re.search(r"\s*(\S+) :", line)
        if (m):
          # print(f'coverpoint: {m.group(1)}')
          coverpoints[curinstr].append(m.group(1))
    f.close()
    return coverpoints

def getExtensions():
  extensions = []
  path = ARCH_VERIF+"/fcov/unpriv"
  for (dirpath, dirnames, filenames) in os.walk(path):
    for filename in filenames:
      m = re.search("(.*)_coverage.svh", filename)
      if (m != None):
        ext = m.group(1)
        if 'V' not in ext and 'v' not in ext:
          extensions.append(ext)
  return extensions

#
# main body
#
# change these to suite your tests
ARCH_VERIF = os.path.abspath(os.path.join(os.path.dirname(sys.argv[0]), ".."))
rtype = ["add", "sub", "sll", "slt", "sltu", "xor", "srl", "sra", "or", "and",
        "addw", "subw", "sllw", "srlw", "sraw",
        "mul", "mulh", "mulhsu", "mulhu", "div", "divu", "rem", "remu",
        "mulw", "divw", "divuw", "remw", "remuw",
        "czero.eqz", "czero.nez",
        "sh1add", "sh2add", "sh3add",
        "sh1add.uw", "sh2add.uw", "sh3add.uw", "add.uw",
        "min", "minu", "max", "maxu", "orn", "andn", "xnor", "rol", "ror",
        "rolw", "rorw",
        "clmul", "clmulh", "clmulr",
        "bclr", "binv", "bset", "bext",
        "pack", "packh", "packw",
        "xperm4", "xperm8",
        "aes64es", "aes64esm", "aes64ds", "aes64dsm", "aes64ks2",
        "sha512sig0h", "sha512sig0l", "sha512sig1h", "sha512sig1l", "sha512sum0r", "sha512sum1r"]

i1type=["orc.b", "zext.h", "clz", "cpop", "ctz", "sext.b", "sext.h", "rev8",
        "clzw", "cpopw", "ctzw",
        "brev8", "zip", "unzip",
        "aes64im",
        "sha256sig0", "sha256sig1", "sha256sum0", "sha256sum1",
        "sha512sig0", "sha512sig1", "sha512sum0", "sha512sum1"]
rbtype = ["aes32dsi", "aes32dsmi", "aes32esi", "aes32esmi"]
irtype = ["aes64ks1i"]
lrtype = ["lr.w", "lr.d"]
sctype = ["sc.w", "sc.d"]
amotype = ["amoswap.w", "amoadd.w", "amoand.w", "amoor.w", "amoxor.w", "amomin.w", "amomax.w", "amominu.w", "amomaxu.w",
           "amoswap.d", "amoadd.d", "amoand.d", "amoor.d", "amoxor.d", "amomin.d", "amomax.d", "amominu.d", "amomaxu.d"]

loaditype = ["lb", "lh", "lw", "ld", "lbu", "lhu", "lwu"]
shiftitype = ["slli", "srli", "srai"]
shiftiwtype = ["slliw", "srliw", "sraiw"]
itype = ["addi", "slti", "sltiu", "xori", "ori", "andi", "addiw"]
ibtype = ["slli.uw","bclri","binvi","bseti","bexti","rori"]
ibwtype = ["roriw"]
stype = ["sb", "sh", "sw", "sd"]
btype = ["beq", "bne", "blt", "bge", "bltu", "bgeu"]
jtype = ["jal"]
jalrtype = ["jalr"]
utype = ["lui", "auipc"]
fltype = ["flw",
          "flh",
          "fld"]
fstype = ["fsw",
          "fsh",
          "fsd"]
F2Xtype = ["fcvt.w.s", "fcvt.wu.s", "fmv.x.w", "fcvt.l.s", "fcvt.lu.s",
            "fcvt.w.h", "fcvt.wu.h", "fmv.x.h", "fcvt.l.h", "fcvt.lu.h",
            "fcvt.w.d", "fcvt.wu.d", "fmv.x.d", "fcvt.l.d", "fcvt.lu.d", "fmvh.x.d", "fcvtmod.w.d"]
fr4type = ["fmadd.s", "fmsub.s", "fnmadd.s", "fnmsub.s",
            "fmadd.h", "fmsub.h", "fnmadd.h", "fnmsub.h",
            "fmadd.d", "fmsub.d", "fnmadd.d", "fnmsub.d"]
frtype = ["fadd.s", "fsub.s", "fmul.s", "fdiv.s", "fsgnj.s", "fsgnjn.s", "fsgnjx.s", "fmax.s", "fmin.s", "fminm.s", "fmaxm.s",
          "fadd.h", "fsub.h", "fmul.h", "fdiv.h", "fsgnj.h", "fsgnjn.h", "fsgnjx.h", "fmax.h", "fmin.h", "fminm.h", "fmaxm.h",
          "fadd.d", "fsub.d", "fmul.d", "fdiv.d", "fsgnj.d", "fsgnjn.d", "fsgnjx.d", "fmax.d", "fmin.d", "fminm.d", "fmaxm.d",]
fitype = ["fsqrt.s", "fround.s", "froundnx.s",
          "fsqrt.h", "fround.h", "froundnx.h",
          "fsqrt.d", "fround.d", "froundnx.d",
          "fcvt.s.h", "fcvt.h.s",
          "fcvt.s.d", "fcvt.d.s",
          "fcvt.d.h", "fcvt.h.d"]
fixtype = ["fclass.s",
            "fclass.h",
            "fclass.d"]
X2Ftype = ["fcvt.s.w", "fcvt.s.wu", "fmv.w.x", "fcvt.s.l", "fcvt.s.lu",
            "fcvt.h.w", "fcvt.h.wu", "fmv.h.x", "fcvt.h.l", "fcvt.h.lu",
            "fcvt.d.w", "fcvt.d.wu", "fmv.d.x", "fcvt.d.l", "fcvt.d.lu"]
PX2Ftype = ["fmvp.d.x"] # pair of integer registers to a single fp register
fcomptype = ["feq.s", "flt.s", "fle.s", "fltq.s", "fleq.s",
              "feq.h", "flt.h", "fle.h", "fltq.h", "fleq.h",
              "feq.d", "flt.d", "fle.d", "fltq.d", "fleq.d",]
fTOrtype  = ["feq.s", "feq.h", "feq.d", "flt.s", "flt.h", "flt.d", "fle.s", "fle.h", "fle.d",
             "fltq.s", "fltq.h", "fltq.d", "fleq.s", "fleq.h", "fleq.d", "fclass.s", "fclass.h", "fclass.d",
              "fltq.s", "fltq.h", "fltq.d", "fleq.s", "fleq.h", "fleq.d",
              "fmvp.x.q", "fcvtmod.w.d"]
fTOrtype += F2Xtype # *All* floating point instructions that return to xregisters (rd)
citype = ["c.nop", "c.lui", "c.li", "c.addi", "c.addi16sp", "c.addiw","c.lwsp","c.ldsp","c.flwsp","c.fldsp"]
c_shiftitype = ["c.slli","c.srli","c.srai"]
cltype = ["c.lw","c.ld","c.flw","c.fld"]
cstype = ["c.sw","c.sd","c.fsw","c.fsd"]
csstype = ["c.sdsp","c.swsp","c.fswsp","c.fsdsp"]
crtype = ["c.add", "c.mv", "c.jalr", "c.jr"]
ciwtype = ["c.addi4spn"]
cjtype = ["c.j","c.jal"]
catype = ["c.sub","c.or","c.and","c.xor","c.subw","c.addw","c.mul"]
cbptype = ["c.andi"]
cbtype = ["c.beqz", "c.bnez"]
shiftwtype = ["sraiw", "srliw"]
csbtype = ["c.sb"]
cshtype = ["c.sh"]
clhtype = ["c.lh","c.lhu"]
clbtype = ["c.lbu"]
cutype = ["c.not","c.zext.b","c.zext.h","c.zext.w","c.sext.b","c.sext.h"]
zcftype = ["c.flw", "c.fsw","c.flwsp","c.fswsp"] # Zcf instructions
zcdtype = ["c.fld", "c.fsd","c.fsdsp","c.fldsp"]
flitype = ["fli.s", "fli.h", "fli.d"] # technically FI type but with a strange "immediate" encoding, need special cases
csrtype = ["csrrw", "csrrs", "csrrc"]
csritype = ["csrrwi", "csrrsi", "csrrci"]

floattypes = frtype + fstype + fltype + fcomptype + F2Xtype + fr4type + fitype + fixtype + X2Ftype + zcftype + flitype + PX2Ftype + zcdtype #TODO: these types aren't necessary anymore, Hamza remove them

global hazardLabel
hazardLabel = 1


insMap = {
  # 'loadstore': whether a function is a load or store, leave empty for neither
  # 'compressed': 3 levels, which are 0 for uncompressed (implicit value), 1 for compressed instruction,
  #   2 for compressed instruction with 3-bit register fields
  # 'implicitxreg': which reads and writes don't appear in the instruction fields but still occur
  #   once the instruction is expanded
  'rtype' : {'instructions' : rtype, 'regconfig' : 'xxx_'},
  'i1type' : {'instructions' : i1type, 'regconfig' : 'xx__'},
  'irtype' : {'instructions' : irtype, 'regconfig' : 'xx__'},
  'loaditype' : {'instructions' : loaditype, 'regconfig' : 'xxi_', 'loadstore' : 'load'},
  'shiftiwtype' : {'instructions' : shiftiwtype, 'regconfig' : 'xxi_'},
  'shiftitype' : {'instructions' : shiftitype, 'regconfig' : 'xxi_'},
  'itype' : {'instructions' : itype, 'regconfig' : 'xxi_'},
  'ibtype' : {'instructions' : ibtype, 'regconfig' : 'xxi_'},
  'ibwtype' : {'instructions' : ibwtype, 'regconfig' : 'xxi_'},
  'stype' : {'instructions' : stype, 'regconfig' : '_xx_', 'loadstore' : 'store'},
  'btype' : {'instructions' : btype, 'regconfig' : '_xxl'},
  'jtype' : {'instructions' : jtype, 'regconfig' : 'xl__'},
  'jalrtype' : {'instructions' : jalrtype, 'regconfig' : 'xxi_'},
  'utype' : {'instructions' : utype, 'regconfig' : 'xi__'},
  'fltype' : {'instructions' : fltype, 'regconfig' : 'fxi_', 'loadstore' : 'load'},
  'fstype' : {'instructions' : fstype, 'regconfig' : '_xfi', 'loadstore' : 'store'},
  'F2Xtype' : {'instructions' : F2Xtype, 'regconfig' : 'xf__'},
  'fr4type' : {'instructions' : fr4type, 'regconfig' : 'ffff'},
  'frtype' : {'instructions' : frtype, 'regconfig' : 'fff_'},
  'fitype' : {'instructions' : fitype, 'regconfig' : 'ff__'},
  'fixtype' : {'instructions' : fixtype, 'regconfig' : 'xf__'},
  'X2Ftype' : {'instructions' : X2Ftype, 'regconfig' : 'fx__'},
  'PX2Ftype' : {'instructions' : PX2Ftype, 'regconfig' : 'fxx_'},
  'fcomptype' : {'instructions' : fcomptype, 'regconfig' : 'xff_'},
  'citype' : {'instructions' : ["c.lui", "c.li", "c.addi", "c.addi16sp", "c.addiw", "c.lwsp", "c.ldsp", "c.flwsp", "c.fldsp"], 'regconfig' : 'xi__', 'compressed' : 1, 'implicitxreg' : '_x__'},
  'cnoptype' : {'instructions' : ["c.nop"], 'regconfig' : '____', 'compressed' : 1, 'implicitxreg' : '____'},
  'c_shiftitype' : {'instructions' : c_shiftitype, 'regconfig' : 'x___', 'compressed' : 1},
  'cltype' : {'instructions' : cltype, 'regconfig' : 'xxi_', 'compressed' : 1, 'loadstore' : 'load'},
  'cstype' : {'instructions' : cstype, 'regconfig' : '_xxi', 'compressed' : 1, 'loadstore' : 'store'},
  'csstype' : {'instructions' : csstype, 'regconfig' : '_x__', 'compressed' : 1, 'loadstore' : 'store'},
  'crtype' : {'instructions' : ['c.add', 'c.mv'], 'regconfig' : 'xx__', 'compressed' : 1},
  'cjrtype' : {'instructions' : ['c.jr', 'c.jalr'], 'regconfig' : '_x__', 'compressed' : 1, 'implicitxreg' : 'x___'},
  'ciwtype' : {'instructions' : ciwtype, 'regconfig' : 'xxi_', 'compressed' : 1},
  'cjtype' : {'instructions' : cjtype, 'regconfig' : 'l___'}, 'compressed' : 1,
  'catype' : {'instructions' : catype, 'regconfig' : 'x_x_', 'compressed' : 2, 'implicitxreg' : '_x__'},
  'cbptype' : {'instructions' : cbptype, 'regconfig' : 'xi__', 'compressed' : 2},
  'cbtype' : {'instructions' : cbtype, 'regconfig' : '_xl_', 'compressed' : 2},
  'shiftwtype' : {'instructions' : shiftwtype, 'regconfig' : 'xx__'},
  'csbtype' : {'instructions' : csbtype, 'regconfig' : '_xxi', 'compressed' : 1, 'loadstore' : 'store'},
  'cshtype' : {'instructions' : cshtype, 'regconfig' : '_xxi', 'compressed' : 1, 'loadstore' : 'store'},
  'clhtype' : {'instructions' : clhtype, 'regconfig' : 'xxi_', 'compressed' : 1, 'loadstore' : 'load'},
  'clbtype' : {'instructions' : clbtype, 'regconfig' : 'xxi_', 'compressed' : 1, 'loadstore' : 'load'},
  'cutype' : {'instructions' : cutype, 'regconfig' : 'x___', 'compressed' : 1},
  'zcftype' : {'instructions' : zcftype, 'regconfig' : 'uuuu'},
  'zcdtype' : {'instructions' : zcdtype, 'regconfig' : 'uuuu'},
  'flitype' : {'instructions' : flitype, 'regconfig' : 'fi__'},
  'csrtype' : {'instructions' : csrtype, 'regconfig' : 'xcx_'},
  'csritype' : {'instructions' : csritype, 'regconfig' : 'xci_'},
  'amotype' : {'instructions' : amotype, 'regconfig' : 'xxa_'},
  'sctype' : {'instructions' : sctype, 'regconfig' : 'xxa_'},
  'lrtype' : {'instructions' : lrtype, 'regconfig' : 'xa__'},
  'rbtype' : {'instructions' : rbtype, 'regconfig' : 'xxxi', 'immlen' : 2, 'signed' : False},
  'irtype' : {'instructions' : irtype, 'regconfig' : 'xxi_', 'immlen' : 4, 'signed' : False},
}

if __name__ == '__main__':
  # map register encodings to literal values for fli.*
  flivals = { 0: -1.0,
              1: "min",
              2: "0x1p-16",
              3: "0x1p-15",
              4: "0x1p-8",
              5: "0x1p-7",
              6: 0.0625,
              7: 0.125,
              8: 0.25,
              9: 0.3125,
             10: 0.375,
             11: 0.4375,
             12: 0.5,
             13: 0.625,
             14: 0.75,
             15: 0.875,
             16: 1.0,
             17: 1.25,
             18: 1.5,
             19: 1.75,
             20: 2.0,
             21: 2.5,
             22: 3.0,
             23: 4.0,
             24: 8.0,
             25: 16.0,
             26: 128.0,
             27: 256.0,
             28: "0x1p15",
             29: "0x1p16",
             30: "inf",
             31: "nan" }

# TODO: auipc missing, check whatelse is missing in ^these^ types

  author = "David_Harris@hmc.edu"
  xlens = [32, 64]
  numrand = 3
  corners = []
  fcorners = []

  # setup
  seed(0) # make tests reproducible
  corners_imm_12bit = [0, 1, 2, 3, 4, 8, 16, 32, 64, 128, 256, 512, 1023, 1024, 1795, 2047, -2048, -2047, -2, -1]
  corners_imm_20bit = [0, 1, 2, 3, 4, 8, 16, 32, 64, 128, 256, 512, 1024, 2048, 4096, 8192, 16384, 32768, 65536, 131072, 262144, 524286, 524287, 524288, 524289, 1048574, 1048575]
  corners_16bit = [0, 1, 2, 2**(15), 2**(15)+1,2**(15)-1, 2**(15)-2, 2**(16)-1, 2**(16)-2,
                0b0101010101010101, 0b1010101010101010, 0b0101101110111100, 0b1101101110111100]
  corners_8bits = [0, 1, 2, 2**(7), 2**(7)+1,2**(7)-1, 2**(7)-2, 2**(8)-1, 2**(8)-2,
                    0b01010101, 0b10101010, 0b01011011, 0b11011011]
  corners_32bit = [0, 1, 2, 2**(31), 2**(31)+1, 2**(31)-1, 2**(31)-2, 2**32-1, 2**32-2,
                    0b10101010101010101010101010101010, 0b01010101010101010101010101010101,
                    0b01100011101011101000011011110111, 0b11100011101011101000011011110111]
  corners_6bit = [0, 1, 2, 2**(5), 2**(5)+1, 2**(5)-1, 2**(5)-2, 2**(6)-1, 2**(6)-2,
                    0b101010, 0b010101, 0b010110]
  corners_imm_6bit = [0, 1, 2, 3, 4, 8, 16, 30, 31, -32, -31, -2, -1]
  corners_imm_32_c = [1, 2, 3, 4, 8, 14, 15, 16, 17, 30, 31]
  corners_imm_64_c = [1, 2, 3, 4, 8, 14, 15, 16, 17, 30, 31, 32, 33, 48, 62, 63]
  corners_20bit = [0,0b11111111111111111111000000000000,0b10000000000000000000000000000000,
                    0b00000000000000000001000000000000,0b01001010111000100000000000000000]
  c_slli_32_corners  = [0,1,0b01000000000000000000000000000000,0b00111111111111111111111111111111,
                        0b01111111111111111111111111111111,0b01010101010101010101010101010101,
                        0b00101101110111100100010000111011]
  c_slli_64_corners  = [0x0000000000000000,0x0000000000000001,0x4000000000000000,0x0000000007fffffff,0x000000080000000,
                        0x3FFFFFFFFFFFFFFF,0x7FFFFFFFFFFFFFFF,0x5555555555555555,0x2DDE443BB1D7437B]
  c_srli_32_corners  = [0,2,4,0b11111111111111111111111111111110, 0b11111111111111111111111111111100,
                        0b10101010101010101010101010101010,0b10110111011110010001000011101110]
  c_srli_64_corners =  [0x000000000000000,0x00000000000000002,0x0000000000000004,0x00000001fffffffe,0x00000001fffffffc,
                        0x0000000200000000,0x0000000200000002,0xfffffffffffffffe,0xfffffffffffffffc,0xaaaaaaaaaaaaaaaa,
                        0xb77910eec75d0dee]
  c_srai_32_corners  = [0,2,4,0b11111111111111111111111111111110, 0b00110111011110010001000011101110]
  c_srai_64_corners  = [0x0000000000000000,0x0000000000000002,0x0000000000000004,0x00000001fffffffe,0x00000001fffffffc,
                        0x0000000200000000,0x0000000200000002,0xfffffffffffffffe,0xfffffffffffffffc,0x377910eec75d0dee]


  fcorners =            [0x00000000, # 0
                            0x80000000, # -0
                            0x3f800000, # 1.0
                            0xbf800000, # -1.0
                            0x3fc00000, # 1.5
                            0xbfc00000, # -1.5
                            0x40000000,  # 2.0
                            0xc0000000,  # -2.0
                            0x00800000,  # smallest positive normalized
                            0x80800000,  # smallest negative normalized
                            0x7f7fffff,  # most positive
                            0xff7fffff,  # most negative
                            0x007fffff,  # largest positive subnorm
                            0x807fffff,  # largest negative subnorm
                            0x00400000,  # positive subnorm with leading 1
                            0x80400000,  # negative subnorm with leading 1
                            0x00000001,  # smallest positive subnorm
                            0x80000001,  # smallest negative subnorm
                            0x7f800000,  # positive infinity
                            0xff800000,  # negative infinity
                            0x7fc00000,  # canonical quiet NaN
                            0x7fffffff,  # noncanonical quiet NaN
                            0xffffffff,  # noncanonical quiet NaN with sign bit set
                            0x7f800001,  # signaling NaN with lsb set
                            0x7fbfffff,  # signaling NaN with all mantissa bits set
                            0xffbfffff,  # signaling Nan with all mantissa bits and sign bit set
                            0x7ef8654f,  # random positive 1.65087e+38
                            0x813d9ab0]  # random negative -3.48248e-38

  fcornersD = [0x0000000000000000, # 0.0
              0x8000000000000000,  # -0.0
              0x3FF0000000000000,  # 1.0
              0xBFF0000000000000,  # -1.0
              0x3FF8000000000000,  # 1.5
              0xBFF8000000000000,  #-1.5
              0x4000000000000000,  # 2.0
              0xc000000000000000,  # -2.0
              0x0010000000000000,  # smallest positive normalized
              0x8010000000000000,  # smallest negative normalized
              0x7FEFFFFFFFFFFFFF,  # most positive normalized
              0xFFEFFFFFFFFFFFFF,  # most negative normalized
              0x000FFFFFFFFFFFFF,  # largest positive subnorm
              0x800FFFFFFFFFFFFF,  # largest negative subnorm
              0x0008000000000000,  # mid positive subnorm
              0x8008000000000000,  # mid negative subnorm
              0x0000000000000001,  # smallest positive subnorm
              0x8000000000000001,  # smallest negative subnorm
              0x7FF0000000000000,  # positive infinity
              0xFFF0000000000000,  # negative infinity
              0x7FF8000000000000,  # canonical quiet NaN
              0x7FFFFFFFFFFFFFFF,  # noncanonical quiet NaN
              0xFFF8000000000000,  # noncanonical quiet NaN with sign bit set
              0x7FF0000000000001,  # signaling NaN with lsb set
              0x7FF7FFFFFFFFFFFF,  # signaling NaN with all mantissa bits set
              0xFFF0000000000001,  # signaling NaN with lsb and sign bits set
              0x5A392534A57711AD, # 4.25535e126 random positive
              0xA6E895993737426C] # -2.97516e-121 random negative

  fcornersH = [0x0000, # 0.0
                0x8000, # -0.0
                0x3C00, # 1.0
                0xBC00, # -1.0
                0x3E00, # 1.5
                0xBE00, # -1.5
                0x4000, # 2.0
                0xC000, # -2.0
                0x0400, # smallest normalized
                0x8400, # smallest negative normalized
                0x7BFF, # most positive normalized
                0xFBFF, #  most negative normalized
                0x03FF, # largest positive subnorm
                0x83FF,  # largest negative subnorm
                0x0200,  # positive subnorm with leading 1
                0x8200,  # negative subnorm with leading 1
                0x0001, # smallest positive subnorm
                0x8001,  # smallest negative subnorm
                0x7C00,  # positive infinity
                0xFC00,  # negative infinity
                0x7E00,  # canonical quiet NaN
                0x7FFF,  # noncanonical quiet NaN
                0xFE00,  # noncanonical quiet NaN with sign bit set
                0x7C01, # signaling NaN with lsb set
                0x7DFF,  # signaling NaN with all mantissa bits set
                0xFC01,  # signaling NaN with lsb and sign bits set
                0x58B4,  # 150.5 random positive
                0xC93A]  # -10.4531 random negative

  # fcornersQ = [] # TODO: Fill out quad precision F corners

  badNB_corners_D_S =  [0xffffefff00000000,
                        0xaaaaaaaa80000000,
                        0x000000003f800000,
                        0xdeadbeefbf800000,
                        0xa1b2c3d400800000,
                        0xffffffef80800000,
                        0xfeffffef7f7fffff,
                        0x7e7e7e7eff7fffff,
                        0x7fffffff7f800000,
                        0xfffffffeff800000,
                        0xfeedbee57fc00000,
                        0xffc0deff7fffffff,
                        0xfeffffff7f800001,
                        0xfffffeff7fbfffff]

  badNB_corners_D_H =  [0xffffffff00000000,
                        0xfffffffffffe8000,
                        0x7fffffffffff3C00,
                        0xfeedbee5beefBC00,
                        0xffffffefffff0400,
                        0x00000000ffff8400,
                        0xefffffffffff7BFF,
                        0xc0dec0dec0deFBFF,
                        0xa83ef1cc4f1a7C00,
                        0xffffffff0fffFC00,
                        0xfffeffffffff7E00,
                        0xffffffefffff7FFF,
                        0xa1b2c3d4e5f67C01,
                        0xfffffffcffff7DFF]

  badNB_corners_S_H =  [0x00000000,
                        0xfffe8000,
                        0x7fff3C00,
                        0xbeefBC00,
                        0xfeff0400,
                        0x0fff8400,
                        0xefff7BFF,
                        0xc0deFBFF,
                        0x4f1a7C00,
                        0x0fffFC00,
                        0xffef7E00,
                        0xfeef7FFF,
                        0xa1b27C01,
                        0x4fd77DFF]

# generate files for each test
  for xlen in xlens:
    corners_imm_c = corners_imm_32_c if xlen == 32 else corners_imm_64_c; # 32-bit or 64-bit immediate corners for compressed shifts
    # for E_ext in [False, True]:
    for E_ext in [False]: # for testing only ***
      if (E_ext):
        extensions = ["E", "M", "Zca", "Zcb", "Zba", "Zbb", "Zbs"]
        E_suffix = "e"
        maxreg = 15 # E uses registers x0-x15
      else:
        extensions = getExtensions() # find all extensions in
        E_suffix = ""
        maxreg = 31 # I uses registers x0-x31

      for extension in extensions:
      #for extension in ["I"]:  # temporary for faster run
        coverdefdir = f"{ARCH_VERIF}/fcov/unpriv"
        coverfiles = [extension]
        coverpoints = getcovergroups(coverdefdir, coverfiles, xlen)
        pathname = f"{ARCH_VERIF}/tests/rv{xlen}{E_suffix}/{extension}"
        #print(extension+": "+str(coverpoints))
        print("Generating tests for " + pathname)
        formatstrlen = str(int(xlen/4))
        formatstr = "0x{:0" + formatstrlen + "x}" # format as xlen-bit hexadecimal number
        formatrefstr = "{:08x}" # format as xlen-bit hexadecimal number with no leading 0x
        if (xlen == 32):
          storecmd = "sw"
          wordsize = 4
        else:
          storecmd = "sd"
          wordsize = 8
        if (extension in ["D", "ZfaD", "ZfhD","Zcd","ZfaZfhD","ZfhminD"]):
          flen = 64
        elif (extension in ["Q", "ZfaQ", "ZfhQ"]):
          flen = 128
        else:
          flen = 32
        formatstrlenFP = str(int(flen/4))
        formatstrFP = "0x{:0" + formatstrlenFP + "x}" # format as flen-bit hexadecimal number
        corners = [0, 1, 2, 2**(xlen-1), 2**(xlen-1)+1, 2**(xlen-1)-1, 2**(xlen-1)-2, 2**xlen-1, 2**xlen-2]
        rcornersv = [0, 1, 2, 2**xlen-1, 2**xlen-2, 2**(xlen-1), 2**(xlen-1)+1, 2**(xlen-1)-1, 2**(xlen-1)-2]
        if (xlen == 32):
          corners = corners + [0b01011011101111001000100001110010, 0b10101010101010101010101010101010, 0b01010101010101010101010101010101]
        else:
          corners = corners + [0b0101101110111100100010000111011101100011101011101000011011110010, # random
                              0b1010101010101010101010101010101010101010101010101010101010101010, # walking odd
                              0b0101010101010101010101010101010101010101010101010101010101010101, # walking even
                              0b0000000000000000000000000000000011111111111111111111111111111111, # Wmax
                              0b0000000000000000000000000000000011111111111111111111111111111110, # Wmaxm1
                              0b0000000000000000000000000000000100000000000000000000000000000000, # Wmaxp1
                              0b0000000000000000000000000000000100000000000000000000000000000001] # Wmaxp2

          corners_sraiw = [0b0000000000000000000000000000000000000000000000000000000000000000,
                          0b0000000000000000000000000000000000000000000000000000000000000001,
                          0b1111111111111111111111111111111111111111111111111111111111111111,
                          0b0000000000000000000000000000000001111111111111111111111111111111,
                          0b1111111111111111111111111111111110000000000000000000000000000000]

        # global NaNBox_tests
        NaNBox_tests = False

        # cmd = "mkdir -p " + pathname + " ; rm -f " + pathname + "/*" # make directory and remove old tests in dir
        cmd = "mkdir -p " + pathname # make directory
        os.system(cmd)
        basepathname = pathname
        includeVData = " "
        for test in coverpoints.keys():
        # print("Generating test for ", test, " with entries: ", coverpoints[test])
          sigupd_count = 10 # number of entries in signature - start with a margin of 10 spaces
          sigupd_countF = 0  #initialize signature update count for F tests
          signatureWords = 0 #initialize signature words
          basename = "WALLY-COV-" + extension + "-" + test
          fname = pathname + "/" + basename + ".S"
          tempfname = pathname + "/" + basename + "_temp.S"

          # print custom header part
          f = open(tempfname, "w")
          line = "///////////////////////////////////////////\n"
          f.write(line)
          line="// "+fname+ "\n// " + author + "\n"
          f.write(line)
          # Don't print creation date because this forces rebuild of files that are otherwise identical
          #line ="// Created " + str(datetime.now()) + "\n"
          #f.write(line)


          sigTotal = 0 # total number of bytes in signature
          sigReg = 3 # start with x4 for signatures ->marina changed it to x3 beucase that what riscv-arch-test uses TO DO

          # insert generic header
          insertTemplate("testgen_header.S")

          # add assembly lines to enable fp where needed
          if test in floattypes:
            float_en = "\n# set mstatus.FS to 01 to enable fp\nli t0,0x4000\ncsrs mstatus, t0\n\n"
            f.write(float_en)

          write_tests(coverpoints[test], test, xlen)

          # print footer
          signatureWords = getSigSpace(xlen, flen, sigupd_count, sigupd_countF) #figure out how many words are needed for signature
          insertTemplate("testgen_footer.S")

          # Finish
          f.close()
          # if new file is different from old file, replace old file with new file
          if os.path.exists(fname):
            if filecmp.cmp(fname, tempfname): # files are the same
              os.system(f"rm {tempfname}") # remove temp file
            else:
              os.system(f"mv {tempfname} {fname}")
              print("Updated " + fname)
          else:
            os.system(f"mv {tempfname} {fname}")<|MERGE_RESOLUTION|>--- conflicted
+++ resolved
@@ -635,16 +635,12 @@
     storeline = test + (" f" if test in ["c.fsw","c.fsd"] else " x") + str(rs2) + ", " + str(int(unsignedImm5(immval))*mul) + "(x" + str(sigReg) + ") # perform operation \n"
     lines = writeStoreTest(lines, test, rs2, xlen, storeline)
     lines = lines + "addi x" + str(sigReg) + ", x"  + str(sigReg) + ", "  + str(int(unsignedImm5(immval))*mul)  + " \n"
-<<<<<<< HEAD
     if test == "c.fsd":
         sigupd_count += 1
         WIDTH = 8 #bytes
     else:
         WIDTH = "REGWIDTH"
     lines = lines + "addi x" + str(sigReg) + ", x"  + str(sigReg) + ", " +str(WIDTH)+ "  # Incrementing base register\n"
-=======
-    lines = lines + "addi x" + str(sigReg) + ", x"  + str(sigReg) + ", REGWIDTH  # Incrementing base register\n"
->>>>>>> 2193fc20
     sigupd_count += 1 if test == "c.fsw" else 2
   elif (test in cutype):
     lines = lines + "li x" + str(rd) + ", " + formatstr.format(rs1val)  + " # initialize rd to specific value\n"
