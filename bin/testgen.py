#!/usr/bin/env python3

##################################
# testgen.py
#
# David_Harris@hmc.edu 27 March 2024
# SPDX-License-Identifier: Apache-2.0 WITH SHL-2.1
#
# Generate directed tests for functional coverage
##################################

##################################
# libraries
##################################
import os
import sys
import re
import math
import filecmp
from datetime import datetime
from random import randint, seed, getrandbits

def insertTemplate(name):
    global signatureWords
    f.write(f"\n# {name}\n")
    with open(f"{ARCH_VERIF}/templates/testgen/{name}") as h:
        template = h.read()
    # Split extension into components based on capital letters
    ext_parts = re.findall(r'Z[a-z]+|[A-Z]', extension)
    ext_parts_no_I = [ext for ext in ext_parts if ext != "I"]
    if 'D' in ext_parts_no_I:
      ext_parts_no_I = ['D']+ext_parts_no_I
    if 'f' in  ext_parts[0]:
      ext_parts_no_I = ['F']+ext_parts_no_I
    if len(ext_parts_no_I) != 0:
      if ext_parts_no_I[-1] == 'D':
        ext_parts_no_I = ext_parts_no_I[:-1]
    ISAEXT = f"RV{xlen}I{''.join(ext_parts_no_I)}"
    # Construct the regex part
    ext_regex = ".*I.*" + "".join([f"{ext}.*" for ext in ext_parts_no_I])
    test_case_line = f"//check ISA:=regex(.*{xlen}.*);check ISA:=regex({ext_regex});def TEST_CASE_1=True;"
    # Replace placeholders

    template = template.replace("sigupd_count", str(signatureWords))
    template = template.replace("ISAEXT", ISAEXT)
    template = template.replace("TestCase", test_case_line)
    template = template.replace("Instruction", test)
    f.write(template)

def shiftImm(imm, xlen):
  imm = imm % xlen
  return str(imm)

def signedImm12(imm, immOffset = False):
#                     ^~~~~~~~~~~~~~~~~ if the imm is used as an offset, restrict the range to [-2047, 2047]
  pos = imm > 0
  imm = imm % pow(2, 12)
  if (imm & 0x800): # Check if the 12th bit (0x800) is set
    imm = imm - 0x1000 # Convert to negative value
  if immOffset and imm == -2048:
    imm += 1 +  pos * 0x0ffe # change to abs(2047) with the sign of the original
  return str(imm)

def unsignedImm12(imm, immOffset = False):
#                          ^~~~~~~~~~~~~~~~~ if the imm is used as an offset, restrict the range to [-2047, 2047]
  pos = imm > 0
  imm = imm % pow(2, 12)
  if immOffset and imm == -2048:
    imm += 1 +  pos * 0x0ffe # change to abs(2047) with the sign of the original
  return str(imm)

def unsignedImm20(imm):
  imm = imm % pow(2, 20)
  return str(imm)

def unsignedImm5(imm):
  imm = imm % pow(2, 5)
  # zero immediates are prohibited
  if test not in ["c.lw","c.sw","c.ld","c.sd","c.lwsp","c.ldsp","c.flw","c.fsw","c.fld","c.fsd"] + csritype:
    if imm == 0:
      imm = 8
  return str(imm)

def ibtype_unsignedImm(xlen, imm):
  if test == "roriw": xlen = 32
  imm = imm % xlen
  return str(imm)

def SextImm6(imm):
  imm = imm % pow(2, 6)
  if (imm & 0x20):
    #if the 6th bit is high, sign extend it
    imm = imm | 0xfffC0
  if (imm == 0):
    imm = 1
  return str(hex(imm))


def ZextImm6(imm):
  imm = imm % pow(2, 6)
  if test not in ["c.lw","c.sw","c.ld","c.sd","c.lwsp","c.ldsp","c.sdsp","c.swsp","c.flwsp","c.fswsp","c.fsdsp","c.fldsp"]:
    if imm == 0:
      imm = 8
  return str(imm)

def signedImm6(imm):
  imm = imm % pow(2, 6)
  if (imm & 0x20):
    imm = imm - 0x40
  return str(imm)

def unsignedImm10(imm):
  imm = imm % pow(2, 10)
  # zero immediates are prohibited
  if imm == 0:
    imm = 16
  return str(imm)

def unsignedImm8(imm):
  imm = imm % pow(2, 8)
  # zero immediates are prohibited
  if imm == 0:
    imm = 16
  return str(imm)

def unsignedImm2(imm):
  imm = imm % pow(2, 2)
  return str(imm)

def unsignedImm1(imm):
  imm = imm % pow(2, 1)
  return str(imm)

def makeImm(imm, immlen, signed):
  imm = imm % pow(2,immlen)
  if signed:
    if imm & pow(2, immlen-1):
      imm = imm - pow(2, immlen)
  return str(imm)

def writeSIGUPD(rd):
    global sigupd_count  # Allow modification of global variable
    sigupd_count += 1  # Increment counter on each call
    l = f"RVTEST_SIGUPD(x{sigReg}, x{rd})\n"
    return l

def writeSIGUPD_F(rd):
    global sigupd_count  # Allow modification of global variable
    global sigupd_countF
    sigupd_count += 1  #Increment counter for floating point signature sicne SIGUPD_F macro stores FCSR as SREG
    sigupd_countF += 1  # Increment counter on each call since SIGUPD_F macro stores FREG
    tempReg = 4
    while tempReg == sigReg:
      tempReg = randint(1,31)
    l = f"csrr x{tempReg}, fcsr\n" # Get fcsr into a temp register
    l = l + f"RVTEST_SIGUPD_F(x{sigReg}, f{rd}, x{tempReg})\n"  #x{rd} as fstatus Xreg from macro definition as dummy store (might be needed in another instruction)
    return l

<<<<<<< HEAD
def writeFcsrSIG():
      tempReg = 5
      while tempReg == sigReg or tempReg == sigReg:
          tempReg = randint(1,31)
      l =  f"csrr x{tempReg}, fcsr\n" # Get fcsr into a temp register
      l = l + writeSIGUPD(tempReg)
      return l

def writeSIGUPD_V(vd, sew):
    global sigupd_count  # Allow modification of global variable
    sigupd_count += 1  # Increment counter on each call
    # TO-DO: sigupd_count modify to vl, sew, lmul, etc.
    avl = 1   # Set AVL
    tempReg = 6
    while tempReg == sigReg:
      tempReg = randint(1,31)
    lines = f"RVTEST_SIGUPD_V(x{sigReg}, x{tempReg}, {avl}, {sew},  v{vd})\n"
    return lines

=======
>>>>>>> 30fccda9
def loadFloatReg(reg, val, xlen, flen): # *** eventually load from constant table instead
  # Assumes that x2 is loaded with the base addres to avoid repeated `la` instructions
  global sigReg # this function can modify the signature register
  lines = "" # f"# Loading value {val} into f{reg}\n"
  if test[-1] == "d" or NaNBox_tests == "D":
    precision = 64
    loadop = "fld"
  elif NaNBox_tests == "S":
    precision = 32
    loadop = "flw"
  elif test[-1] == "h":
    precision = 16
    loadop = "flh"
  else:
    precision = 32
    loadop = "flw"
  storeop =  "sw" if (min (xlen, flen) == 32) else "sd"
  lines = lines + "la x2, scratch\n"
   # Pick a safe temp register (avoid sigReg and x2)
  tempReg = 4
  while tempReg == sigReg or tempReg == reg:
    tempReg += 1
    if tempReg > 31:
      raise Exception("No safe temp register available")
  if (precision > xlen): # precision = 64, xlen = 32
    lines = lines + f"li x{tempReg}, 0x{formatstrFP.format(val)[10:18]} # load x{tempReg} with 32 MSBs {formatstrFP.format(val)}\n"
    lines = lines + f"{storeop} x{tempReg}, 0(x2) # store x{tempReg} (0x{formatstrFP.format(val)[10:18]}) in memory\n"
    lines = lines + f"li x{tempReg}, 0x{formatstrFP.format(val)[2:10]} # load x{tempReg} with 32 LSBs of {formatstrFP.format(val)}\n"
    lines = lines + f"{storeop} x{tempReg}, 4(x2) # store x{tempReg} (0x{formatstrFP.format(val)[2:10]}) in memory 4 bytes after x3\n"
    lines = lines + f"{loadop} f{reg}, 0(x2) # load {formatstrFP.format(val)} from memory into f{reg}\n"
  else:
    lines = lines + f"li x{tempReg}, {formatstrFP.format(val)} # load x{tempReg} with value {formatstrFP.format(val)}\n"
    lines = lines + f"{storeop} x{tempReg}, 0(x2) # store {formatstrFP.format(val)} in memory\n"
    lines = lines + f"{loadop} f{reg}, 0(x2) # load {formatstrFP.format(val)} from memory into f{reg}\n"
  return lines

# handleSignaturePointerConflict switches to a different signature pointer if the current one is needed for the test
def handleSignaturePointerConflict(lines, rs1, rs2, rd, rs3=None):
  global sigReg # this function can modify the signature register
  l = lines
  oldSigReg = sigReg
  while (sigReg == rs1 or sigReg == rs2 or sigReg == rd or sigReg == rs3 or sigReg == 2): #avoid conflict with the test registers and stackpointer since it is used for loads
    sigReg = randint(1,31)

  if (sigReg != oldSigReg):
    l = lines + "mv x" + str(sigReg) + ", x" + str(oldSigReg) + " # switch signature pointer register to avoid conflict with test\n"
  return l

# getSigInfo returns the store instruction and offset increment for the current test
def getSigInfo(floatdest):
  if (floatdest): # floating point destination register
    if (flen == 32):
      storeinstr = "fsw"
      offsetInc = int(xlen/8) # 4 for RV32F, 8 for RV64F to stay aligned with integer signatures
    elif (flen == 64):
      storeinstr = "fsd"
      offsetInc = 8
    elif (flen == 128):
      storeinstr = "fsq"
      offsetInc = 16
    else:
      exit("Error: flen not set to 16, 32, 64, or 128")
  else: # integer
    if (xlen == 32):
      storeinstr = "sw"
      offsetInc = 4
    else:
      storeinstr = "sd"
      offsetInc = 8
  return storeinstr, offsetInc

def getSigSpace(xlen, flen,sigupd_count, sigupd_countF):
  #function to calculate the space needed for the signature memory. with different reg sizes to accommodate different xlen and flen only when needed to minimize space
  signatureWords = sigupd_count
  if sigupd_countF > 0:
    if flen > xlen:
      mult = flen//xlen
      signatureWords = sigupd_count + (sigupd_countF * (mult *2-1)) # multiply be reg ratio to get correct amount of Xlen/32 4byte blocks for footer and double the count for alignment (4 and 8 need 16 byts)
    else:
      signatureWords = sigupd_count + sigupd_countF # all Sigupd, no need to adjust since Xlen is equal to or larger than Flen and SIGUPD_F macro will adjust alignment up to XLEN
  return signatureWords

# writeTest appends the test to the lines.
# When doing signature generation, it also appends
# the signature logic
def writeTest(lines, rd, xlen, floatdest, testline):
  l = lines + testline
  if (floatdest):
    l = l + writeSIGUPD_F(rd)
  else:
    l = l + writeSIGUPD(rd)
  return l


def writeJumpTest(lines, rd, rs1, rs2, xlen, jumpline):
# Ensure rs2 is not equal to rs1
  if rs2 == rs1:
    rs2 = (rs1 + 1) % 32  # pick a different register
  l = lines + f"li x{rs2}, {rs1} # branch is taken. Value to debug what register testing\n"
  l = l + jumpline
  l = l + f"li x{rs2}, 0 # branch is not taken \n"
  l = l + "1:\n"
  if (test in ["c.jalr", "c.jal"]):
    l = l + writeSIGUPD(1)
  elif (test in ["jalr", "jal"]):
    l = l + writeSIGUPD(rd)
  l = l + writeSIGUPD(rs2)
  return l

def writeBranchTest(lines, rd, rs1, rs2, xlen, branchline):
  l = lines + f"li x{rd}, 1 \n"
  l = l + branchline
  l = l + f"li x{rd}, 0 \n"
  l = l + "1:\n"
  l = l + writeSIGUPD(rd)
  return l

def writeStoreTest(lines, test, rs2, xlen, storeline):
#*** writestoretest need to be replaced. -< new signature method like stores done with hamza
  l = lines + storeline
  return l

def genFrmTests(testInstr, rd, floatdest):
  lines = ""
  frm = ["dyn", "rdn", "rmm", "rne", "rtz", "rup"]
  csrFrm = ["0x4", "0x3", "0x2", "0x1", "0x0"]
  for roundingMode in frm:
    lines = writeTest(lines, rd, xlen, True, f"{testInstr}, {roundingMode} # perform operation\n")
  for csrMode in csrFrm:
    lines = lines + f"\n # set fcsr.frm to {csrMode} \n"
    lines = lines + f"fsrmi {csrMode}\n"
    lines = writeTest(lines, rd, xlen, floatdest, f"{testInstr} # perform operation\n")
  lines = lines + "\n"
  return lines

def writeCovVector(desc, rs1, rs2, rd, rs1val, rs2val, immval, rdval, test, xlen, rs3=None, rs3val=None, frm=False):
  global sigReg, sigupd_count
  lines = "\n# Testcase " + str(desc) + "\n"
  lines = handleSignaturePointerConflict(lines, rs1, rs2, rd)
  if (rs1val < 0):
    rs1val = rs1val + 2**xlen
  if (rs2val < 0):
    rs2val = rs2val + 2**xlen
  # lines = lines + "li x" + str(rd) + ", " + formatstr.format(rdval) + " # initialize rd to a random value that should get changed\n" # doesn't seem necessary
  if (test in rtype):
    lines = lines + "li x" + str(rs1) + ", " + formatstr.format(rs1val) + " # initialize rs1\n"
    lines = lines + "li x" + str(rs2) + ", " + formatstr.format(rs2val) + " # initialize rs2\n"
    lines = writeTest(lines, rd, xlen, False, test + " x" + str(rd) + ", x" + str(rs1) + ", x" + str(rs2) + " # perform operation\n")
  elif (test in i1type):
    lines = lines + "li x" + str(rs1) + ", " + formatstr.format(rs1val) + " # initialize rs1\n"
    lines = writeTest(lines, rd, xlen, False, test + " x" + str(rd) + ", x" + str(rs1) + " # perform operation\n")
  elif (test in frtype):
    lines = lines + loadFloatReg(rs1, rs1val, xlen, flen)
    lines = lines + loadFloatReg(rs2, rs2val, xlen, flen)
    if not frm:
      lines = writeTest(lines, rd, xlen, True, test + " f" + str(rd) + ", f" + str(rs1) + ", f" + str(rs2) + " # perform operation\n")
    else:
      testInstr = f"{test} f{rd}, f{rs1}, f{rs2}"
      lines = lines + genFrmTests(testInstr, rd, True)
  elif (test in fixtype):
    lines = lines + loadFloatReg(rs1, rs1val, xlen, flen)
    lines = writeTest(lines, rd, xlen, False, test + " x" + str(rd) + ", f" + str(rs1) +  " # perform operation\n")
    lines = lines + writeFcsrSIG() # write fcsr to signature register
  elif (test in fitype):
    lines = lines + "fsflagsi 0b00000 # clear all fflags\n"
    lines = lines + loadFloatReg(rs1, rs1val, xlen, flen)
    # Do operation twice to make sure flags set the first time and remain set the second time
    #lines = writeTest(lines, rd, xlen, True, test + " f" + str(rd) + ", f" + str(rs1) +  " # perform operation first time to set flags\n")
    if not frm:
      lines = writeTest(lines, rd, xlen, True, test + " f" + str(rd) + ", f" + str(rs1) +  " # perform operation second time to make sure flags don't change\n")
    else:
      testInstr = f"{test} f{rd}, f{rs1}"
      lines = lines + genFrmTests(testInstr, rd, True)
  elif (test in csrtype):
      lines = lines + "li x" + str(rs1) + ", " + formatstr.format(rs1val) + " # initialize rs1\n"
      lines = writeTest(lines, rd, xlen, False, f"{test} x{rd}, mscratch, x{rs1} # perform operation\n")
  elif (test in csritype):
      lines = lines + "li x" + str(rs1) + ", " + formatstr.format(rs1val) + " # initialize rs1\n"
      lines = writeTest(lines, rd, xlen, False, f"{test} x{rd}, mscratch, {unsignedImm5(immval)} # perform operation\n")
  elif (test in citype):
    if(test == "c.lui" and rd == 2): # rd ==2 is illegal operand
      rd = 9 # change to arbitrary other register
    elif (test == "c.addiw" and rd == 0):
      rd = 1
    if (test != "c.addi16sp"):
      if (test in "c.lwsp"):
        lines = lines + "li x" + str(rs2) + ", " + formatstr.format(rdval) + " # initialize rs1\n"
      else:
        lines = lines + "li x" + str(rd) + ", " + formatstr.format(rdval) + " # initialize rs1\n"
    if (test == "c.addi16sp"):
      lines = lines + "li" + " sp"  + ", " + formatstr.format(rdval) + " # initialize rs1\n"
      immval = int(signedImm6(immval)) * 16
      if (immval == 0):
        immval = 16
      lines = writeTest(lines, 2, xlen, False, test + " sp, " + str(immval) + " # perform operation\n")
    elif test in ["c.lwsp","c.ldsp","c.flwsp","c.fldsp"]:
      if (test == "c.lwsp"):
        storeop = "c.swsp"
        mul = 4
      elif (test == "c.flwsp"):
        storeop = "sw"
        mul = 4
      elif (test == "c.fldsp"):
        mul = 8
        if (xlen == 32):
          storeop = "sw"
        else:
          storeop = "sd"
      else:
        storeop = "c.sdsp"
        mul = 8
      while (rd == 0 and (test not in ["c.flwsp","c.fldsp"])):
        rd = rs1
      while (test == "c.lui" and rd == 2):
        rd = rs1
      lines = lines + "la " + "sp" + ", scratch" + " # base address \n"
      lines = lines + "addi " + "sp" + ", " + "sp" + ", -" + str(int(ZextImm6(immval))*mul) + " # sub immediate from rs1 to counter offset\n"
      lines = lines + storeop + " x" + str(rs2) + ", " + str(int(ZextImm6(immval))*mul) + "(" + "sp" + ")   # store value to put something in memory\n"
      if (test == "c.flwsp" or test == "c.fldsp"):
        lines = writeTest(lines, rd, xlen, True, test + " f" + str(rd) + ", " + str(int(ZextImm6(immval))*mul) + "(" + "sp" + ") # perform operation\n")
      else:
        lines = writeTest(lines, rd, xlen, False, test + " x" + str(rd) + ", " + str(int(ZextImm6(immval))*mul) + "(" + "sp" + ") # perform operation\n")
    else:
      if test in ["c.li", "c.addi", "c.addiw"]:    # Add tests with signed Imm in the list
        lines = writeTest(lines, rd, xlen, False, test + " x" + str(rd) + ", " + signedImm6(immval) + " # perform operation\n")
      elif test == "c.lui":
        lines = writeTest(lines, rd, xlen, False, test + " x" + str(rd) + ", " + SextImm6(immval) + " # perform operation\n")
      else:
        lines = writeTest(lines, rd, xlen, False, test + " x" + str(rd) + ", " + ZextImm6(immval) + " # perform operation\n")
  elif (test in c_shiftitype):
    if shiftImm(int(ZextImm6(immval)),xlen) == "0":    # imm = 0 isn't allowed
      imm = "1"
    else:
      imm = shiftImm(int(ZextImm6(immval)),xlen)
    lines = lines + "li x" + str(rd) + ", " + formatstr.format(rs1val)+"\n"
    lines = writeTest(lines, rd, xlen, False, test + " x" + str(rd) + ", " + imm + " # perform operation\n")
  elif (test in crtype):
    if (test in ["c.add"]):
      if (rs2 == 0):
        rs2 = 11
      lines = lines + "li x" + str(rd) + ", " + formatstr.format(rs1val) + "\n"
      lines = lines + "li x" + str(rs2) + ", " + formatstr.format(rs2val) + "\n"
      lines = writeTest(lines, rd, xlen, False, test + " x" + str(rd) + ", x" + str(rs2) + " # perform operation\n")
    elif (test in ["c.mv"]):
      if (rs2 == 0):
        rs2 = 11
      lines = lines + "li x" + str(rs2) + ", " + formatstr.format(rs2val) + "\n"
      lines = writeTest(lines, rd, xlen, False, test + " x" + str(rd) + ", x" + str(rs2) + " # perform operation\n")
    elif test in ["c.jalr", "c.jr"]:
      if (rs1 == 0):
        rs1 = 1
      if (test in "c.jalr"):
        lines = lines + "li x1" + ", " + formatstr.format(rdval) + " # initialize rd (x1) to a random value that should get changed\n"
      lines = lines + f"la x{rs1}, 1f\n"
      jumpline = f"{test} x{rs1} # perform operation\n"
      lines = writeJumpTest(lines, 1, rs1, rs2, xlen, jumpline) # rd = 1 for compressed jumps
  elif (test in catype):
    lines = lines + "li x" + str(rs2) + ", " + formatstr.format(rs2val) + " # initialize rs2\n"
    lines = lines + "li x" + str(rd) + ", " + formatstr.format(rs1val) + " # initialize rd,rs1\n"
    lines = writeTest(lines, rd, xlen, False, test + " x" + str(rd) +", x" + str(rs2) + " # perform operation\n")
  elif (test in cbptype):
    lines = lines + "li x" + str(rd) + ", " + formatstr.format(rdval)+" # initialize rd'\n"
    lines = writeTest(lines, rd, xlen, False, test + " x" + str(rd) + ", " + signedImm6(immval) + " # perform operation\n")
  elif (test in cbtype):
    lines = lines + "li x" + str(rs1) + ", " + formatstr.format(rs1val) + " # initialize rs1\n"
    branchline = f"{test} x{rs1}, 1f # perform operation\n"
    lines = writeBranchTest(lines, rd, rs1, rs2, xlen, branchline)
  elif (test in ciwtype): # addi4spn
    lines = lines + "li sp, " + formatstr.format(rs1val) + " # initialize some value to sp \n"
    lines = writeTest(lines, rd, xlen, False, test + " x" + str(rd) + ", sp, " + str(int(unsignedImm8(immval))*4) + " # perform operation\n")
  elif (test in shiftitype):
    lines = lines + "li x" + str(rs1) + ", " + formatstr.format(rs1val) + " # initialize rs1\n"
    lines = writeTest(lines, rd, xlen, False, test + " x" + str(rd) + ", x" + str(rs1) + ", " + shiftImm(immval, xlen) + " # perform operation\n")
  elif (test in shiftiwtype):
    lines = lines + "li x" + str(rs1) + ", " + formatstr.format(rs1val) + " # initialize rs1\n"
    lines = writeTest(lines, rd, xlen, False, test + " x" + str(rd) + ", x" + str(rs1) + ", " + shiftImm(immval, 32) + " # perform operation\n")
  elif (test in itype):
    lines = lines + "li x" + str(rs1) + ", " + formatstr.format(rs1val) + " # initialize rs1\n"
    lines = writeTest(lines, rd, xlen, False, test + " x" + str(rd) + ", x" + str(rs1) + ", " + signedImm12(immval) + " # perform operation\n")
  elif (test in ibtype):
    lines = lines + "li x" + str(rs1) + ", " + formatstr.format(rs1val) + " # initialize rs1\n"
    lines = writeTest(lines, rd, xlen, False, test + " x" + str(rd) + ", x" + str(rs1) + ", " + ibtype_unsignedImm(xlen, immval) + " # perform operation\n")
  elif (test in ibwtype):
    lines = lines + "li x" + str(rs1) + ", " + formatstr.format(rs1val) + " # initialize rs1\n"
    lines = writeTest(lines, rd, xlen, False, test + " x" + str(rd) + ", x" + str(rs1) + ", " + ibtype_unsignedImm(xlen, immval) + " # perform operation\n")
  elif (test in amotype):
    storeop = "sw" if (xlen == 32) else "sd"
    lines = lines + f"li x{rs2}, {formatstr.format(rs1val)} # load random value\n"
    lines = lines + f"la x{rs1}, scratch # base address\n"
    lines = lines + f"{storeop} x{rs2}, 0(x{rs1}) # store in memory\n"
    if (rs2 != rs1):
      lines = lines + f"li x{rs2}, {formatstr.format(rs2val)} # load another value into integer register\n"
    lines = lines + f"{test} x{rd}, x{rs2}, (x{rs1}) # perform operation\n"
  elif (test in loaditype):#["lb", "lh", "lw", "ld", "lbu", "lhu", "lwu"]  # *** update to use constant memory
    if (rs1 != 0):
      lines = lines + "li x" + str(rs2) + ", " + formatstr.format(rs2val)  + " # initialize rs2\n"
      lines = lines + "la x" + str(rs1) + ", scratch" + " # base address \n"
      if (immval == -2048):
        lines = lines + "addi x" + str(rs1) + ", x" + str(rs1) + ", 2047 # increment rs1 by 2047 \n" # ***
        lines = lines + "addi x" + str(rs1) + ", x" + str(rs1) + ", 1 # increment rs1 to bump it by a total of 2048 to compensate for -2048\n"
      else:
        lines = lines + "addi x" + str(rs1) + ", x" + str(rs1) + ", " + signedImm12(-immval) + " # sub immediate from rs1 to counter offset\n"
      if (xlen == 32):
        storeop = "sw"
      else:
        storeop = "sd"
      lines = lines + storeop + " x" + str(rs2) + ", " + signedImm12(immval) +" (x" + str(rs1) + ") # store value to put something in memory\n"
      lines = writeTest(lines, rd, xlen, False, test + " x" + str(rd) + ", " + signedImm12(immval) + "(x" + str(rs1) + ") # perform operation\n")
  elif (test in cltype):
    while (rs1 == rs2):
      rs2 = randomNonconflictingReg(test)
    if test in ["c.lw","c.ld"]:
      if (test == "c.lw"):
          storeop = "c.sw"
          mul = 4
      else:
          storeop = "c.sd"
          mul = 8
      lines = lines + "li x" + str(rs2) + ", " + formatstr.format(rs2val)  + " # initialize rs2\n"
      lines = lines + "la x" + str(rs1) + ", scratch" + " # base address \n"
      lines = lines + "addi x" + str(rs1) + ", x" + str(rs1) + ", -" + str(int(unsignedImm5(immval))*mul) + " # sub immediate from rs1 to counter offset\n"
      lines = lines + storeop + " x" + str(rs2) + ", " + str(int(unsignedImm5(immval))*mul) +"(x" + str(rs1) + ") # store value to put something in memory\n"
      lines = writeTest(lines, rd, xlen, False, test + " x" + str(rd) + ", " + str(int(unsignedImm5(immval))*mul) + "(x" + str(rs1) + ") # perform operation\n")
    else:
      lines = lines + "la x"       + str(rs1) + ", scratch" + " # base address \n"
      if (test == "c.flw"):
        storeop = "c.sw"
        mul = 4
        lines = lines + "addi x"     + str(rs1) + ", x" + str(rs1) + ", -" + str(int(unsignedImm5(immval))*mul) + " # sub immediate from rs1 to counter offset\n"
        lines = lines + "li x" + str(rs2) + ", " + formatstr.format(rs2val) + " # load immediate value into integer register\n"
        lines = lines + "sw x" + str(rs2) + ", " + str(int(unsignedImm5(immval))*mul) + "(x" + str(rs1) + ") # store value to memory\n"
        lines = writeTest(lines, rd, xlen, False,  test + " f" + str(rd)  + ", " + str(int(unsignedImm5(immval))*mul) + "(x" + str(rs1) + ") # perform operation\n")
      elif (test == "c.fld"):
        storeop =  "sw" if (min (xlen, flen) == 32) else "sd"
        mul = 8
        temp1 = 8
        temp2 = 9
        while (temp1 in [rs1, rs2]):
          temp1 = randomNonconflictingReg(test)
        while (temp2 in [rs1, rs2, temp1]):
          temp2 = randomNonconflictingReg(test)
        lines = lines + "addi x" + str(rs1) + ", x" + str(rs1) + ", " +  str(int(unsignedImm5(immval))*mul) + "\n"
        if (flen > xlen): # flen = 6
          rs2val = (rs2val << 32) | (rs1val)
          lines = lines + f"li x{temp1}, 0x{formatstrFP.format(rs2val)[2:10]} # load x{temp1} with 32 MSBs of {formatstrFP.format(rs2val)}\n"
          lines = lines + f"li x{temp2}, 0x{formatstrFP.format(rs2val)[10:18]} # load x{temp2} with 32 LSBs {formatstrFP.format(rs2val)}\n"
          lines = lines + f"{storeop} x{temp1}, {str(int(unsignedImm5(immval))*mul)}(x{rs1}) # store x{temp1} (0x{formatstrFP.format(rs2val)[2:10]}) in memory\n"
          lines = lines + f"addi x{rs1}, x{rs1}, 4 # move address up by 4\n"
          lines = lines + f"{storeop} x{temp2}, {str(int(unsignedImm5(immval))*mul)}(x{rs1}) # store x{temp2} (0x{formatstrFP.format(rs2val)[10:18]}) after 4 bytes in memory\n"
          lines = lines + f"addi x{rs1}, x{rs1}, -4 # move back to scratch\n"
        else:
          lines = lines + f"li x{temp1}, {formatstrFP.format(rs2val)} # load x{temp1} with value {formatstrFP.format(rs2val)}\n"
          lines = lines + f"{storeop} x{temp1}, {str(int(unsignedImm5(immval))*mul)}(x{rs1}) # store {formatstrFP.format(rs2val)} in memory\n"
        lines = writeTest(lines, rd, xlen, True, f"{test} f{rd}, {str(int(unsignedImm5(immval))*mul)}(x{rs1}) # perform operation\n")
  elif (test in clhtype or test in clbtype):
    while (rs1 == rs2):
      rs2 = randomNonconflictingReg(test)
    if (test in clhtype):
      storeop = "c.sh"
      mul = 2
    else:
      storeop = "c.sb"
      mul = 1
    lines = lines + "li x" + str(rs2) + ", " + formatstr.format(rs2val)  + " # initialize rs2\n"
    lines = lines + "la x" + str(rs1) + ", scratch" + " # base address \n"
    lines = lines + "addi x" + str(rs1) + ", x" + str(rs1) + ", -" + str(int(unsignedImm1(immval))*mul) + " # sub immediate from rs1 to counter offset\n"
    lines = lines + storeop + " x" + str(rs2) + ", " + str(int(unsignedImm1(immval))*mul) +"(x" + str(rs1) + ") # store value to put something in memory\n"
    lines = writeTest(lines, rd, xlen, False, test + " x" + str(rd) + ", " + str(int(unsignedImm1(immval))*mul) + "(x" + str(rs1) + ") # perform operation\n")
  elif (test in cstype):
    while (rs1 == rs2):
      rs1 = randomNonconflictingReg(test)
    mul = 4 if (test in ["c.sw", "c.fsw"]) else 8
    lines = lines + "la x" + str(rs1) + ", scratch" + " # base address\n"
    lines = lines + "li x" + str(rs2) + ", " + formatstr.format(rs2val)  + " # initialize rs2 with random value\n"
    if (test in ["c.fsw", "c.fsd"]):
      if ((test == "c.fsd") and (flen > xlen)):
        temp = 8
        while (temp in [rs1, rs2]):
          temp = randomNonconflictingReg(test)
        lines = lines + "li x" + str(temp) +", " + formatstr.format(rs1val) + " # initialize x" + str(temp) + " with random value{formatstr.format(rs1val)}\n"
        lines = lines + "sw x" + str(rs2) + ", 0(x" + str(rs1) + ")" + " # store " + hex(rs2val) + " in memory\n"
        lines = lines + "sw x" + str(temp) + ", 4(x" + str(rs1) + ")" + " # store " + hex(rs1val) + " in memory\n"
        lines = lines + "fld f" + str(rs2) + ", 0(x" + str(rs1) + ")" + " # load " + hex(rs1val) + hex(rs2val)[2:] + " from memory into fs2\n"
        lines = lines + "sw x0, 0(x" + str(rs1) + ")" + " # clearing the random value store at scratch\n"
        lines = lines + "sw x0, 4(x" + str(rs1) + ")" + " # clearing the random value store at 4(scratch)\n"
      else:
        size = "w" if test == "c.fsw" else "d"
        lines = lines + "s" + size + " x" + str(rs2) + ", 0(x" + str(rs1) + ")" + " # store " + hex(rs2val) + " in memory\n"
        lines = lines + "fl" + size + " f" + str(rs2) + ", 0(x" + str(rs1) + ")" + " # load " + hex(rs2val) + " from memory into fs2\n"
        lines = lines + "s" + size + " x0, 0(x" + str(rs1) + ")" + " # clearing the random value store at scratch\n"
    lines = lines + "addi x" + str(rs1) + ", x" + str(rs1) + ", -" + str(int(unsignedImm5(immval))*mul) + " # sub immediate from rs1 to counter offset\n"
    storeline = test + (" f" if test in ["c.fsw","c.fsd"] else " x") + str(rs2) + ", " + str(int(unsignedImm5(immval))*mul) + "(x" + str(rs1) + ") # perform operation \n"
    lines = writeStoreTest(lines, test, rs2, xlen, storeline)
  elif (test in cutype):
    lines = lines + "li x" + str(rd) + ", " + formatstr.format(rs1val)  + " # initialize rd to specific value\n"
    lines = writeTest(lines, rd, xlen, False, test + " x" + str(rd) + " # perform operation\n")
  elif (test in stype):#["sb", "sh", "sw", "sd"]
    if (rs1 != 0):
      if (rs2 == rs1): # make sure registers are different so they don't conflict
          rs2 = (rs1 + 1) % (maxreg+1)
          if (rs2 == 0):
            rs2 = 1
      lines = lines + "li x" + str(rs2) + ", " + formatstr.format(rs2val)  + " # initialize rs2\n"
      lines = lines + "mv x" + str(rs1) + ", x" + str(sigReg) + " # move sigreg value into rs1\n"
      sigReg = rs1
      lines = lines + "addi x" + str(sigReg) + ", x"  + str(sigReg) + ", "  + makeImm(-1*immval, 12, True) + " \n"
      lines = lines + test + " x" + str(rs2) + ", " + makeImm(immval, 12, 1) +  "(x" + str(sigReg) + ")  \n"
      lines = lines + "addi x" + str(sigReg) + ", x"  + str(sigReg) + ", "  + makeImm(immval, 12, True) + " \n"
      lines = lines + "addi x" + str(sigReg) + ", x"  + str(sigReg) + ", REGWIDTH  \n"
      lines = lines + "CHK_OFFSET(sigReg, XLEN/4, True)      # updating sigoffset \n"
      sigupd_count += 1
  elif (test in csstype):
    if (test == "c.swsp" or test == "c.fswsp"):
      mul = 4
    elif (test == "c.sdsp" or test == "c.fsdsp"):
      mul = 8
    type = "f" if (test in ["c.fswsp", "c.fsdsp"]) else "x"
    lines = lines + "li x" + str(rs2) + ", " + formatstr.format(rs2val)  + " # initialize rs2\n"
    if (test == "c.fswsp" or test == "c.fsdsp"):
      mv = "fmv.d.x" if (xlen == 64) else "fmv.w.x"
      lines = lines + mv + " f" + str(rs2) + ", x" + str(rs2) + " # move the random value into fs2\n"
    offset = int(ZextImm6(immval))*mul
    # Determine where to store
    lines = lines + "mv x" + str(rs1) + ", x" + str(sigReg) + " # move sigreg value into rs1\n"
    lines = lines + "la sp" + ", scratch" + " # base address \n"
    lines = lines + f"addi sp, sp, {-offset} # offset stack pointer from signature\n"
    storeline = test + " " + type + str(rs2) +", " + str(offset) + "(sp)" + "# perform operation\n"
    lines = writeStoreTest(lines, test, rs2, xlen, storeline)
  elif (test in csbtype + cshtype):
    if (test in csbtype):
      offset = unsignedImm2(immval)
    else:
      offset = str(int(unsignedImm1(immval))*2)
    while (rs1 == rs2):
      rs2 = randomNonconflictingReg(test)
    lines = lines + "li x" + str(rs2) + ", " + formatstr.format(rs2val)  + " # initialize rs2\n"
    lines = lines + "la x" + str(rs1) + ", scratch" + " # base address \n"
    lines = lines + "addi x" + str(rs1) + ", x" + str(rs1) + ", -" + offset + " # sub immediate from rs1 to counter offset\n"
    #lines = lines + test + " x" + str(rs2) + ", " + offset + "(x" + str(rs1) + ") # perform operation \n"
    storeline = test + " x" + str(rs2) + ", " + offset + "(x" + str(rs1) + ") # perform operation \n"
    lines = writeStoreTest(lines, test, rs2, xlen, storeline)
  elif (test in btype):#["beq", "bne", "blt", "bge", "bltu", "bgeu"]
    for same in [False, True]:
      if (same):
        rs1val = rs2val
        lines = lines + "# same values in both registers\n"
      lines = lines + "li x" + str(rs1) + ", " + formatstr.format(rs1val) + " # initialize rs1\n"
      lines = lines + "li x" + str(rs2) + ", " + formatstr.format(rs2val) + " # initialize rs2\n"
      branchline = f"{test} x{rs1}, x{rs2}, 1f # perform operation\n"
      lines = writeBranchTest(lines, rd, rs1, rs2, xlen, branchline)
  elif (test in jtype):#["jal"]
    jumpline = f"{test} x{rd}, 1f # perform operation\n"
    lines = writeJumpTest(lines, rd, rs1, rs2, xlen, jumpline)
  elif (test in jalrtype):#["jalr"]
    lines = lines + f"la x{rs1}, 1f # jump destination address\n"
    lines = lines + f"addi x{rs1}, x{rs1}, {signedImm12(-immval, immOffset=True)} # add immediate to lower part of rs1\n"
    jumpline = f"{test} x{rd}, x{rs1}, {signedImm12(immval, immOffset=True)} # perform operation\n"
    lines = writeJumpTest(lines, rd, rs1, rs2, xlen, jumpline)
  elif (test in utype):#["lui", "auipc"]
    lines = writeTest(lines, rd, xlen, False, test + " x" + str(rd) + ", " + unsignedImm20(immval) + " # perform operation\n")
  elif (test in fr4type): #["fmadd.s", "fmsub.s", "fnmadd.s", "fnmsub.s"]
    lines = lines + loadFloatReg(rs1, rs1val, xlen, flen)
    lines = lines + loadFloatReg(rs2, rs2val, xlen, flen)
    lines = lines + loadFloatReg(rs3, rs3val, xlen, flen)
    if not frm:
      lines = writeTest(lines, rd, xlen, True, test + " f" + str(rd) + ", f" + str(rs1) + ", f" + str(rs2) + ", f" + str(rs3) + " # perform operation\n")
    else:
      testInstr = f"{test} f{rd}, f{rs1}, f{rs2}, f{rs3}"
      lines = lines + genFrmTests(testInstr, rd, True)
  elif (test in fltype):#["flw", "flh"]
    while (rs1 == 0):
      rs1 = randomNonconflictingReg(test)
    while (rs1 == rs2):
      rs2 = randomNonconflictingReg(test)
    tempreg1 = randomNonconflictingReg(test)
    tempreg2 = randomNonconflictingReg(test)
    while (tempreg1 in [rs1, rs2]):
      tempreg1 = randomNonconflictingReg(test)
    while (tempreg2 in [rs1, rs2, tempreg1]):
      tempreg2 = randomNonconflictingReg(test)
    storeop =  "sw" if (min (xlen, flen) == 32) else "sd"
    lines = lines + "la x" + str(rs1) + ", scratch" + " # base address \n"
    if (immval == -2048): # Can't addi 2048 because it is out of range of 12 bit two's complement number
      lines = lines + "addi x" + str(rs1) + ", x" + str(rs1) + ", 2047 # increment rs1 by 2047 \n"
      lines = lines + "addi x" + str(rs1) + ", x" + str(rs1) + ", 1 # increment rs1 to bump it by a total of 2048 to compensate for -2048\n"
    else:
      lines = lines + "addi x" + str(rs1) + ", x" + str(rs1) + ", " + signedImm12(-immval) + " # sub immediate from rs1 to counter offset\n"
    if (flen > xlen): # flen = 64, xlen = 32
      lines = lines + f"li x{tempreg1}, 0x{formatstrFP.format(rs2val)[2:10]} # load x3 with 32 LSBs of {formatstrFP.format(rs2val)}\n"
      lines = lines + f"li x{tempreg2}, 0x{formatstrFP.format(rs2val)[10:18]} # load x3 with 32 MSBs {formatstrFP.format(rs2val)}\n"
      lines = lines + f"{storeop} x{tempreg1}, {signedImm12(immval)}(x{rs1}) # store x3 (0x{formatstrFP.format(rs2val)[2:10]}) in memory\n"
      lines = lines + f"addi x{rs1}, x{rs1}, 4 # move address up by 4\n"
      lines = lines + f"{storeop} x{tempreg2}, {signedImm12(immval)}(x{rs1}) # store x4 (0x{formatstrFP.format(rs2val)[10:18]}) in memory 4 bytes after x3\n"
      lines = lines + f"addi x{rs1}, x{rs1}, - 4 # move back to scratch\n"
    else:
      lines = lines + f"li x{tempreg1}, {formatstrFP.format(rs2val)} # load x3 with value {formatstrFP.format(rs2val)}\n"
      lines = lines + f"{storeop} x{tempreg1}, {signedImm12(immval)}(x{rs1}) # store {formatstrFP.format(rs2val)} in memory\n"
    lines = writeTest(lines, rd, xlen, True, f"{test} f{rd}, {signedImm12(immval)}(x{rs1}) # perform operation\n")
  elif (test in fstype):#["fsw"]
    while (rs1 == 0):
      rs1 = randomNonconflictingReg(test)
    lines = lines + loadFloatReg(rs2, rs2val, xlen, flen)
    lines = lines + f"la x{rs1}, scratch # base address\n"
    if (immval == -2048): # Can't addi 2048 because it is out of range of 12 bit two's complement number
      lines = lines + "addi x" + str(rs1) + ", x" + str(rs1) + ", 2047 # increment rs1 by 2047 \n"
      lines = lines + "addi x" + str(rs1) + ", x" + str(rs1) + ", 1 # increment rs1 to bump it by a total of 2048 to compensate for -2048\n"
    else:
      lines = lines + "addi x" + str(rs1) + ", x" + str(rs1) + ", " + signedImm12(-immval) + " # sub immediate from rs1 to counter offset\n"
    storeline = test + " f" + str(rs2)  + ", " + signedImm12(immval) + "(x" + str(rs1) + ") # perform operation\n"
    lines = writeStoreTest(lines, test, rs2, xlen, storeline)
  elif (test in F2Xtype):
    while (rs2 == rs1):
      rs2 = randomNonconflictingReg(test)
    lines = lines + loadFloatReg(rs1, rs1val, xlen, flen)
    if not frm:
      rm = ", rtz" if (test == "fcvtmod.w.d") else "" # fcvtmod requires explicit rtz rouding mode
      lines = writeTest(lines, rd, xlen, False, test + " x" + str(rd) + ", f" + str(rs1) + rm + " # perform operation\n")
    else:
      testInstr = f"{test} x{rd}, f{rs1}"
      lines = lines + genFrmTests(testInstr, rd, False)
    lines = lines + writeFcsrSIG() # write fcsr to signature register
  elif (test in fcomptype): # ["feq.s", "flt.s", "fle.s"]
    lines = lines + loadFloatReg(rs1, rs1val, xlen, flen)
    lines = lines + loadFloatReg(rs2, rs2val, xlen, flen)
    lines = writeTest(lines, rd, xlen, False, test + " x" + str(rd) + ", f" + str(rs1) + ", f" + str(rs2) + " # perform operation\n")
    lines = lines + writeFcsrSIG() # write fcsr to signature register
  elif test in X2Ftype: # ["fcvt.s.w", "fcvt.s.wu", "fmv.w.x"]
    lines = lines + "fsflagsi 0b00000 # clear all fflags\n"
    lines = lines + f"li x{rs1}, {formatstr.format(rs1val)} # load immediate value into integer register\n"
    testInstr = f"{test} f{rd}, x{rs1}"
    if not frm:
      lines = writeTest(lines, rd, xlen, True, testInstr + " # perform operation\n")
    else:
      lines = lines + genFrmTests(testInstr, rd, True)
  elif test in PX2Ftype: # ["fmvp.d.x"]
    lines = lines + f"li x{rs1}, {formatstr.format(rs1val)} # load immediate value into integer register\n"
    lines = lines + f"li x{rs2}, {formatstr.format(rs2val)} # load immediate value into integer register\n"
    lines = writeTest(lines, rd, xlen, True, f"{test} f{rd}, x{rs1}, x{rs2} # perform operation\n")
  elif test in flitype:
    lines = writeTest(lines, rd, xlen, True, f"{test} f{rd}, {flivals[rs1]} # perform operation\n")
  elif test in rbtype:
    lines = lines + "li x" + str(rs1) + ", " + formatstr.format(rs1val) + " # initialize rs1\n"
    lines = lines + "li x" + str(rs2) + ", " + formatstr.format(rs2val) + " # initialize rs2\n"
    lines = writeTest(lines, rd, xlen, False, test + " x" + str(rd) + ", x" + str(rs1) + ", x" + str(rs2) + ", " + str(immval%4) + " # perform operation\n")
  elif test in irtype:
    lines = lines + "li x" + str(rs1) + ", " + formatstr.format(rs1val) + " # initialize rs1\n"
    lines = writeTest(lines, rd, xlen, False, test + " x" + str(rd) + ", x" + str(rs1) + ", " + str(immval % 11) + " # perform operation\n")
  elif test in lrtype:
    lines = lines + "la x" + str(rs1) + ", scratch" + " # rs1 = base address \n"
    lines = writeTest(lines, rd, xlen, False, test + " x" + str(rd) + ", (x" + str(rs1) + ") # perform operation\n")
  elif test in sctype:
    lines = lines + "li x" + str(rs2) + ", " + formatstr.format(rs2val) + " # initialize rs2\n"
    lines = lines + "la x" + str(rs1) + ", scratch" + " # rs1 = base address \n"
    lines = writeTest(lines, rd, xlen, False, test + " x" + str(rd) + ", x" + str(rs2) + ", (x" + str(rs1) + ") # perform operation\n")
  elif test in amotype:
    lines = lines + "li x" + str(rs1) + ", " + formatstr.format(rs1val) + " # initialize rs1\n"
    lines = lines + "li x" + str(rs2) + ", " + formatstr.format(rs2val) + " # initialize rs2\n"
    lines = writeTest(lines, rd, xlen, False, test + " x" + str(rd) + ", x" + str(rs2) + ", (x" + str(rs1) + ") # perform operation\n")
  else:
    print("Error: %s type not implemented yet" % test)
  f.write(lines)


def writeSingleInstructionSequence(desc, testlist, regconfiglist, rdlist, rs1list, rs2list, rs3list, immvalslist, commentlist, xlen):
# TODO Hamza: add input prechecks here later
  registerArray = [rdlist, rs1list, rs2list, rs3list]
  global hazardLabel
  needLabel = False
  lines = ""

  for testindex, test in enumerate(testlist):

    instype = findInstype('instructions', test, insMap)
    regconfig = regconfiglist[testindex]
    immlen = insMap[instype].get('immlen', 12)

    if insMap[instype].get('loadstore') == 'load':
      lines += ( test + " " + regconfig[0] + str(registerArray[0][testindex]) +
        ", " + signedImm12(immvalslist[testindex]) +
        "(" + regconfig[1] + str(registerArray[1][testindex]) + ")" + " # " + commentlist[testindex] + "\n")

    elif insMap[instype].get('loadstore') == 'store':
      lines += (test + " " + regconfig[2] + str(registerArray[2][testindex]) +
        ", " + signedImm12(immvalslist[testindex]) +
        "(" + regconfig[1] + str(registerArray[1][testindex]) + ")" + " # " + commentlist[testindex] + "\n")

    else:
      lines += test
      for regindex, reg in enumerate(regconfiglist[testindex]):
        match reg:
          case 'a':
              reg = 'x'
              lines += ","*(lines[-1*len(test):] != test) + " (" + reg + str(registerArray[regindex][testindex]) + ")"
          case 'x' | 'f':
              lines += ","*(lines[-1*len(test):] != test) + " " + reg + str(registerArray[regindex][testindex])
          case 'i':
            if insMap[instype].get('compressed', 0) != 0:
              immval = makeImm(immvalslist[testindex], 6, True)
            elif test == "lui" or test == "auipc":
              immval = makeImm(immvalslist[testindex], 20, False)
            elif instype in ['shiftiwtype', 'ibwtype']:
              immval = makeImm(immvalslist[testindex], 5, False)
            elif instype in ['shiftitype', 'ibtype']:
              immval = makeImm(immvalslist[testindex], int(math.log(xlen,2)), False)
            elif instype == 'flitype':
              immval = flivals[immvalslist[testindex] % 32]
            elif instype in ['csrtype', 'csritype']:
              immval = makeImm(immvalslist[testindex], 5, False)
            elif instype in ['rbtype']:
              immval = makeImm(immvalslist[testindex], immlen, False)
            elif instype in ['irtype']:
              immval = str(immvalslist[testindex] % 0xB) # rnum values above 0xA are reserved
            else:
              immval = makeImm(immvalslist[testindex], 12, True)
            lines += ","*(lines[-1*len(test):] != test) + " " + str(immval)
          case 'c':
            lines += ","*(lines[-1*len(test):] != test) + " " + "mscratch"
          case 'l':
            lines += ","*(lines[-1*len(test):] != test) + " " + "1f\n"
            needLabel = True
      if test == 'fcvtmod.w.d' :
        lines += ", rtz"
      lines += " # " + commentlist[testindex] + "\n"
  if needLabel:
    lines += "1:\n"
    hazardLabel += 1

  return lines

def writeHazardVector(desc, rs1a, rs2a, rda, rs1b, rs2b, rdb, testb, immvala, immvalb, regtotest, rs3a=None, rs3b=None, haz_type='waw', xlen=32):
  # consecutive instructions to trigger hazards

  instype = findInstype('instructions', testb, insMap)
  regconfig = insMap[instype].get('regconfig','xxx_')
  implicitxreg = insMap[instype].get('implicitxreg', '____')
  global hazardLabel, sigReg, sigupd_count
  testa = 'add'
  lines = "\n# Testcase " + str(desc) + "\n"

  match haz_type:
    case 'nohaz':
        pass
    case 'waw' | 'war':
      if regconfig[0] == 'f':
        testa = 'fmul.s'
      elif regconfig[0] == 'x':
        testa = 'add'
    case 'raw':
      if regconfig[regtotest] == 'f':
        testa = 'fmul.s'
      elif regconfig[regtotest] == 'x':
        testa = 'add'
    case _:
      print('invalid hazard type' + haz_type + ' for instruction ' + testb)

  ins2type = findInstype('instructions', testa, insMap)
  regconfig2 = insMap[ins2type].get('regconfig','xxx_')


  if testb in jalrtype:
    # Ensure rdb, rs3b, and rda are unique
    if haz_type == "raw":
      rs1a = rda
      rs2a = 0
    lines += 'la x' + str(rs1b) + ', arbitraryLabel' + str(hazardLabel) + '\n'
    lines += f"li x{rs3a}, 1 \n"
    immvalb = 0
    lines += writeSingleInstructionSequence(desc,
                                [testa],
                                [regconfig2],
                                [rda], [rs1a],
                                [rs2a], [rs3a],
                                [immvala],
                                ["perform first operation"],
                                xlen)
    lines += writeSingleInstructionSequence(desc,
                                [testb],
                                [regconfig],
                                [rdb], [rs1b],
                                [rs2b], [rs3b],
                                [immvalb],
                                ["perform second (triggering) operation"],
                                xlen)
    lines += f"li x{rs3a}, 0 \n"
    lines += "arbitraryLabel" + str(hazardLabel) + ":\n"
    lines += writeSIGUPD(rdb) #jalr
    lines += writeSIGUPD(rs3a) #Macro to check branching
    lines += writeSIGUPD(rda) #add
    hazardLabel += 1

  elif insMap[instype].get('loadstore', 0) == 'store':
    lines = lines + "mv x" + str(rs1b) + ", x" + str(sigReg) + " # move sigreg value into rs1\n"
    sigReg = rs1b
    lines += "addi " + 2*(regconfig[1] + str(sigReg) + ", ") + makeImm(-immvalb, 12, True) + "\n"
    if haz_type != "war":
      rs1a = rda
      rs2a = 0
    lines += writeSingleInstructionSequence(desc,
                [testa, testb],
                [regconfig2, regconfig],
                [rda, rdb], [rs1a, rs1b],
                [rs2a, rs2b], [rs3a, rs3b],
                [immvala, immvalb],
                ["perform first operation", "perform second (triggering) operation"],
                xlen)
    # Use FLEN/8 if it's a float store, else REGWIDTH
    if testa in fstype or testb in fstype:
      flen_bytes = 8 #Im trying to implement this using FLEN MACRO -> 1*FLEN/8
      lines += "addi " + 2 * (regconfig[1] + str(sigReg) + ", ") + str(flen_bytes)+ "\n"
    else:
      lines += "addi " + 2 * (regconfig[1] + str(sigReg) + ", ") + "REGWIDTH\n"
    lines += "addi " + 2*(regconfig[1] + str(sigReg) + ", ") + makeImm(immvalb, 12, True) + "\n"
    lines += writeSIGUPD(rda)
    lines = lines + "CHK_OFFSET(sigReg, XLEN/4, True)      # updating sigoffset \n"
    sigupd_count += 1

  elif testb in btype:
    if rs2b == rda:
        rda = (rs2b + 1) % 32
    lines += f"li x{rs2b}, 1 \n"
    lines += testa + " x" +str(rda) + ", x" +str(rdb) + ", x" +str(rs2a) + " # add \n"
    lines += testb + " x"+ str(rs1a) + ", x" + str(rs1b) +","*(lines[-1*len(test):] != test) + " " + "arbitraryLabel" + str(hazardLabel) + "\n"
    lines += f"li x{rs2b}, 0 \n"
    lines += "arbitraryLabel" + str(hazardLabel) + ":\n"
    hazardLabel += 1
    lines += writeSIGUPD(rda)
    lines += writeSIGUPD(rs2b)

  else:
    if insMap[instype].get('loadstore', 0) == 'load':
      lines += "la " + regconfig[1] + str(rs1b) + ", scratch\n"
      lines += "addi " + 2*(regconfig[1] + str(rs1b) + ", ") + str(signedImm12(-immvalb)) + "\n"
      if haz_type == "raw":
        if insMap[instype].get('loadstore', 0) == 'store':
          rs1a = rda
          rs2a = 0
        elif insMap[instype].get('loadstore', 0) == 'load':
          rda = rs1b
          rs1a = rs1b
          rs2a = 0

    if 'a' in regconfig:
      rsblist = [rdb, rs1b, rs2b, rs3b]
      lines += "la " + "x" + str(rsblist[regconfig.find('a')]) + ", scratch\n"
      if haz_type == "raw":
        rs1a = rda
        rs2a = 0
    lines += writeSingleInstructionSequence(desc,
                    [testa, testb],
                    [regconfig2, regconfig],
                    [rda, rdb], [rs1a, rs1b],
                    [rs2a, rs2b], [rs3a, rs3b],
                    [immvala, immvalb],
                    ["perform first operation", "perform second (triggering) operation"],
                    xlen)
    if testa in floattypes and testa not in fTOrtype:
      lines += writeSIGUPD_F(rda)
    else:
      lines += writeSIGUPD(rda)
    if testb in floattypes and testb not in fTOrtype:
      lines += writeSIGUPD_F(rdb)
    else:
      lines += writeSIGUPD(rdb)

  f.write(lines)

def findInstype(key, instruction, insMap):
    # within sublists with the key provided, find the first instance of the instruction

    for k, v in insMap.items():
      if hasattr(v, "__getitem__"):
        if instruction in v[key]:
          return k

    print('instruction ' + instruction + ' not found in insMap')
    return 0

def make_unique_hazard(test, regsA, haz_type='nohaz', regchoice=1):
  # set up hazard
  global sigReg
  [rs1b, rs2b, rs3b, rdb, rs1valb, rs2valb, rs3valb, immvalb, rdvalb] = randomize(test, rs3=True)
  regsB = [rdb, rs1b, rs2b, rs3b]
  compression = insMap[findInstype('instructions', test, insMap)].get('compressed', 0)
  lines = ""

  match haz_type:
    case "nohaz":
      while (set(regsA) & set(regsB)) | (set(regsA) & set([sigReg])) | (set(regsB) & set([sigReg])):
        handleSignaturePointerConflict(lines, regsA[1], regsA[2], regsA[0], regsA[3])
        [rs1b, rs2b, rs3b, rdb, rs1valb, rs2valb, rs3valb, immvalb, rdvalb] = randomize(test, rs3=True)
        regsB = [rdb, rs1b, rs2b, rs3b]

    case "waw":
      while (set(regsA) & set(regsB)) | (set(regsA) & set([sigReg])) | (set(regsB) & set([sigReg])):
        handleSignaturePointerConflict(lines, regsA[1], regsA[2], regsA[0], regsA[3])
        [rs1b, rs2b, rs3b, rdb, rs1valb, rs2valb, rs3valb, immvalb, rdvalb] = randomize(test, rs3=True)
        regsB = [rdb, rs1b, rs2b, rs3b]
      regsB[0] = regsA[0]

    case "war":
      while (set(regsA) & set(regsB)) | (set(regsA) & set([sigReg])) | (set(regsB) & set([sigReg])):
        handleSignaturePointerConflict(lines, regsA[1], regsA[2], regsA[0], regsA[3])
        [rs1b, rs2b, rs3b, rdb, rs1valb, rs2valb, rs3valb, immvalb, rdvalb] = randomize(test, rs3=True)
        regsB = [rdb, rs1b, rs2b, rs3b]
      regsB[0] = regsA[regchoice]

    case "raw":
      while (set(regsA) & set(regsB)) | (set(regsA) & set([sigReg])) | (set(regsB) & set([sigReg])):
        handleSignaturePointerConflict(lines, regsA[1], regsA[2], regsA[0], regsA[3])
        [rs1b, rs2b, rs3b, rdb, rs1valb, rs2valb, rs3valb, immvalb, rdvalb] = randomize(test, rs3=True)
        regsB = [rdb, rs1b, rs2b, rs3b]
      regsB[regchoice] = regsA[0]

  f.write(lines)
  return regsA, regsB


# return a random register from 1 to maxreg that does not conflict with the signature pointer (or later constant pointer)
def randomNonconflictingReg(test):
  regfield3types = ciwtype + cltype + cstype + cbptype + catype + cbtype + clbtype + clhtype + csbtype + cshtype + cutype + ["c.srli", "c.srai"]
  if (test in regfield3types):
    reg = randint(8, 15) # for compressed instructions
  elif E_ext : # Extension
    reg = randint(1, 15)
  else: # normal instructions
    reg = randint(1, maxreg) # 1 to maxreg, inclusive
  while reg == sigReg: # resolve conflicts; *** add constReg when implemented
    reg = randomNonconflictingReg(test)
  return reg

def randomize(test, rs1=None, rs2=None, rs3=None, allunique=True):
    if rs1 is None:
      rs1 = randomNonconflictingReg(test)
    if rs2 is None:
      rs2 = randomNonconflictingReg(test)
    if (rs3 is not None):
      rs3 = randomNonconflictingReg(test)
      rs3val = randint(0, 2**xlen-1)
    # all three source registers must be different for corners to work
    while (rs1 == rs2 and allunique):
      rs2 = randomNonconflictingReg(test)
    while ((rs3 is not None) and ((rs3 == rs1) or (rs3 == rs2)) and allunique):
      rs3 = randomNonconflictingReg(test)
    # choose rd that is different than rs1 and rs2 and rs3
    rd = rs1
    while ((rd == rs1) or (rd == rs2) or ((rs3 is not None) and (rd == rs3))):
      rd = randomNonconflictingReg(test)
    if test in floattypes:
      rs1val = randint(0, 2**flen-1)
      rs2val = randint(0, 2**flen-1)
      immval = randint(0, 2**flen-1)
      rdval = randint(0, 2**flen-1)
    else:
      rs1val = randint(0, 2**xlen-1)
      rs2val = randint(0, 2**xlen-1)
      immval = randint(0, 2**xlen-1)
      rdval = randint(0, 2**xlen-1)
    if (rs3 is None): return [rs1, rs2, rd, rs1val, rs2val, immval, rdval]
    else: return [rs1, rs2, rs3, rd, rs1val, rs2val, rs3val, immval, rdval]

def make_rd(test, xlen, rng):
  for r in rng:
    [rs1, rs2, rd, rs1val, rs2val, immval, rdval] = randomize(test)
    desc = "cp_rd (Test destination rd = x" + str(r) + ")"
    writeCovVector(desc, rs1, rs2, r, rs1val, rs2val, immval, rdval, test, xlen)

def make_fd(test, xlen, rng):
  for r in rng:
    [rs1, rs2, rs3, rd, rs1val, rs2val, rs3val, immval, rdval] = randomize(test, rs3=True)
    desc = "cp_fd (Test destination fd = x" + str(r) + ")"
    writeCovVector(desc, rs1, rs2, r, rs1val, rs2val, immval, rdval, test, xlen, rs3=rs3, rs3val=rs3val)

def make_fs1(test, xlen, rng):
  for r in rng:
    [rs1, rs2, rs3, rd, rs1val, rs2val, rs3val, immval, rdval] = randomize(test, rs3=True)
    while (r == rs2 or r == rs3):
      [rs1, rs2, rs3, rd, rs1val, rs2val, rs3val, immval, rdval] = randomize(test, rs3=True)
    desc = "cp_fs1 (Test source fs1 = f" + str(r) + ")"
    writeCovVector(desc, r, rs2, rd, rs1val, rs2val, immval, rdval, test, xlen, rs3=rs3, rs3val=rs3val)

def make_fs2(test, xlen, rng):
  for r in rng:
    [rs1, rs2, rs3, rd, rs1val, rs2val, rs3val, immval, rdval] = randomize(test, rs3=True)
    while (r == rs1 or r == rs3):
      [rs1, rs2, rs3, rd, rs1val, rs2val, rs3val, immval, rdval] = randomize(test, rs3=True)
    desc = "cp_fs2 (Test source fs2 = f" + str(r) + ")"
    writeCovVector(desc, rs1, r, rd, rs1val, rs2val, immval, rdval, test, xlen, rs3=rs3, rs3val=rs3val)

def make_fs3(test, xlen, rng):
  for r in rng:
    [rs1, rs2, rs3, rd, rs1val, rs2val, rs3val, immval, rdval] = randomize(test, rs3=True)
    while (r == rs1 or r == rs2):
      [rs1, rs2, rs3, rd, rs1val, rs2val, rs3val, immval, rdval] = randomize(test, rs3=True)
    desc = "cp_fs3 (Test source fs3 = f" + str(r) + ")"
    writeCovVector(desc, rs1, rs2, rd, rs1val, rs2val, immval, rdval, test, xlen, rs3=r, rs3val=rs3val)

def make_rs1(test, xlen, rng, fli=False):
  for r in rng:
    [rs1, rs2, rd, rs1val, rs2val, immval, rdval] = randomize(test, rs1=r, allunique=True)
    desc = "cp_rs1 (Test source rs1 = x" + str(r) + ")"
    if fli:
      desc = f"cp_rs1_fli (Immediate = {flivals[r]} with rs1 encoding 5'b{format(r, f'05b')})"
    writeCovVector(desc, r, rs2, rd, rs1val, rs2val, immval, rdval, test, xlen)

def make_rs2(test, xlen, rng):
  for r in rng:
    [rs1, rs2, rd, rs1val, rs2val, immval, rdval] = randomize(test, rs2=r)
    while (r == rs1):
      [rs1, rs2, rd, rs1val, rs2val, immval, rdval] = randomize(test, rs2=r)
    desc = "cp_rs2 (Test source rs2 = x" + str(r) + ")"
    writeCovVector(desc, rs1, r, rd, rs1val, rs2val, immval, rdval, test, xlen)

def make_uimm(test, xlen):
  for r in range(xlen):
    [rs1, rs2, rd, rs1val, rs2val, immval, rdval] = randomize(test, allunique=True)
    desc = "cp_uimm (Test bit = " + str(r) + ")"
    writeCovVector(desc, rs1, rs2, rd, rs1val, rs2val, r, rdval, test, xlen)

def make_uimm5(test, xlen):
  for r in range(maxreg+1):
    [rs1, rs2, rd, rs1val, rs2val, immval, rdval] = randomize(test, allunique=True)
    desc = "cp_uimm_5 (Test bit = " + str(r) + ")"
    writeCovVector(desc, rs1, rs2, rd, rs1val, rs2val, r, rdval, test, xlen)

def make_rd_rs1(test, xlen, rng):
  for r in rng:
    [rs1, rs2, rd, rs1val, rs2val, immval, rdval] = randomize(test)
    desc = f"cmp_rd_rs1 (Test rd = rs1 = x{r})"
    writeCovVector(desc, r, rs2, r, rs1val, rs2val, immval, rdval, test, xlen)

def make_rd_rs2(test, xlen, rng):
  for r in rng:
    [rs1, rs2, rd, rs1val, rs2val, immval, rdval] = randomize(test)
    desc = "cmp_rd_rs2 (Test rd = rs2 = x" + str(r) + ")"
    writeCovVector(desc, rs1, r, r, rs1val, rs2val, immval, rdval, test, xlen)

def make_rd_rs1_rs2(test, xlen, rng):
  for r in rng:
    [rs1, rs2, rd, rs1val, rs2val, immval, rdval] = randomize(test)
    desc = "cmp_rd_rs1_rs2 (Test rd = rs1 = rs2 = x" + str(r) + ")"
    writeCovVector(desc, r, r, r, rs1val, rs2val, immval, rdval, test, xlen)

def make_rs1_rs2(test, xlen, rng):
  for r in rng:
    [rs1, rs2, rd, rs1val, rs2val, immval, rdval] = randomize(test)
    desc = "cmp_rs1_rs2 (Test rs1 = rs2 = x" + str(r) + ")"
    writeCovVector(desc, r, r, rd, rs1val, rs2val, immval, rdval, test, xlen)

def make_rs1_corners(test, xlen):
  for v in corners:
    [rs1, rs2, rd, rs1val, rs2val, immval, rdval] = randomize(test)
    desc = "cp_rs1_corners (Test source rs1 value = " + hex(v) + ")"
    if ((test in cbptype) or (test in citype)):
      writeCovVector(desc, rs1, rs2, rd, rs1val, rs2val, immval, v, test, xlen)
    else:
      writeCovVector(desc, rs1, rs2, rd, v, rs2val, immval, rdval, test, xlen)

def make_rs2_corners(test, xlen):
    for v in corners:
      [rs1, rs2, rd, rs1val, rs2val, immval, rdval] = randomize(test)
      if test in ["c.swsp", "c.sdsp"]:
        while (rs2 == 2):
          [rs1, rs2, rd, rs1val, rs2val, immval, rdval] = randomize(test)
      desc = "cp_rs2_corners (Test source rs2 value = " + hex(v) + ")"
      writeCovVector(desc, rs1, rs2, rd, rs1val, v, immval, rdval, test, xlen)

def make_rd_corners(test, xlen, corners):
  if test in c_shiftitype:
    for v in corners:
      # rs1 = all 1s, rs2 = v, others are random
      [rs1, rs2, rd, rs1val, rs2val, immval, rdval] = randomize(test)
      desc = "cp_rd_corners (Test rd value = " + hex(v) + " Shifted by 1)"
      writeCovVector(desc, rs1, rs2, rd, -1, v, 1, rdval, test, xlen)
  elif test in catype:   # Using rs1val as temp variable to pass rd value
    for v in corners:
      [rs1, rs2, rd, rs1val, rs2val, immval, rdval] = randomize(test)
      desc = "cp_rd_corners (Test rd value = " + hex(v) + ")"
      if test in ["c.or","c.addw","c.xor"]:
        rd_temp = 0
        rs2_temp = v
      elif test in ["c.and"]:
        rd_temp = -1
        rs2_temp = v
      elif test in ["c.mul"]:
        rd_temp = 1
        rs2_temp = v
      elif test in ["c.sub","c.subw"]:
        rd_temp =  v>>1
        rs2_temp = (-v)>>1
      writeCovVector(desc, rs1, rs2, rd, rd_temp, rs2_temp, 0, rdval, test, xlen)
  elif test in crtype:
    for v in corners:
      [rs1, rs2, rd, rs1val, rs2val, immval, rdval] = randomize(test)
      desc = "cp_rd_corners (Test rd value = " + hex(v) + ")"
      rs2val = -(rdval - v)
      writeCovVector(desc, rs1, rs2, rd, 0, rs2val, 0, rdval, test, xlen)
  elif (test == "c.addiw" or test == "c.addi"):
    for v in corners:
      [rs1, rs2, rd, rs1val, rs2val, immval, rdval] = randomize(test)
      desc = "cp_rd_corners (Test rd value = " + hex(v) + ")"
      immval = int(signedImm6(immval))
      rdval = v - immval
      rdval &= 0xFFFFFFFFFFFFFFFF   # This prevents -ve decimal rdval (converts -10 to 18446744073709551606)
      writeCovVector(desc, rs1, rs2, rd, rs1val, rs2val, immval, rdval, test, xlen)
  elif (test == "divw" or test == "divuw" or test=="mulw"):
    for v in corners:
      desc = "cp_rd_corners (Test rd value = " + hex(v) + ")"
      [rs1, rs2, rd, rs1val, rs2val, immval, rdval] = randomize(test)
      writeCovVector(desc, rs1, rs2, rd, v, 1, v, rdval, test, xlen)
  elif (test == "c.lui"):
    for v in corners:
      desc = "cp_rd_corners (Test rd value = " + hex(v) + ")"
      [rs1, rs2, rd, rs1val, rs2val, immval, rdval] = randomize(test)
      writeCovVector(desc, rs1, rs2, rd, v, v, v, rdval, test, xlen)
  else:
    for v in corners:
      # rs1 = 0, rs2 = v, others are random
      [rs1, rs2, rd, rs1val, rs2val, immval, rdval] = randomize(test)
      desc = "cp_rd_corners (Test rd value = " + hex(v) + ")"
      writeCovVector(desc, rs1, 0, rd, v, rs2val, 0, rdval, test, xlen)
      # rs1, rs2 = v, others are random
      [rs1, rs2, rd, rs1val, rs2val, immval, rdval] = randomize(test)
      desc = "cp_rd_corners (Test rd value = " + hex(v) + ")"
      writeCovVector(desc, rs1, rs2, rd, v, v, v, rdval, test, xlen)
      # rs1 = all 1s, rs2 = v, others are random
      [rs1, rs2, rd, rs1val, rs2val, immval, rdval] = randomize(test)
      desc = "cp_rd_corners (Test rd value = " + hex(v) + ")"
      writeCovVector(desc, rs1, rs2, rd, -1, v, -1, rdval, test, xlen)

def make_rd_corners_lui(test, xlen, corners):
  for v in corners:
    [rs1, rs2, rd, rs1val, rs2val, immval, rdval] = randomize(test)
    desc = "cp_rd_corners_lui (Test rd value = " + hex(v) + ")"
    writeCovVector(desc, rs1, rs2, rd,rs1val, rs2val, v>>12, rdval, test, xlen)

def make_cp_gpr_hazard(test, xlen, haz_class='rw'):
  if insMap[findInstype('instructions', test, insMap)].get('compressed', 0) != 0:
    print ("hazard tests for compressed instructions will require a major refactor, holding off for now")
    return

  match haz_class:
    case 'r': haztypes = ["nohaz", "raw"]
    case 'w': haztypes = ["nohaz", "waw", "war"]
    case _: haztypes = ["nohaz", "raw", "waw", "war"]

  for haz in haztypes:
    for src in range(1, 4):
      [rs1a, rs2a, rs3a, rda, rs1vala, rs2vala, rs3vala, immvala, rdvala] = randomize(test, rs3=True)
      [rs1b, rs2b, rs3b, rdb, rs1valb, rs2valb, rs3valb, immvalb, rdvalb] = randomize(test, rs3=True)
      # set up hazard
      regsA, regsB = make_unique_hazard(test, regsA=[rda, rs1a, rs2a, rs3a], haz_type=haz, regchoice=src)
      [rda, rs1a, rs2a, rs3a] = regsA
      [rdb, rs1b, rs2b, rs3b] = regsB
      desc = "cp_gpr/fpr_hazard " + haz + " test"
      writeHazardVector(desc, rs1a, rs2a, rda, rs1b, rs2b, rdb, test, immvala, immvalb, src, rs3a=rs3a, rs3b=rs3b, haz_type=haz, xlen=xlen)

def make_cr_rs1_rs2_corners(test, xlen):
  for v1 in corners:
    for v2 in corners:
      # select distinct rs1 and rs2
      [rs1, rs2, rd, rs1val, rs2val, immval, rdval] = randomize(test)
      while rs1 == rs2:
        [rs1, rs2, rd, rs1val, rs2val, immval, rdval] = randomize(test)
      desc = "cr_rs1_rs2_corners (Test source rs1 = " + hex(v1) + " rs2 = " + hex(v2) + ")"
      if (test == "c.and"):
        print(f"Running make_cr_rs1_rs2_corners for c.and with rs1 = {rs1} = {v1} rs2 = {rs2} = {v2} rd = {rd} = {rdval}")
      writeCovVector(desc, rs1, rs2, rd, v1, v2, immval, rdval, test, xlen)

def make_imm_zero(test, xlen):
  [rs1, rs2, rd, rs1val, rs2val, immval, rdval] = randomize(test)
  desc = "cp_imm_zero"
  writeCovVector(desc, rs1, rs2, rd, rs1val, rs2val, 0, rdval, test, xlen)

def make_imm_corners_jal(test, xlen): # update these test
  [rs1, rs2, rd, rs1val, rs2val, immval, rdval] = randomize(test)
  if (test == "jal"):
    minrng = 3
    maxrng = 14 # testing all 20 bits of immediate is too much code
  elif (test in ["c.jal", "c.j"]):
    f.write("\n.align 2" + " # Start at an address multiple of 4. Required for covering 2 byte jump.\n")
    minrng = 2
    maxrng = 13
  rng = range(minrng,maxrng) # Test smallest offset as special case
  lines = "\n# Testcase cp_imm_corners_jal "+str(minrng-1)+"\n"
  lines = lines + ".align " + str(maxrng) + "\n # start all tests on a multiple of the largest one\n"
  if (test == "jal"):
    lines = lines + test + " x1, 1f\n"
  else:
    lines = lines + test + " 1f\n"  # c.jal, c.j
  lines = lines + "1: \n"# alignment too small to test with signature
  if (test == "jal"):
    lines = lines + test + " x1, f"+str(minrng)+"_"+test+"\n"
  else:
    lines = lines + test + " f"+str(minrng)+"_"+test+"\n"  # c.jal, c.j
  f.write(lines)

  for r in rng:
    lines = "\n# Testcase cp_imm_corners_jal " + str(r) + "\n"
    lines = lines + ".align " + str(r-1) + "\n"
    lines = lines + "b"+ str(r-1)+"_"+test+":\n"
    if (test == "jal"):
      if (r>=6): #Can only fit signature logic if jump is greater than 32 bytes (r+1=6)
        lines = lines + f"li x{rs1}," + str(r) + "\n"
        lines = lines +  writeSIGUPD(rd) # checking if return address is correct for jal
        lines = lines +  writeSIGUPD(rs1)
        lines = lines + "jal x"+str(rd)+", f"+str(r+1)+"_"+test+" # jump to aligned address to stress immediate\n"
      else:
        lines = lines + "jal x"+str(rd)+", f"+str(r+1)+"_"+test+" # jump to aligned address to stress immediate\n"
    elif (test in ["c.jal", "c.j"]):
      if (r>=6):  #Can only fit signature logic if jump is greater than 32 bytes (r+1=6)
        lines = lines +  writeSIGUPD(1) # checking if return address is correct for c.jal
        lines = lines + f"c.li x{rs1}," + str(r) + " \n"
        lines = lines +  writeSIGUPD(rs1)
        lines = lines + test + " f"+str(r+1)+"_"+test+" # jump to aligned address to stress immediate\n"
      else:
        lines = lines + test + " f"+str(r+1)+"_"+test+" # jump to aligned address to stress immediate\n"

    if (r>=6): # comparison is 6 because it's not r+1 this time
      if (test in ["c.jal", "c.j"]):
        lines = lines + f"c.li x{rs1}, 0 \n"
        lines = lines +  writeSIGUPD(1) # checking if return address is correct for c.jal
      else:
        lines = lines + f"li x{rs1}, 0 \n"
        lines = lines +  writeSIGUPD(rd) # checking if return address is correct for jal
      lines = lines + writeSIGUPD(rs1)
    lines = lines + ".align " + str(r-1) + "\n"
    lines = lines + "f" +str(r)+"_"+test+":\n"

    if (r>=6):
      if (test in ["c.jal", "c.j"]):
        lines = lines + f"c.li x{rs1}," + str(r) + "\n"
        lines = lines +  writeSIGUPD(1) # checking if return address is correct for c.jal
      else:
        lines = lines + f"li x{rs1}," + str(r) + "\n"
        lines = lines +  writeSIGUPD(rd) # checking if return address is correct for jal
      lines = lines + writeSIGUPD(rs1)

    if (test == "jal"):
      lines = lines + "jal x"+str(rd)+", b"+str(r-1)+"_"+test+" # jump to aligned address to stress immediate\n"
      if(r>=6):
        lines = lines + f"li x{rs1}, 0 " + "\n"
        lines = lines +  writeSIGUPD(rd) # checking if return address is correct for jal
        lines = lines + writeSIGUPD(rs1)
    elif (test in ["c.jal", "c.j"]):
      if (r == 12): # temporary fix for bug in compressed branches
        if (test == "c.j"):
          lines = lines + ".half 0xB001 # backward j by -2048 to b12; GCC is not generating this compressed branch properly per https://github.com/riscv-collab/riscv-gnu-toolchain/issues/1647\n"
        else:
          lines = lines + ".half 0x3001 # backward jal by -2048 to b12; GCC is not generating this compressed branch properly per https://github.com/riscv-collab/riscv-gnu-toolchain/issues/1647\n"
          #lines = lines + test + " b"+str(r-1)+"_"+test+" # jump to aligned address to stress immediate\n"
      else:
        lines = lines + test + " b"+str(r-1)+"_"+test+" # jump to aligned address to stress immediate\n"
        if(r>=6):
          lines = lines + f"c.li x{rs1}, 0" +"\n"
          lines = lines +  writeSIGUPD(1) # checking if return address is correct for c.jal
          lines = lines + writeSIGUPD(rs1)
    f.write(lines)
  lines = ".align " + str(maxrng-1) + "\n"
  lines = "f"+str(maxrng)+"_"+test+":\n"
  f.write(lines)

def make_imm_corners_jalr(test, xlen):
  [rs1, rs2, rd, rs1val, rs2val, dummy, rdval] = randomize(test)
  for immval in corners_imm_12bit:
    if (immval == 0):
      continue
    lines = "\n# Testcase cp_imm_corners jalr " + str(immval) + " bin\n"
    lines = lines + "la x"+str(rs1)+", 1f\n" #load the address of the label '1' into x21
    lines += f"li x{rs2}, 1 " + "\n"
    if (immval == -2048):
      lines = lines + "addi x" + str(rs1) + ", x" + str(rs1) + ", 2047 # increment rs1 by 2047 \n" # ***
      lines = lines + "addi x" + str(rs1) + ", x" + str(rs1) + ", 1 # increment rs1 to bump it by a total of 2048 to compensate for -2048\n"
    else:
      lines = lines + "addi x" + str(rs1) + ", x" + str(rs1) + ", " + signedImm12(-immval) + " # sub immediate from rs1 to counter offset\n"
    lines = lines + "jalr x"+str(rd) + ", x" + str(rs1) + ", "+ signedImm12(immval) +" # jump to assigned address to stress immediate\n" # jump to the label using jalr #*** update this test
    lines += f"li x{rs2}, 0 " + "\n"
    lines = lines + "1:\n"
    lines = lines +  writeSIGUPD(rd) #checking if return addres is correct
    lines = lines +  writeSIGUPD(rs2) #checking if jump was performed
    f.write(lines)

def make_offset(test, xlen):
  # *** all of these test will need signature / self-checking
  lines = "\n# Testcase cp_offset negative bin\n"
  [rs1, rs2, rd, rs1val, rs2val, immval, rdval] = randomize(test)
  handleSignaturePointerConflict(lines, rs1, rs2, rd)

  if (test in btype):
    lines = lines + "j 2f # jump past backward branch target\n"
    lines = lines + "1: j 3f # backward branch target: jump past backward branch\n"
    lines = lines + "2:" + f"li x{rs1}, 1" + " # branch is taken \n"
    lines = lines +  test + " x0, x0, 1b # backward branch\n"
    lines = lines + f"li x{rs1}, 0" + " # branch is not taken \n"
  elif (test in jalrtype):
    lines = lines + "j 2f # jump past backward branch target\n"
    lines = lines + "1: j 3f # backward jalr target: jump past backward jalr\n"
    lines = lines + "2: la" + " x" + str(rs2) + ", 1b # backward branch\n"
    lines = lines + f"li x{rs1}, 1" + " # branch is taken\n"
    lines = lines + test + " x" + str(rs2) +  ", x" + str(rs2) + ", 0 # backward jalr\n"
    lines = lines + f"li x{rs1}, 0" + " # branch is not taken \n"
  elif (test in crtype):
    lines = lines + "j 2f # jump past backward branch target\n"
    lines = lines + "1: j 3f # backward branch target: jump past backward branch\n"
    rs1 = randomNonconflictingReg(test)
    lines = lines + "2: " + "la x" + str(rs2) + ", 1b\n"
    lines = lines + f"li x{rs1}, 1" + " # branch is taken \n"
    lines = lines + test + " x" + str(rs2) + " # backward branch\n"
    lines = lines + f"li x{rs1}, 0" + " # branch is not taken \n"
  elif (test in cjtype):
    lines = lines + "j 2f # jump past backward branch target\n"
    lines = lines + "1: j 3f # backward branch target: jump past backward branch\n"
    lines = lines + "2: " + f"li x{rs1}, 1" + " # branch is taken \n"
    lines = lines + test + " 1b" + " # backward branch\n"
    lines = lines + f"li x{rs1}, 0" + " # branch is not taken \n"
  elif (test in cbtype):
    lines = lines + "j 2f # jump past backward branch target\n"
    lines = lines + "1: j 3f # backward branch target: jump past backward branch \n"
    rs1val = 0 if test == "c.beqz" else 1  # This makes sure branch is taken for both beqz & bnez
    lines = lines + "2: " + f"li x8, {rs1val}" + f" # initialize rs1val to {rs1val}\n"
    lines = lines + "2: " + f"li x{rs1}, 1" + " # branch is taken \n"
    lines = lines + test + " x8,  1b # backward branch\n"
    lines = lines + f"li x{rs1}, 0" + " # branch is not taken \n"

  lines = lines + "3:  # done with sequence\n"
  lines = lines +  writeSIGUPD(rs1) # checking if branch was taken
  if (test in "c.jalr" ):
    lines = lines +  writeSIGUPD(1) # checking return value of c.jalr
  elif (test in jalrtype):
    lines = lines +  writeSIGUPD(rd) # checking return value of jalr

  f.write(lines)

def make_offset_lsbs(test, xlen):
  [rs1, rs2, rd, rs1val, rs2val, immval, rdval] = randomize(test)
  lines = "\n# Testcase cp_offset_lsbs\n"
  if (test in jalrtype):
    lines = lines + "la x3, jalrlsb1 # load address of label\n"
    lines = lines + f"li x{rs1}, 1" + " # branch is taken\n"
    lines = lines + "jalr x1, x3, 1 # jump to label + 1, extra plus 1 should be discarded\n"
    lines = lines + f"li x{rs1}, 0" + " # branch is not taken\n"
    lines = lines + "jalrlsb1: \n"
    lines = lines +  writeSIGUPD(rs1)
    lines = lines +  writeSIGUPD(rd) #check return value in jalr
    lines = lines + "la x3, jalrlsb2 # load address of label\n"
    lines = lines + "addi x3, x3, 3 # add 3 to address\n"
    lines = lines + f"li x{rs1}, 1" + " # branch is taken\n"
    lines = lines + "jalr x1, x3, -2 # jump to label + 1, extra plus 1 should be discarded\n"
    lines = lines + f"li x{rs1}, 0" + " # branch is not taken\n"
    lines = lines + "jalrlsb2: \n"
    lines = lines +  writeSIGUPD(rs1)
    lines = lines +  writeSIGUPD(rd) #check return value in jalr

  else: # c.jalr / c.jr
    lines = lines + "la x3, "+test+"lsb00 # load address of label\n"
    lines = lines + f"c.li x{rs1}, 1" + " # branch is taken\n"
    lines = lines + test + " x3 # jump to address with bottom two lsbs = 00\n"
    lines = lines + f"c.li x{rs1}, 0" + " # branch is not taken & used as something to jump over\n"
    lines = lines + ".align 2\n"
    lines = lines + test+"lsb00: "  + writeSIGUPD(rs1)
    if (test in "c.jalr"):
      lines = lines +  writeSIGUPD(1) #check return value in c.jalr
    lines = lines + "la x3, "+test+"lsb01 # load address of label\n"
    lines = lines + "addi x3, x3, 1 # add 1 to address\n"
    lines = lines + f"c.li x{rs1}, 1" + " # branch is taken\n"
    lines = lines + test + " x3 # jump to address with bottom two lsbs = 01\n"
    lines = lines + f"c.li x{rs1}, 0" + " # branch is not taken & used as something to jump over\n"
    lines = lines + ".align 2\n"
    lines = lines + test+"lsb01: " + writeSIGUPD(rs1)
    if (test in "c.jalr"):
      lines = lines +  writeSIGUPD(1) #check return value in c.jalr
    lines = lines + "la x3, "+test+"lsb10 # load address of label\n"
    lines = lines + "addi x3, x3, 2 # add 2 to address\n"
    lines = lines + f"c.li x{rs1}, 1" + " # branch is taken\n"
    lines = lines + test + " x3 # jump to address with bottom two lsbs = 10\n"
    lines = lines + f"c.li x{rs1}, 0" + " # branch is not taken & used as something to jump over\n"
    lines = lines + ".align 2\n"
    lines = lines + test+"lsb10: nop\n" + writeSIGUPD(rs1)
    if (test in "c.jalr"):
      lines = lines +  writeSIGUPD(1) #check return value in c.jalr
    lines = lines + "nop\n" # c.jalr does not support 2 byte jumps, so this is a noop
    lines = lines + "la x3, "+test+"lsb11 # load address of label\n"
    lines = lines + "addi x3, x3, 3 # add 3 to address\n"
    lines = lines + f"c.li x{rs1}, 1" + " # branch is taken\n"
    lines = lines + test + " x3 # jump to address with bottom two lsbs = 11\n"
    lines = lines + f"c.li x{rs1}, 0" + " # branch is not taken & used as something to jump over\\n"
    lines = lines + ".align 2\n"
    lines = lines + test+"lsb11: nop\n" + writeSIGUPD(rs1)
    if (test in "c.jalr"):
      lines = lines +  writeSIGUPD(1) #check return value in c.jalr
  f.write(lines)

def make_mem_hazard(test, xlen):
  lines = "\n# Testcase mem_hazard (no dependency)\n"
  lines = lines + "la x1, scratch\n"
  lines = lines + test + " x2, 0(x1)\n"
  f.write(lines)

def make_f_mem_hazard(test, xlen):
  lines = "\n# Testcase f_mem_hazard (no dependency)\n"
  lines = lines + "la x1, scratch\n"
  lines = lines + "fsd f2, 0(x1)\n"
  lines = lines + test + " f2, 0(x1)\n"
  f.write(lines)

def make_cp_imm_corners(test, xlen, corners_imm):
  desc = "cp_imm_corners"
  for v1 in corners_imm:
    [rs1, rs2, rd, rs1val, rs2val, immval, rdval] = randomize(test)
    writeCovVector(desc, rs1, rs2, rd, rs1val, rs2val, v1, rdval, test, xlen)

def make_cr_rs1_imm_corners(test, xlen, corners_imm):
  desc = "cr_rs1_imm_corners"
  for v1 in corners:
    for v2 in corners_imm:
      [rs1, rs2, rd, rs1val, rs2val, immval, rdval] = randomize(test)
      if ((test in cbptype) or (test in citype)):
        writeCovVector(desc, rs1, rs2, rd, rs1val, rs2val, v2, v1, test, xlen)
      else:
        writeCovVector(desc, rs1, rs2, rd, v1, rs2val, v2, rdval, test, xlen)


def make_imm_shift(test, xlen):
  desc = "cp_imm_shift"
  if test in shiftwtype:
    rng = range(1, maxreg+1)
  elif test in c_shiftitype:
    rng = range(1, xlen)
  else:
    rng = range(0, xlen)

  for shift in rng:
    [rs1, rs2, rd, rs1val, rs2val, immval, rdval] = randomize(test)
    writeCovVector(desc, rs1, rs2, rd, rs1val, rs2val, shift, rdval, test, xlen)


def make_imm_mul(test, xlen):
  desc = "cp_imm_mul"
  if test in ciwtype:
    rng = range(1,256)
  elif test in citype or test in csstype:
    if test in ["c.lwsp", "c.ldsp", "c.swsp", "c.sdsp","c.flwsp","c.fldsp"]:
      rng = range(64)
    else:
      rng = range(-32,32)
  else:
    rng = range(maxreg+1)
  for imm in rng:
    [rs1, rs2, rd, rs1val, rs2val, immval, rdval] = randomize(test)
    writeCovVector(desc, rs1, rs2, rd, rs1val, rs2val, imm, rdval, test, xlen)

def make_fd_fs1(test, xlen, frm=False):
  for r in range(maxreg+1):
    [rs1, rs2, rs3, rd, rs1val, rs2val, rs3val, immval, rdval] = randomize(test, rs3=True)
    if (test.startswith("fsgnj")): # fsgnj with fs1 = fs2 is fmv, so don't pick this
      while (rs2 == r):
        [rs1, rs2, rs3, rd, rs1val, rs2val, rs3val, immval, rdval] = randomize(test, rs3=True)
    desc = "cmp_fd_fs1 (Test fd = fs1 = f" + str(r) + ")"
    writeCovVector(desc, r, rs2, r, rs1val, rs2val, immval, rdval, test, xlen, rs3=rs3, rs3val=rs3val, frm=frm)

def make_fd_fs2(test, xlen):
  for r in range(maxreg+1):
    [rs1, rs2, rs3, rd, rs1val, rs2val, rs3val, immval, rdval] = randomize(test, rs3=True)
    if (test.startswith("fsgnj")): # fsgnj with fs1 = fs2 is fmv, so don't pick this
      while (rs1 == r):
        [rs1, rs2, rs3, rd, rs1val, rs2val, rs3val, immval, rdval] = randomize(test, rs3=True)
    desc = "cmp_fd_fs2 (Test fd = fs2 = f" + str(r) + ")"
    writeCovVector(desc, rs1, r, r, rs1val, rs2val, immval, rdval, test, xlen, rs3=rs3, rs3val=rs3val)

def make_fd_fs3(test, xlen, frm=False):
  for r in range(maxreg+1):
    [rs1, rs2, rs3, rd, rs1val, rs2val, rs3val, immval, rdval] = randomize(test, rs3=True)
    desc = "cmp_fd_fs3 (Test fd = fs3 = f" + str(r) + ")"
    writeCovVector(desc, rs1, rs2, r, rs1val, rs2val, immval, rdval, test, xlen, rs3=r, rs3val=rs3val, frm=frm)


def make_frm(test, xlen):
  [rs1, rs2, rs3, rd, rs1val, rs2val, rs3val, immval, rdval] = randomize(test, rs3=True)
  desc = "cp_frm"
# *** should sweep the rounding modes, and coverpoints should check they are hit
  writeCovVector(desc, rs1, rs2, rd, rs1val, rs2val, immval, rdval, test, xlen, rs3=rs3, rs3val=rs3, frm=True)

def make_cr_fs1_fs2_corners(test, xlen, frm = False):
  corners = fcorners
  if test[-1] == "h":
    corners = fcornersH
  if test[-1] == "d":
    corners = fcornersD
  for v1 in corners:
    for v2 in corners:
      # select distinct fs1 and fs2
      [rs1, rs2, rs3, rd, rs1val, rs2val, rs3val, immval, rdval] = randomize(test, rs3=True)
      while rs1 == rs2:
        [rs1, rs2, rs3, rd, rs1val, rs2val, rs3val, immval, rdval] = randomize(test, rs3=True)
      desc = "cr_fs1_fs2_corners (Test source fs1 = " + hex(v1) + " fs2 = " + hex(v2) + ")"
      desc = desc + "\nfsflagsi 0b00000 # clear all fflags"
      #f.write("fsflagsi 0b00000 # clear all fflags\n")
      writeCovVector(desc, rs1, rs2, rd, v1, v2, immval, rdval, test, xlen, rs3=rs3, rs3val=rs3val, frm=frm)

def make_cr_fs1_fs3_corners(test, xlen, frm = False):
  corners = fcorners
  if test[-1] == "h":
    corners = fcornersH
  if test[-1] == "d":
    corners = fcornersD
  for v1 in corners:
    for v2 in corners:
      # select distinct fs1 and fs3
      [rs1, rs2, rs3, rd, rs1val, rs2val, rs3val, immval, rdval] = randomize(test, rs3=True)
      desc = "cr_fs1_fs3_corners (Test source fs1 = " + hex(v1) + " fs3 = " + hex(v2) + ")"
      writeCovVector(desc, rs1, rs2, rd, v1, rs2val, immval, rdval, test, xlen, rs3=rs3, rs3val=v2, frm=frm)

def make_fs1_corners(test, xlen, fcorners, frm = False):
  for v in fcorners:
    [rs1, rs2, rs3, rd, rs1val, rs2val, rs3val, immval, rdval] = randomize(test, rs3=True)
    while rs2 == rs1:
      [rs1, rs2, rs3, rd, rs1val, rs2val, rs3val, immval, rdval] = randomize(test, rs3=True)
    desc = "cp_fs1_corners (Test source fs1 value = " + hex(v) + ")"
    if frm:
      desc = "cr_fs1_corners_frm (Test source fs1 value = " + hex(v) + ")"
    if NaNBox_tests:
      desc = f"Improper NaNBoxed argument test (Value {hex(v)} in f{rs1})"
    desc = desc + "\nfsflagsi 0b00000 # clear all fflags"
    #f.write("fsflagsi 0b00000 # clear all fflags\n")
    writeCovVector(desc, rs1, rs2, rd, v, rs2val, immval, rdval, test, xlen, rs3=rs3, rs3val=rs3val, frm = frm)

def make_fs2_corners(test, xlen, fcorners):
  for v in fcorners:
    [rs1, rs2, rs3, rd, rs1val, rs2val, rs3val, immval, rdval] = randomize(test, rs3=True)
    while rs2 == rs1:
      [rs1, rs2, rs3, rd, rs1val, rs2val, rs3val, immval, rdval] = randomize(test, rs3=True)
    desc = "cp_fs2_corners (Test source fs2 value = " + hex(v) + ")"
    writeCovVector(desc, rs1, rs2, rd, rs1val, v, immval, rdval, test, xlen, rs3=rs3, rs3val=rs3val)

def make_fs3_corners(test, xlen, fcorners):
  for v in fcorners:
    [rs1, rs2, rs3, rd, rs1val, rs2val, rs3val, immval, rdval] = randomize(test, rs3=True)
    desc = "cp_fs3_corners (Test source fs3 value = " + hex(v) + ")"
    writeCovVector(desc, rs1, rs2, rd, rs1val, rs2val, immval, rdval, test, xlen, rs3=rs3, rs3val=v)

def make_imm5_corners(test, xlen):
  for v in range(maxreg+1):
    [rs1, rs2, rs3, rd, rs1val, rs2val, rs3val, immval, rdval] = randomize(test, rs3=True)
    desc = "cp_imm5_corners (Test imm value = " + hex(v) + ")"
    writeCovVector(desc, rs1, rs2, rd, rs1val, rs2val, v, rdval, test, xlen, rs3=rs3, rs3val=rs3val)

def make_bs(test, xlen):
  for bs in range(4):
    [rs1, rs2, rd, rs1val, rs2val, immval, rdval] = randomize(test)
    desc = f"cp_bs = {bs}"
    writeCovVector(desc, rs1, rs2, rd, rs1val, rs2val, bs, rdval, test, xlen)

def make_rnum(test, xlen):
  for rnum in range(11):
    [rs1, rs2, rd, rs1val, rs2val, immval, rdval] = randomize(test)
    desc = f"cp_rnum = {rnum}"
    writeCovVector(desc, rs1, rs2, rd, rs1val, rs2val, rnum, rdval, test, xlen)

def make_sbox(test, xlen):
  for sbox in range(256):
    # repeat sbox value in each byte
    if (xlen == 32):
      s = sbox | sbox << 8 | sbox << 16 | sbox << 24;
    elif (xlen == 64):
      s = sbox | sbox << 8 | sbox << 16 | sbox << 24 | sbox << 32 | sbox << 40 | sbox << 48 | sbox << 56;
    [rs1, rs2, rd, rs1val, rs2val, immval, rdval] = randomize(test)
    desc = f"cp_sbox = {sbox}"
    writeCovVector(desc, rs1, rs2, rd, s, s, immval, rdval, test, xlen)

def make_nanbox(test, xlen):
  [rs1, rs2, rs3, rd, rs1val, rs2val, rs3val, immval, rdval] = randomize(test, rs3=True)
  desc = "Random test for cp_NaNBox "
  writeCovVector(desc, rs1, rs2, rd, rs1val, rs2val, immval, rdval, test, xlen, rs3=rs3, rs3val=rs3val)

def make_custom(test, xlen):
    insertTemplate(f"{test}.S")

def insertTest(test):
  f.write(f"\n# Stub for {test}")


# Python randomizes hashes, while we are trying to have a repeatable hash for repeatable test cases. This function gives a simple hash as a random seed.
def myhash(s):
  h = 0
  for c in s:
    h = (h * 31 + ord(c)) & 0xFFFFFFFF
  return h


def write_tests(coverpoints, test, xlen=None, vlen=None, sew=None, vlmax=None, vl=1, lmul=1):
  global NaNBox_tests
  for coverpoint in coverpoints:
    # produce a deterministic seed for repeatable random numbers distinct for each instruction and coverpoint
    testname = test + coverpoint
    hashval = myhash(testname)
    # hashval = hash(testname) # doesn't work because of Python hash randomization
    seed(hashval)
    #seed(hash(test + coverpoint))
    if (coverpoint == "cp_asm_count"):
      if (test == "c.nop" or test == "fence"):   # Writing cp_asm_count for 'c.nop' only
        f.write("\n# Testcase cp_asm_count\n"+test+"\n")
    elif (coverpoint == "cp_rd"):
      make_rd(test, xlen, range(maxreg+1))
    elif(coverpoint == "cp_rd_nx0" or coverpoint == "cp_rd_nx2"):
      make_rd(test, xlen, range(1,maxreg+1))
    elif (coverpoint == "cp_rdp"):
      make_rd(test, xlen, range(8, 16))
    elif (coverpoint == "cp_rs1p"):
      make_rs1(test, xlen, range(8, 16))
    elif (coverpoint == "cp_rs2p"):
      make_rs2(test, xlen, range(8, 16))
    elif (coverpoint == "cp_fd"):
      make_fd(test, xlen, range(maxreg+1))
    elif (coverpoint == "cp_fdp"):
      make_fd(test, xlen, range(8, 16))
    elif (coverpoint == "cp_fs1"):
      make_fs1(test, xlen, range(maxreg+1))
    elif (coverpoint == "cp_fs1p"):
      make_fs1(test, xlen, range(8, 16))
    elif (coverpoint == "cp_fs2"):
      make_fs2(test, xlen, range(maxreg+1))
    elif (coverpoint == "cp_fs3"):
      make_fs3(test, xlen, range(maxreg+1))
    elif (coverpoint == "cp_fs2p"):
      make_fs2(test, xlen, range(8, 16))
    elif (coverpoint == "cp_fs1_corners"):
      make_fs1_corners(test, xlen, fcorners)
    elif (coverpoint == "cp_fs2_corners"):
      make_fs2_corners(test, xlen, fcorners)
    elif (coverpoint == "cp_fs3_corners"):
      make_fs3_corners(test, xlen, fcorners)
    elif (coverpoint == "cp_fs1_corners_D"):
      make_fs1_corners(test, xlen, fcornersD)
    elif (coverpoint == "cp_fs2_corners_D"):
      make_fs2_corners(test, xlen, fcornersD)
    elif (coverpoint == "cp_fs3_corners_D"):
      make_fs3_corners(test, xlen, fcornersD)
    elif (coverpoint == "cp_fs1_corners_H"):
      make_fs1_corners(test, xlen, fcornersH)
    elif (coverpoint == "cp_fs2_corners_H"):
      make_fs2_corners(test, xlen, fcornersH)
    elif (coverpoint == "cp_fs3_corners_H"):
      make_fs3_corners(test, xlen, fcornersH)
    # elif (coverpoint == "cp_fs1_corners_Q"):
    #   make_fs1_corners(test, xlen, fcornersQ)
    # elif (coverpoint == "cp_fs2_corners_Q"):
    #   make_fs2_corners(test, xlen, fcornersQ)
    # elif (coverpoint == "cp_fs3_corners_Q"):
    #   make_fs3_corners(test, xlen, fcornersQ)
    elif (coverpoint == "cp_rs1"):
      make_rs1(test, xlen, range(maxreg+1))
    elif (coverpoint == "cp_rs1_nx0"):
      make_rs1(test, xlen, range(1,maxreg+1))
    elif (coverpoint == "cp_rs2"):
      make_rs2(test, xlen, range(maxreg+1))
    elif (coverpoint == "cp_rs2_nx0"):
      make_rs2(test, xlen, range(1,maxreg+1))
    elif (coverpoint == "cp_uimm"):
      make_uimm(test, xlen)
    elif (coverpoint == "cp_uimm_5"):
      make_uimm5(test, xlen)
    elif (coverpoint == "cmp_rd_rs1"):
      make_rd_rs1(test, xlen, range(maxreg+1))
    elif (coverpoint == "cmp_rd_rs1_nx0"):
      make_rd_rs1(test, xlen, range(1,maxreg+1))
    elif (coverpoint == "cmp_rd_rs1_c"):
      make_rd_rs1(test, xlen, range(8, 16))
    elif (coverpoint == "cmp_rd_rs2"):
      make_rd_rs2(test, xlen, range(maxreg+1))
    elif (coverpoint == "cmp_rd_rs2_nx0"):
      make_rd_rs2(test, xlen, range(1,maxreg+1))
    elif (coverpoint == "cmp_rd_rs2_c"):
      make_rd_rs2(test, xlen, range(8, 16))
    elif (coverpoint == "cmp_rd_rs1_rs2"):
      make_rd_rs1_rs2(test, xlen, range(maxreg+1))
    elif (coverpoint == "cmp_rd_rs1_rs2_nx0"):
      make_rd_rs1_rs2(test, xlen, range(1,maxreg+1))
    elif (coverpoint == "cmp_rs1_rs2"):
      make_rs1_rs2(test, xlen, range(maxreg+1))
    elif (coverpoint == "cmp_rs1_rs2_nx0"):
      make_rs1_rs2(test, xlen, range(1,maxreg+1))
    elif (coverpoint == "cmp_rs1_rs2_c"):
      make_rs1_rs2(test, xlen, range(8,16))
    elif (coverpoint == "cp_rs1_corners"):
      make_rs1_corners(test, xlen)
    elif (coverpoint == "cp_rs2_corners"):
      make_rs2_corners(test, xlen)
    elif (coverpoint == "cp_rd_corners_slli"):
      if (xlen == 32):
        make_rd_corners(test, xlen, c_slli_32_corners)
      else:
        make_rd_corners(test, xlen, c_slli_64_corners)
    elif (coverpoint == "cp_rd_corners_srli"):
      if (xlen == 32):
        make_rd_corners(test, xlen, c_srli_32_corners)
      else:
        make_rd_corners(test, xlen, c_srli_64_corners)
    elif (coverpoint == "cp_rd_corners_srai"):
      if (xlen == 32):
        make_rd_corners(test, xlen, c_srai_32_corners)
      else:
        make_rd_corners(test, xlen, c_srai_64_corners)
    elif (coverpoint == "cp_rd_corners"):
      make_rd_corners(test, xlen, corners)
    elif (coverpoint == "cp_rd_corners_clui"):
      make_rd_corners(test, xlen, corners_6bit)
    elif (coverpoint == "cp_rd_corners_lw" or coverpoint == "cp_rd_corners_lwu"):
      make_rd_corners(test, xlen, corners_32bit)
    elif (coverpoint == "cp_rd_corners_lh" or coverpoint == "cp_rd_corners_lhu"):
      make_rd_corners(test, xlen, corners_16bit)           # Make rd corners for lh and lhu for both RV32I & RV64I
    elif (coverpoint == "cp_rd_corners_lb" or coverpoint == "cp_rd_corners_lbu"):
      make_rd_corners(test, xlen, corners_8bits)            # Make rd corners for lb and lbu for both RV32I & RV64I
    elif (coverpoint == "cp_rd_corners_6bit"):
      make_rd_corners(test, xlen, corners_6bit)
    elif (coverpoint == "cp_rd_corners_32bit"):
      make_rd_corners(test, xlen, corners_32bit)
    elif (coverpoint == "cp_rd_corners_lui"):
      make_rd_corners_lui(test, xlen, corners_20bit)
    elif (coverpoint == "cmp_rd_rs1_eqval"):
      pass # already covered by cr_rs1_rs2_corners
    elif (coverpoint == "cmp_rd_rs2_eqval"):
      pass # already covered by cr_rs1_rs2_corners
    elif (coverpoint == "cp_rd_sign"):
      pass # already covered by rd_corners
    elif (coverpoint == "cr_rs1_rs2_corners"):
      make_cr_rs1_rs2_corners(test, xlen)
    elif (coverpoint == "cp_imm_corners"):
      if (test == "jalr"):
          make_imm_corners_jalr(test, xlen)
      else:
        make_cp_imm_corners(test, xlen, corners_imm_12bit)
    elif (coverpoint == "cp_imm_corners_20bit"):
      make_cp_imm_corners(test, xlen, corners_imm_20bit)
    elif (coverpoint == "cp_imm_corners_6bit"):
      make_cp_imm_corners(test, xlen, corners_imm_6bit)
    elif (coverpoint == "cp_imm_corners_c"):
      pass # handled by cr_rs1_imm_corners
      # make_cp_imm_corners(test, xlen, corners_imm_c)
    elif (coverpoint == "cp_imm_corners_jal"):
      make_imm_corners_jal(test, xlen)
    elif (coverpoint == "cp_imm_corners_c_jal"):
        make_imm_corners_jal(test,xlen)
    elif (coverpoint == "cr_rs1_imm_corners"):
      make_cr_rs1_imm_corners(test, xlen, corners_imm_12bit)
    elif (coverpoint == "cr_rs1_imm_corners_6bit"):
      make_cr_rs1_imm_corners(test, xlen, corners_imm_6bit)
    elif (coverpoint == "cr_rs1_imm_corners_6bit_n0"):
      make_cr_rs1_imm_corners(test, xlen, corners_imm_6bit[1:]) # exclude imm=0
    elif (coverpoint == "cp_imm_corners_6bit_n0"):
      pass # only used for cross product
    elif (coverpoint == "cr_rs1_imm_corners_c"):
      make_cr_rs1_imm_corners(test, xlen, corners_imm_c)
    elif (coverpoint == "cr_rs1_rs2"):
      pass # already covered by cr_rs1_rs2_corners
    elif (coverpoint[:13] == "cp_gpr_hazard" or coverpoint[:13] == "cp_fpr_hazard"):
      haz_class = coverpoint.split('_')[-1] # get the suffix if there is one
      if haz_class == "hazard": # will only happen if there was no suffix, meaning do both reads and writes
        haz_class = 'rw'
      make_cp_gpr_hazard(test, xlen, haz_class)
    elif (coverpoint == "cp_fclass"):
      pass
    elif (coverpoint == "cp_imm_sign"):
      make_imm_zero(test, xlen)
    elif (coverpoint == "cp_imm_sign_clui"):
      pass
    elif (coverpoint == "cp_rd_corners_sraiw"):
      make_rd_corners(test,xlen,corners_sraiw)
    elif (coverpoint == "cp_mem_hazard"):
      make_mem_hazard(test, xlen)
    elif (coverpoint == "cp_f_mem_hazard"):
      make_f_mem_hazard(test, xlen)
    elif (coverpoint == "cp_imm_zero"):
      make_imm_zero(test, xlen)
    elif (coverpoint == "cp_mem_unaligned"):
      pass # seems this should be part of privileged tests
    elif (coverpoint == "cp_offset"):
      make_offset(test, xlen)
    elif (coverpoint == "cp_offset_lsbs"):
      make_offset_lsbs(test, xlen)
    elif (coverpoint == "cr_nord_rs1_rs2"):
      pass #TODO (not if crosses are not needed)
    elif (coverpoint == "cp_imm_shift" or coverpoint == "cp_imm_shift_c" or coverpoint == "cp_imm_shift_w"):
      make_imm_shift(test, xlen)
    elif coverpoint in ["cp_imm_mul","cp_imm_mul_8","cp_imm_mul_addi4spn","cp_imm_mul_addi16sp","cp_imm_mul_4sp","cp_imm_mul_8sp"]:
      make_imm_mul(test, xlen)
    elif (coverpoint == "cp_rd_boolean"):
      pass # covered by other generators
    elif (coverpoint == "cmp_fd_fs1"):
      make_fd_fs1(test, xlen)
    elif (coverpoint == "cmp_fd_fs2"):
      make_fd_fs2(test, xlen)
    elif (coverpoint == "cmp_fd_fs3"):
      make_fd_fs3(test, xlen)
    # elif (coverpoint == "cp_fs1_corners"):
    #   make_fs1_corners(test, xlen)
    # elif (coverpoint == "cp_fs2_corners"):
    #   make_fs2_corners(test, xlen)
    elif (coverpoint in ["cr_fs1_fs2_corners", "cr_fs1_fs2_corners_H", "cr_fs1_fs2_corners_D"]):
      make_cr_fs1_fs2_corners(test, xlen)
    elif (coverpoint in ["cr_fs1_fs2_corners_frm", "cr_fs1_fs2_corners_frm_H", "cr_fs1_fs2_corners_frm_D"]):
      make_cr_fs1_fs2_corners(test, xlen, frm = True)
    elif (coverpoint in ["cr_fs1_fs2_corners_frm4", "cr_fs1_fs2_corners_frm4_H", "cr_fs1_fs2_corners_frm4_D"]):
      make_cr_fs1_fs2_corners(test, xlen, frm = True)
    elif (coverpoint in ["cr_fs1_fs3_corners_frm", "cr_fs1_fs3_corners_frm_H", "cr_fs1_fs3_corners_frm_D"]):
      make_cr_fs1_fs3_corners(test, xlen, frm = True)
    elif (coverpoint in ["cr_fs1_fs3_corners_frm4", "cr_fs1_fs3_corners_frm4_H", "cr_fs1_fs3_corners_frm4_D"]):
      make_cr_fs1_fs3_corners(test, xlen, frm = True)
    elif (coverpoint in ["cp_frm_2", "cp_frm_3", "cp_frm_4"]):
      make_frm(test, xlen)
    elif (coverpoint == "cr_fs1_corners_frm"):
      make_fs1_corners(test, xlen, fcorners, frm=True)
    elif (coverpoint == "cr_fs1_corners_frm_D"):
      make_fs1_corners(test, xlen, fcornersD, frm=True)
    elif (coverpoint == "cr_fs1_corners_frm_H"):
      make_fs1_corners(test, xlen, fcornersH, frm=True)
    elif (coverpoint.startswith("cp_csr_fflags")):
      pass # doesn't require designated tests
    elif (coverpoint == "cp_csr_frm"):
      pass # already covered by cp_frm tests
    elif (coverpoint.startswith("cp_NaNBox")):
      make_nanbox(test, xlen)
    elif (coverpoint == "cp_rs1_fli"):
      make_rs1(test, xlen, range(maxreg+1), fli=True)
    elif (coverpoint == "cp_fs1_badNB_D_S"):
      NaNBox_tests = "D"
      make_fs1_corners(test, xlen, badNB_corners_D_S)
      NaNBox_tests = False
    elif (coverpoint == "cp_fs2_badNB_D_S"):
      NaNBox_tests = "D"
      make_fs2_corners(test, xlen, badNB_corners_D_S)
      NaNBox_tests = False
    elif (coverpoint == "cp_fs3_badNB_D_S"):
      NaNBox_tests = "D"
      make_fs3_corners(test, xlen, badNB_corners_D_S)
      NaNBox_tests = False
    elif (coverpoint == "cp_fs1_badNB_D_H"):
      NaNBox_tests = "D"
      make_fs1_corners(test, xlen, badNB_corners_D_H)
      NaNBox_tests = False
    elif (coverpoint == "cp_fs2_badNB_D_H"):
      NaNBox_tests = "D"
      make_fs2_corners(test, xlen, badNB_corners_D_H)
      NaNBox_tests = False
    elif (coverpoint == "cp_fs3_badNB_D_H"):
      NaNBox_tests = "D"
      make_fs3_corners(test, xlen, badNB_corners_D_H)
      NaNBox_tests = False
    elif (coverpoint == "cp_fs1_badNB_S_H"):
      NaNBox_tests = "S"
      make_fs1_corners(test, xlen, badNB_corners_S_H)
      NaNBox_tests = False
    elif (coverpoint == "cp_fs2_badNB_S_H"):
      NaNBox_tests = "S"
      make_fs2_corners(test, xlen, badNB_corners_S_H)
      NaNBox_tests = False
    elif (coverpoint == "cp_fs3_badNB_S_H"):
      NaNBox_tests = "S"
      make_fs3_corners(test, xlen, badNB_corners_S_H)
      NaNBox_tests = False
    elif (coverpoint == "cp_imm5_corners"):
      make_imm5_corners(test, xlen)
    elif (coverpoint == "cp_bs"):
      make_bs(test, xlen)
    elif (coverpoint == "cp_rnum"):
      make_rnum(test, xlen)
    elif (coverpoint == "cp_sbox"):
      make_sbox(test, xlen)
    elif (coverpoint in ["cp_sc", "cp_prev_lr", "cp_prev_sc", "cp_custom_sc_after_sc", "cp_custom_sc_after_store",
                         "cp_custom_sc_after_load", "cp_sc_fail", "cp_address_difference", "cp_custom_sc_lrsc",
                         "cp_custom_sc_addresses", "cp_custom_rd_corners"]):
      pass # Zalrsc coverpoints handled custom
    elif (coverpoint == "cp_custom_aqrl"):
      make_custom(test, xlen)
    elif (coverpoint == "cp_align_byte", "cp_align_word", "cp_align_hword"):
      make_custom(test, xlen)
    else:
      print("Warning: " + coverpoint + " not implemented yet for " + test)


def getcovergroups(coverdefdir, coverfiles, xlen):
  coverpoints = {}
  curinstr = ""
  mode = "both"
  ingroup = False
  for coverfile in coverfiles:
    coverfile = coverdefdir + "/" + coverfile + "_coverage.svh"
    f = open(coverfile, "r")
    for line in f:
      if (re.search("covergroup .* with", line)):
        ingroup = True
      if (re.search("endgroup", line)):
        ingroup = False
      if ((not ingroup) and re.search('`ifdef XLEN32', line)):
        mode = 32
      if ((not ingroup) and re.search('`ifdef XLEN64', line)):
        mode = 64
      # only look for coverpoints if we are of the proper xlen
      #print("mode: " + str(mode) + " xlen: " + str(xlen) + " " + line)
      if (mode == "both" or mode == xlen):
        m = re.search(r'covergroup.*?_(.*?)_cg', line)
        if (m):
          curinstr = m.group(1).replace("_", ".")
          # print(f'instr is: {curinstr}')
          coverpoints[curinstr] = []
        m = re.search(r"\s*(\S+) :", line)
        if (m):
          # print(f'coverpoint: {m.group(1)}')
          coverpoints[curinstr].append(m.group(1))
    f.close()
    return coverpoints

def getExtensions():
  extensions = []
  path = ARCH_VERIF+"/fcov/unpriv"
  for (dirpath, dirnames, filenames) in os.walk(path):
    for filename in filenames:
      m = re.search("(.*)_coverage.svh", filename)
      if (m != None):
        ext = m.group(1)
        if 'V' not in ext and 'v' not in ext:
          extensions.append(ext)
  return extensions

#
# main body
#
# change these to suite your tests
ARCH_VERIF = os.path.abspath(os.path.join(os.path.dirname(sys.argv[0]), ".."))
rtype = ["add", "sub", "sll", "slt", "sltu", "xor", "srl", "sra", "or", "and",
        "addw", "subw", "sllw", "srlw", "sraw",
        "mul", "mulh", "mulhsu", "mulhu", "div", "divu", "rem", "remu",
        "mulw", "divw", "divuw", "remw", "remuw",
        "czero.eqz", "czero.nez",
        "sh1add", "sh2add", "sh3add",
        "sh1add.uw", "sh2add.uw", "sh3add.uw", "add.uw",
        "min", "minu", "max", "maxu", "orn", "andn", "xnor", "rol", "ror",
        "rolw", "rorw",
        "clmul", "clmulh", "clmulr",
        "bclr", "binv", "bset", "bext",
        "pack", "packh", "packw",
        "xperm4", "xperm8",
        "aes64es", "aes64esm", "aes64ds", "aes64dsm", "aes64ks2",
        "sha512sig0h", "sha512sig0l", "sha512sig1h", "sha512sig1l", "sha512sum0r", "sha512sum1r"]

i1type=["orc.b", "zext.h", "clz", "cpop", "ctz", "sext.b", "sext.h", "rev8",
        "clzw", "cpopw", "ctzw",
        "brev8", "zip", "unzip",
        "aes64im",
        "sha256sig0", "sha256sig1", "sha256sum0", "sha256sum1",
        "sha512sig0", "sha512sig1", "sha512sum0", "sha512sum1"]
rbtype = ["aes32dsi", "aes32dsmi", "aes32esi", "aes32esmi"]
irtype = ["aes64ks1i"]
lrtype = ["lr.w", "lr.d"]
sctype = ["sc.w", "sc.d"]
amotype = ["amoswap.w", "amoadd.w", "amoand.w", "amoor.w", "amoxor.w", "amomin.w", "amomax.w", "amominu.w", "amomaxu.w",
           "amoswap.d", "amoadd.d", "amoand.d", "amoor.d", "amoxor.d", "amomin.d", "amomax.d", "amominu.d", "amomaxu.d"]

loaditype = ["lb", "lh", "lw", "ld", "lbu", "lhu", "lwu"]
shiftitype = ["slli", "srli", "srai"]
shiftiwtype = ["slliw", "srliw", "sraiw"]
itype = ["addi", "slti", "sltiu", "xori", "ori", "andi", "addiw"]
ibtype = ["slli.uw","bclri","binvi","bseti","bexti","rori"]
ibwtype = ["roriw"]
stype = ["sb", "sh", "sw", "sd"]
btype = ["beq", "bne", "blt", "bge", "bltu", "bgeu"]
jtype = ["jal"]
jalrtype = ["jalr"]
utype = ["lui", "auipc"]
fltype = ["flw",
          "flh",
          "fld"]
fstype = ["fsw",
          "fsh",
          "fsd"]
F2Xtype = ["fcvt.w.s", "fcvt.wu.s", "fmv.x.w", "fcvt.l.s", "fcvt.lu.s",
            "fcvt.w.h", "fcvt.wu.h", "fmv.x.h", "fcvt.l.h", "fcvt.lu.h",
            "fcvt.w.d", "fcvt.wu.d", "fmv.x.d", "fcvt.l.d", "fcvt.lu.d", "fmvh.x.d", "fcvtmod.w.d"]
fr4type = ["fmadd.s", "fmsub.s", "fnmadd.s", "fnmsub.s",
            "fmadd.h", "fmsub.h", "fnmadd.h", "fnmsub.h",
            "fmadd.d", "fmsub.d", "fnmadd.d", "fnmsub.d"]
frtype = ["fadd.s", "fsub.s", "fmul.s", "fdiv.s", "fsgnj.s", "fsgnjn.s", "fsgnjx.s", "fmax.s", "fmin.s", "fminm.s", "fmaxm.s",
          "fadd.h", "fsub.h", "fmul.h", "fdiv.h", "fsgnj.h", "fsgnjn.h", "fsgnjx.h", "fmax.h", "fmin.h", "fminm.h", "fmaxm.h",
          "fadd.d", "fsub.d", "fmul.d", "fdiv.d", "fsgnj.d", "fsgnjn.d", "fsgnjx.d", "fmax.d", "fmin.d", "fminm.d", "fmaxm.d",]
fitype = ["fsqrt.s", "fround.s", "froundnx.s",
          "fsqrt.h", "fround.h", "froundnx.h",
          "fsqrt.d", "fround.d", "froundnx.d",
          "fcvt.s.h", "fcvt.h.s",
          "fcvt.s.d", "fcvt.d.s",
          "fcvt.d.h", "fcvt.h.d"]
fixtype = ["fclass.s",
            "fclass.h",
            "fclass.d"]
X2Ftype = ["fcvt.s.w", "fcvt.s.wu", "fmv.w.x", "fcvt.s.l", "fcvt.s.lu",
            "fcvt.h.w", "fcvt.h.wu", "fmv.h.x", "fcvt.h.l", "fcvt.h.lu",
            "fcvt.d.w", "fcvt.d.wu", "fmv.d.x", "fcvt.d.l", "fcvt.d.lu"]
PX2Ftype = ["fmvp.d.x"] # pair of integer registers to a single fp register
fcomptype = ["feq.s", "flt.s", "fle.s", "fltq.s", "fleq.s",
              "feq.h", "flt.h", "fle.h", "fltq.h", "fleq.h",
              "feq.d", "flt.d", "fle.d", "fltq.d", "fleq.d",]
fTOrtype  = ["feq.s", "feq.h", "feq.d", "flt.s", "flt.h", "flt.d", "fle.s", "fle.h", "fle.d",
             "fltq.s", "fltq.h", "fltq.d", "fleq.s", "fleq.h", "fleq.d", "fclass.s", "fclass.h", "fclass.d",
              "fltq.s", "fltq.h", "fltq.d", "fleq.s", "fleq.h", "fleq.d",
              "fmvp.x.q", "fcvtmod.w.d"]
fTOrtype += F2Xtype # *All* floating point instructions that return to xregisters (rd)
citype = ["c.nop", "c.lui", "c.li", "c.addi", "c.addi16sp", "c.addiw","c.lwsp","c.ldsp","c.flwsp","c.fldsp"]
c_shiftitype = ["c.slli","c.srli","c.srai"]
cltype = ["c.lw","c.ld","c.flw","c.fld"]
cstype = ["c.sw","c.sd","c.fsw","c.fsd"]
csstype = ["c.sdsp","c.swsp","c.fswsp","c.fsdsp"]
crtype = ["c.add", "c.mv", "c.jalr", "c.jr"]
ciwtype = ["c.addi4spn"]
cjtype = ["c.j","c.jal"]
catype = ["c.sub","c.or","c.and","c.xor","c.subw","c.addw","c.mul"]
cbptype = ["c.andi"]
cbtype = ["c.beqz", "c.bnez"]
shiftwtype = ["sraiw", "srliw"]
csbtype = ["c.sb"]
cshtype = ["c.sh"]
clhtype = ["c.lh","c.lhu"]
clbtype = ["c.lbu"]
cutype = ["c.not","c.zext.b","c.zext.h","c.zext.w","c.sext.b","c.sext.h"]
zcftype = ["c.flw", "c.fsw","c.flwsp","c.fswsp"] # Zcf instructions
zcdtype = ["c.fld", "c.fsd","c.fsdsp","c.fldsp"]
flitype = ["fli.s", "fli.h", "fli.d"] # technically FI type but with a strange "immediate" encoding, need special cases
csrtype = ["csrrw", "csrrs", "csrrc"]
csritype = ["csrrwi", "csrrsi", "csrrci"]

floattypes = frtype + fstype + fltype + fcomptype + F2Xtype + fr4type + fitype + fixtype + X2Ftype + zcftype + flitype + PX2Ftype + zcdtype #TODO: these types aren't necessary anymore, Hamza remove them

global hazardLabel
hazardLabel = 1


insMap = {
  # 'loadstore': whether a function is a load or store, leave empty for neither
  # 'compressed': 3 levels, which are 0 for uncompressed (implicit value), 1 for compressed instruction,
  #   2 for compressed instruction with 3-bit register fields
  # 'implicitxreg': which reads and writes don't appear in the instruction fields but still occur
  #   once the instruction is expanded
  'rtype' : {'instructions' : rtype, 'regconfig' : 'xxx_'},
  'i1type' : {'instructions' : i1type, 'regconfig' : 'xx__'},
  'rbtype' : {'instructions' : rbtype, 'regconfig' : 'xxx_'},
  'irtype' : {'instructions' : irtype, 'regconfig' : 'xx__'},
  'lrtype' : {'instructions' : lrtype, 'regconfig' : 'xx__'},
  'sctype' : {'instructions' : sctype, 'regconfig' : 'xxx_'},
  'amotype' : {'instructions' : amotype, 'regconfig' : 'xxx_'},
  'loaditype' : {'instructions' : loaditype, 'regconfig' : 'xxi_', 'loadstore' : 'load'},
  'shiftiwtype' : {'instructions' : shiftiwtype, 'regconfig' : 'xxi_'},
  'shiftitype' : {'instructions' : shiftitype, 'regconfig' : 'xxi_'},
  'itype' : {'instructions' : itype, 'regconfig' : 'xxi_'},
  'ibtype' : {'instructions' : ibtype, 'regconfig' : 'xxi_'},
  'ibwtype' : {'instructions' : ibwtype, 'regconfig' : 'xxi_'},
  'stype' : {'instructions' : stype, 'regconfig' : '_xx_', 'loadstore' : 'store'},
  'btype' : {'instructions' : btype, 'regconfig' : '_xxl'},
  'jtype' : {'instructions' : jtype, 'regconfig' : 'xl__'},
  'jalrtype' : {'instructions' : jalrtype, 'regconfig' : 'xxi_'},
  'utype' : {'instructions' : utype, 'regconfig' : 'xi__'},
  'fltype' : {'instructions' : fltype, 'regconfig' : 'fxi_', 'loadstore' : 'load'},
  'fstype' : {'instructions' : fstype, 'regconfig' : '_xfi', 'loadstore' : 'store'},
  'F2Xtype' : {'instructions' : F2Xtype, 'regconfig' : 'xf__'},
  'fr4type' : {'instructions' : fr4type, 'regconfig' : 'ffff'},
  'frtype' : {'instructions' : frtype, 'regconfig' : 'fff_'},
  'fitype' : {'instructions' : fitype, 'regconfig' : 'ff__'},
  'fixtype' : {'instructions' : fixtype, 'regconfig' : 'xf__'},
  'X2Ftype' : {'instructions' : X2Ftype, 'regconfig' : 'fx__'},
  'PX2Ftype' : {'instructions' : PX2Ftype, 'regconfig' : 'fxx_'},
  'fcomptype' : {'instructions' : fcomptype, 'regconfig' : 'xff_'},
  'citype' : {'instructions' : ["c.lui", "c.li", "c.addi", "c.addi16sp", "c.addiw", "c.lwsp", "c.ldsp", "c.flwsp", "c.fldsp"], 'regconfig' : 'xi__', 'compressed' : 1, 'implicitxreg' : '_x__'},
  'cnoptype' : {'instructions' : ["c.nop"], 'regconfig' : '____', 'compressed' : 1, 'implicitxreg' : '____'},
  'c_shiftitype' : {'instructions' : c_shiftitype, 'regconfig' : 'x___', 'compressed' : 1},
  'cltype' : {'instructions' : cltype, 'regconfig' : 'xxi_', 'compressed' : 1, 'loadstore' : 'load'},
  'cstype' : {'instructions' : cstype, 'regconfig' : '_xxi', 'compressed' : 1, 'loadstore' : 'store'},
  'csstype' : {'instructions' : csstype, 'regconfig' : '_x__', 'compressed' : 1, 'loadstore' : 'store'},
  'crtype' : {'instructions' : ['c.add', 'c.mv'], 'regconfig' : 'xx__', 'compressed' : 1},
  'cjrtype' : {'instructions' : ['c.jr', 'c.jalr'], 'regconfig' : '_x__', 'compressed' : 1, 'implicitxreg' : 'x___'},
  'ciwtype' : {'instructions' : ciwtype, 'regconfig' : 'xxi_', 'compressed' : 1},
  'cjtype' : {'instructions' : cjtype, 'regconfig' : 'l___'}, 'compressed' : 1,
  'catype' : {'instructions' : catype, 'regconfig' : 'x_x_', 'compressed' : 2, 'implicitxreg' : '_x__'},
  'cbptype' : {'instructions' : cbptype, 'regconfig' : 'xi__', 'compressed' : 2},
  'cbtype' : {'instructions' : cbtype, 'regconfig' : '_xl_', 'compressed' : 2},
  'shiftwtype' : {'instructions' : shiftwtype, 'regconfig' : 'xx__'},
  'csbtype' : {'instructions' : csbtype, 'regconfig' : '_xxi', 'compressed' : 1, 'loadstore' : 'store'},
  'cshtype' : {'instructions' : cshtype, 'regconfig' : '_xxi', 'compressed' : 1, 'loadstore' : 'store'},
  'clhtype' : {'instructions' : clhtype, 'regconfig' : 'xxi_', 'compressed' : 1, 'loadstore' : 'load'},
  'clbtype' : {'instructions' : clbtype, 'regconfig' : 'xxi_', 'compressed' : 1, 'loadstore' : 'load'},
  'cutype' : {'instructions' : cutype, 'regconfig' : 'x___', 'compressed' : 1},
  'zcftype' : {'instructions' : zcftype, 'regconfig' : 'uuuu'},
  'zcdtype' : {'instructions' : zcdtype, 'regconfig' : 'uuuu'},
  'flitype' : {'instructions' : flitype, 'regconfig' : 'fi__'},
  'csrtype' : {'instructions' : csrtype, 'regconfig' : 'xcx_'},
  'csritype' : {'instructions' : csritype, 'regconfig' : 'xci_'},
  'amotype' : {'instructions' : amotype, 'regconfig' : 'xxa_'},
  'sctype' : {'instructions' : sctype, 'regconfig' : 'xxa_'},
  'lrtype' : {'instructions' : lrtype, 'regconfig' : 'xa__'},
  'rbtype' : {'instructions' : rbtype, 'regconfig' : 'xxxi', 'immlen' : 2, 'signed' : False},
  'irtype' : {'instructions' : irtype, 'regconfig' : 'xxi_', 'immlen' : 4, 'signed' : False},
}

if __name__ == '__main__':
  # map register encodings to literal values for fli.*
  flivals = { 0: -1.0,
              1: "min",
              2: "0x1p-16",
              3: "0x1p-15",
              4: "0x1p-8",
              5: "0x1p-7",
              6: 0.0625,
              7: 0.125,
              8: 0.25,
              9: 0.3125,
             10: 0.375,
             11: 0.4375,
             12: 0.5,
             13: 0.625,
             14: 0.75,
             15: 0.875,
             16: 1.0,
             17: 1.25,
             18: 1.5,
             19: 1.75,
             20: 2.0,
             21: 2.5,
             22: 3.0,
             23: 4.0,
             24: 8.0,
             25: 16.0,
             26: 128.0,
             27: 256.0,
             28: "0x1p15",
             29: "0x1p16",
             30: "inf",
             31: "nan" }

# TODO: auipc missing, check whatelse is missing in ^these^ types

  author = "David_Harris@hmc.edu"
  xlens = [32, 64]
  numrand = 3
  corners = []
  fcorners = []

  # setup
  seed(0) # make tests reproducible
  corners_imm_12bit = [0, 1, 2, 3, 4, 8, 16, 32, 64, 128, 256, 512, 1023, 1024, 1795, 2047, -2048, -2047, -2, -1]
  corners_imm_20bit = [0, 1, 2, 3, 4, 8, 16, 32, 64, 128, 256, 512, 1024, 2048, 4096, 8192, 16384, 32768, 65536, 131072, 262144, 524286, 524287, 524288, 524289, 1048574, 1048575]
  corners_16bit = [0, 1, 2, 2**(15), 2**(15)+1,2**(15)-1, 2**(15)-2, 2**(16)-1, 2**(16)-2,
                0b0101010101010101, 0b1010101010101010, 0b0101101110111100, 0b1101101110111100]
  corners_8bits = [0, 1, 2, 2**(7), 2**(7)+1,2**(7)-1, 2**(7)-2, 2**(8)-1, 2**(8)-2,
                    0b01010101, 0b10101010, 0b01011011, 0b11011011]
  corners_32bit = [0, 1, 2, 2**(31), 2**(31)+1, 2**(31)-1, 2**(31)-2, 2**32-1, 2**32-2,
                    0b10101010101010101010101010101010, 0b01010101010101010101010101010101,
                    0b01100011101011101000011011110111, 0b11100011101011101000011011110111]
  corners_6bit = [0, 1, 2, 2**(5), 2**(5)+1, 2**(5)-1, 2**(5)-2, 2**(6)-1, 2**(6)-2,
                    0b101010, 0b010101, 0b010110]
  corners_imm_6bit = [0, 1, 2, 3, 4, 8, 16, 30, 31, -32, -31, -2, -1]
  corners_imm_32_c = [1, 2, 3, 4, 8, 14, 15, 16, 17, 30, 31]
  corners_imm_64_c = [1, 2, 3, 4, 8, 14, 15, 16, 17, 30, 31, 32, 33, 48, 62, 63]
  corners_20bit = [0,0b11111111111111111111000000000000,0b10000000000000000000000000000000,
                    0b00000000000000000001000000000000,0b01001010111000100000000000000000]
  c_slli_32_corners  = [0,1,0b01000000000000000000000000000000,0b00111111111111111111111111111111,
                        0b01111111111111111111111111111111,0b01010101010101010101010101010101,
                        0b00101101110111100100010000111011]
  c_slli_64_corners  = [0x0000000000000000,0x0000000000000001,0x4000000000000000,0x0000000007fffffff,0x000000080000000,
                        0x3FFFFFFFFFFFFFFF,0x7FFFFFFFFFFFFFFF,0x5555555555555555,0x2DDE443BB1D7437B]
  c_srli_32_corners  = [0,2,4,0b11111111111111111111111111111110, 0b11111111111111111111111111111100,
                        0b10101010101010101010101010101010,0b10110111011110010001000011101110]
  c_srli_64_corners =  [0x000000000000000,0x00000000000000002,0x0000000000000004,0x00000001fffffffe,0x00000001fffffffc,
                        0x0000000200000000,0x0000000200000002,0xfffffffffffffffe,0xfffffffffffffffc,0xaaaaaaaaaaaaaaaa,
                        0xb77910eec75d0dee]
  c_srai_32_corners  = [0,2,4,0b11111111111111111111111111111110, 0b00110111011110010001000011101110]
  c_srai_64_corners  = [0x0000000000000000,0x0000000000000002,0x0000000000000004,0x00000001fffffffe,0x00000001fffffffc,
                        0x0000000200000000,0x0000000200000002,0xfffffffffffffffe,0xfffffffffffffffc,0x377910eec75d0dee]


  fcorners =            [0x00000000, # 0
                            0x80000000, # -0
                            0x3f800000, # 1.0
                            0xbf800000, # -1.0
                            0x3fc00000, # 1.5
                            0xbfc00000, # -1.5
                            0x40000000,  # 2.0
                            0xc0000000,  # -2.0
                            0x00800000,  # smallest positive normalized
                            0x80800000,  # smallest negative normalized
                            0x7f7fffff,  # most positive
                            0xff7fffff,  # most negative
                            0x007fffff,  # largest positive subnorm
                            0x807fffff,  # largest negative subnorm
                            0x00400000,  # positive subnorm with leading 1
                            0x80400000,  # negative subnorm with leading 1
                            0x00000001,  # smallest positive subnorm
                            0x80000001,  # smallest negative subnorm
                            0x7f800000,  # positive infinity
                            0xff800000,  # negative infinity
                            0x7fc00000,  # canonical quiet NaN
                            0x7fffffff,  # noncanonical quiet NaN
                            0xffffffff,  # noncanonical quiet NaN with sign bit set
                            0x7f800001,  # signaling NaN with lsb set
                            0x7fbfffff,  # signaling NaN with all mantissa bits set
                            0xffbfffff,  # signaling Nan with all mantissa bits and sign bit set
                            0x7ef8654f,  # random positive 1.65087e+38
                            0x813d9ab0]  # random negative -3.48248e-38

  fcornersD = [0x0000000000000000, # 0.0
              0x8000000000000000,  # -0.0
              0x3FF0000000000000,  # 1.0
              0xBFF0000000000000,  # -1.0
              0x3FF8000000000000,  # 1.5
              0xBFF8000000000000,  #-1.5
              0x4000000000000000,  # 2.0
              0xc000000000000000,  # -2.0
              0x0010000000000000,  # smallest positive normalized
              0x8010000000000000,  # smallest negative normalized
              0x7FEFFFFFFFFFFFFF,  # most positive normalized
              0xFFEFFFFFFFFFFFFF,  # most negative normalized
              0x000FFFFFFFFFFFFF,  # largest positive subnorm
              0x800FFFFFFFFFFFFF,  # largest negative subnorm
              0x0008000000000000,  # mid positive subnorm
              0x8008000000000000,  # mid negative subnorm
              0x0000000000000001,  # smallest positive subnorm
              0x8000000000000001,  # smallest negative subnorm
              0x7FF0000000000000,  # positive infinity
              0xFFF0000000000000,  # negative infinity
              0x7FF8000000000000,  # canonical quiet NaN
              0x7FFFFFFFFFFFFFFF,  # noncanonical quiet NaN
              0xFFF8000000000000,  # noncanonical quiet NaN with sign bit set
              0x7FF0000000000001,  # signaling NaN with lsb set
              0x7FF7FFFFFFFFFFFF,  # signaling NaN with all mantissa bits set
              0xFFF0000000000001,  # signaling NaN with lsb and sign bits set
              0x5A392534A57711AD, # 4.25535e126 random positive
              0xA6E895993737426C] # -2.97516e-121 random negative

  fcornersH = [0x0000, # 0.0
                0x8000, # -0.0
                0x3C00, # 1.0
                0xBC00, # -1.0
                0x3E00, # 1.5
                0xBE00, # -1.5
                0x4000, # 2.0
                0xC000, # -2.0
                0x0400, # smallest normalized
                0x8400, # smallest negative normalized
                0x7BFF, # most positive normalized
                0xFBFF, #  most negative normalized
                0x03FF, # largest positive subnorm
                0x83FF,  # largest negative subnorm
                0x0200,  # positive subnorm with leading 1
                0x8200,  # negative subnorm with leading 1
                0x0001, # smallest positive subnorm
                0x8001,  # smallest negative subnorm
                0x7C00,  # positive infinity
                0xFC00,  # negative infinity
                0x7E00,  # canonical quiet NaN
                0x7FFF,  # noncanonical quiet NaN
                0xFE00,  # noncanonical quiet NaN with sign bit set
                0x7C01, # signaling NaN with lsb set
                0x7DFF,  # signaling NaN with all mantissa bits set
                0xFC01,  # signaling NaN with lsb and sign bits set
                0x58B4,  # 150.5 random positive
                0xC93A]  # -10.4531 random negative

  # fcornersQ = [] # TODO: Fill out quad precision F corners

  badNB_corners_D_S =  [0xffffefff00000000,
                        0xaaaaaaaa80000000,
                        0x000000003f800000,
                        0xdeadbeefbf800000,
                        0xa1b2c3d400800000,
                        0xffffffef80800000,
                        0xfeffffef7f7fffff,
                        0x7e7e7e7eff7fffff,
                        0x7fffffff7f800000,
                        0xfffffffeff800000,
                        0xfeedbee57fc00000,
                        0xffc0deff7fffffff,
                        0xfeffffff7f800001,
                        0xfffffeff7fbfffff]

  badNB_corners_D_H =  [0xffffffff00000000,
                        0xfffffffffffe8000,
                        0x7fffffffffff3C00,
                        0xfeedbee5beefBC00,
                        0xffffffefffff0400,
                        0x00000000ffff8400,
                        0xefffffffffff7BFF,
                        0xc0dec0dec0deFBFF,
                        0xa83ef1cc4f1a7C00,
                        0xffffffff0fffFC00,
                        0xfffeffffffff7E00,
                        0xffffffefffff7FFF,
                        0xa1b2c3d4e5f67C01,
                        0xfffffffcffff7DFF]

  badNB_corners_S_H =  [0x00000000,
                        0xfffe8000,
                        0x7fff3C00,
                        0xbeefBC00,
                        0xfeff0400,
                        0x0fff8400,
                        0xefff7BFF,
                        0xc0deFBFF,
                        0x4f1a7C00,
                        0x0fffFC00,
                        0xffef7E00,
                        0xfeef7FFF,
                        0xa1b27C01,
                        0x4fd77DFF]

# generate files for each test
  for xlen in xlens:
    corners_imm_c = corners_imm_32_c if xlen == 32 else corners_imm_64_c; # 32-bit or 64-bit immediate corners for compressed shifts
    # for E_ext in [False, True]:
    for E_ext in [False]: # for testing only ***
      if (E_ext):
        extensions = ["E", "M", "Zca", "Zcb", "Zba", "Zbb", "Zbs"]
        E_suffix = "e"
        maxreg = 15 # E uses registers x0-x15
      else:
        extensions = getExtensions() # find all extensions in
        E_suffix = ""
        maxreg = 31 # I uses registers x0-x31

      for extension in extensions:
      #for extension in ["I"]:  # temporary for faster run
        coverdefdir = f"{ARCH_VERIF}/fcov/unpriv"
        coverfiles = [extension]
        coverpoints = getcovergroups(coverdefdir, coverfiles, xlen)
        pathname = f"{ARCH_VERIF}/tests/rv{xlen}{E_suffix}/{extension}"
        #print(extension+": "+str(coverpoints))
        print("Generating tests for " + pathname)
        formatstrlen = str(int(xlen/4))
        formatstr = "0x{:0" + formatstrlen + "x}" # format as xlen-bit hexadecimal number
        formatrefstr = "{:08x}" # format as xlen-bit hexadecimal number with no leading 0x
        if (xlen == 32):
          storecmd = "sw"
          wordsize = 4
        else:
          storecmd = "sd"
          wordsize = 8
        if (extension in ["D", "ZfaD", "ZfhD","Zcd","ZfaZfhD","ZfhminD"]):
          flen = 64
        elif (extension in ["Q", "ZfaQ", "ZfhQ"]):
          flen = 128
        else:
          flen = 32
        formatstrlenFP = str(int(flen/4))
        formatstrFP = "0x{:0" + formatstrlenFP + "x}" # format as flen-bit hexadecimal number
        corners = [0, 1, 2, 2**(xlen-1), 2**(xlen-1)+1, 2**(xlen-1)-1, 2**(xlen-1)-2, 2**xlen-1, 2**xlen-2]
        rcornersv = [0, 1, 2, 2**xlen-1, 2**xlen-2, 2**(xlen-1), 2**(xlen-1)+1, 2**(xlen-1)-1, 2**(xlen-1)-2]
        if (xlen == 32):
          corners = corners + [0b01011011101111001000100001110010, 0b10101010101010101010101010101010, 0b01010101010101010101010101010101]
        else:
          corners = corners + [0b0101101110111100100010000111011101100011101011101000011011110010, # random
                              0b1010101010101010101010101010101010101010101010101010101010101010, # walking odd
                              0b0101010101010101010101010101010101010101010101010101010101010101, # walking even
                              0b0000000000000000000000000000000011111111111111111111111111111111, # Wmax
                              0b0000000000000000000000000000000011111111111111111111111111111110, # Wmaxm1
                              0b0000000000000000000000000000000100000000000000000000000000000000, # Wmaxp1
                              0b0000000000000000000000000000000100000000000000000000000000000001] # Wmaxp2

          corners_sraiw = [0b0000000000000000000000000000000000000000000000000000000000000000,
                          0b0000000000000000000000000000000000000000000000000000000000000001,
                          0b1111111111111111111111111111111111111111111111111111111111111111,
                          0b0000000000000000000000000000000001111111111111111111111111111111,
                          0b1111111111111111111111111111111110000000000000000000000000000000]

        # global NaNBox_tests
        NaNBox_tests = False

        # cmd = "mkdir -p " + pathname + " ; rm -f " + pathname + "/*" # make directory and remove old tests in dir
        cmd = "mkdir -p " + pathname # make directory
        os.system(cmd)
        basepathname = pathname
        includeVData = " "
        for test in coverpoints.keys():
        # print("Generating test for ", test, " with entries: ", coverpoints[test])
          sigupd_count = 10 # number of entries in signature - start with a margin of 10 spaces
          sigupd_countF = 0  #initialize signature update count for F tests
          signatureWords = 0 #initialize signature words
          basename = "WALLY-COV-" + extension + "-" + test
          fname = pathname + "/" + basename + ".S"
          tempfname = pathname + "/" + basename + "_temp.S"

          # print custom header part
          f = open(tempfname, "w")
          line = "///////////////////////////////////////////\n"
          f.write(line)
          line="// "+fname+ "\n// " + author + "\n"
          f.write(line)
          # Don't print creation date because this forces rebuild of files that are otherwise identical
          #line ="// Created " + str(datetime.now()) + "\n"
          #f.write(line)

          # insert generic header
          insertTemplate("testgen_header.S")

          sigTotal = 0 # total number of bytes in signature
          sigReg = 3 # start with x4 for signatures ->marina changed it to x3 beucase that what riscv-arch-test uses TO DO

          # add assembly lines to enable fp where needed
          if test in floattypes:
            float_en = "\n# set mstatus.FS to 01 to enable fp\nli t0,0x4000\ncsrs mstatus, t0\n\n"
            f.write(float_en)

          write_tests(coverpoints[test], test, xlen)

          # print footer
          signatureWords = getSigSpace(xlen, flen, sigupd_count, sigupd_countF) #figure out how many words are needed for signature
          insertTemplate("testgen_footer.S")

          # Finish
          f.close()
          # if new file is different from old file, replace old file with new file
          if os.path.exists(fname):
            if filecmp.cmp(fname, tempfname): # files are the same
              os.system(f"rm {tempfname}") # remove temp file
            else:
              os.system(f"mv {tempfname} {fname}")
              print("Updated " + fname)
          else:
            os.system(f"mv {tempfname} {fname}")<|MERGE_RESOLUTION|>--- conflicted
+++ resolved
@@ -156,7 +156,6 @@
     l = l + f"RVTEST_SIGUPD_F(x{sigReg}, f{rd}, x{tempReg})\n"  #x{rd} as fstatus Xreg from macro definition as dummy store (might be needed in another instruction)
     return l
 
-<<<<<<< HEAD
 def writeFcsrSIG():
       tempReg = 5
       while tempReg == sigReg or tempReg == sigReg:
@@ -176,8 +175,6 @@
     lines = f"RVTEST_SIGUPD_V(x{sigReg}, x{tempReg}, {avl}, {sew},  v{vd})\n"
     return lines
 
-=======
->>>>>>> 30fccda9
 def loadFloatReg(reg, val, xlen, flen): # *** eventually load from constant table instead
   # Assumes that x2 is loaded with the base addres to avoid repeated `la` instructions
   global sigReg # this function can modify the signature register
