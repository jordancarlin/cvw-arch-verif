#!/usr/bin/env python3
##################################
# testgen.py
#
# David_Harris@hmc.edu 27 March 2024
# SPDX-License-Identifier: Apache-2.0 WITH SHL-2.1
#
# Generate directed tests for functional coverage
##################################

##################################
# libraries
##################################
from datetime import datetime
from random import randint 
from random import seed
from random import getrandbits
import os
import re

##################################
# functions
##################################

def legalizecompr(r):
  # bring into range 8-15 for compressed instructions with limited
  return r % 8 + 8

def shiftImm(imm, xlen):
  imm = imm % xlen
  return str(imm)

def signedImm12(imm):
  imm = imm % pow(2, 12)
  if (imm & 0x800):
    imm = imm - 0x1000
  return str(imm)

def unsignedImm20(imm):
  imm = imm % pow(2, 20)
  return str(imm)

def unsignedImm6(imm):
  imm = imm % pow(2, 5) # *** seems it should be 6, but this is causing assembler error right now for instructions with imm > 31 like c.lui x15, 60
  # zero immediates are prohibited
  if imm == 0:
    imm = 4
  return str(imm)

def signedImm6(imm):
  imm = imm % pow(2, 6)
  if (imm & 0x20):
    imm = imm - 0x40
  return str(imm)

def unsignedImm10(imm):
  imm = imm % pow(2, 10)
  # zero immediates are prohibited
  if imm == 0:
    imm = 16
  return str(imm)

def writeCovVector(desc, rs1, rs2, rd, rs1val, rs2val, immval, rdval, test, xlen, rs3=None, rs3val=None):
  lines = "\n# Testcase " + str(desc) + "\n"
  if (rs1val < 0):
    rs1val = rs1val + 2**xlen
  if (rs2val < 0):
    rs2val = rs2val + 2**xlen
  lines = lines + "li x" + str(rd) + ", " + formatstr.format(rdval) + " # initialize rd to a random value that should get changed; helps covering rd_toggle\n"
  if (test in rtype):
    lines = lines + "li x" + str(rs1) + ", " + formatstr.format(rs1val) + " # initialize rs1\n"
    lines = lines + "li x" + str(rs2) + ", " + formatstr.format(rs2val) + " # initialize rs2\n"
    lines = lines + test + " x" + str(rd) + ", x" + str(rs1) + ", x" + str(rs2) + " # perform operation\n" 
  elif (test in frtype):
    lines = lines + "la x2, scratch\n"
    lines = lines + "li x3, " + formatstr.format(rs1val) + " # prep fs1\n"
    lines = lines + "sw x3, 0(x2) # store fs1 value in memory\n"
    lines = lines + "flw f" + str(rs1) + ", 0(x2) # load fs1 value from memory\n"
    lines = lines + "li x4, " + formatstr.format(rs2val) + " # prep fs2\n"
    lines = lines + "sw x4, 0(x2) # store fs2 value in memory\n"
    lines = lines + "flw f" + str(rs2) + ", 0(x2) # load fs2 value from memory\n"
    lines = lines + test + " f" + str(rd) + ", f" + str(rs1) + ", f" + str(rs2) + " # perform operation\n" 
  elif (test in citype):
    if(test == "c.lui" and rd ==2): # rd ==2 is illegal operand 
      rd = 9 # change to arbitrary other register
    if (test == "c.addi16sp"):
      rd = legalizecompr(rd)
      lines = lines + test + " sp, " + unsignedImm10(immval*16) + " # perform operation\n"
    else:
      if test in ["c.li","c.addi"]:        # Add tests with signed Imm in the list
        lines = lines + test + " x" + str(rd) + ", " + signedImm6(immval) + " # perform operation\n"
      else:
        lines = lines + test + " x" + str(rd) + ", " + unsignedImm6(immval) + " # perform operation\n"
  elif (test in c_shiftitype):
    if (test == "c.srli" or test == "c.srai"):
        rd = legalizecompr(rd)
    if shiftImm(immval, xlen) == "0":    # imm = 0 isn't allowed
      imm = "1"
    else:
      imm = shiftImm(immval, xlen)
    lines = lines + "li x" + str(rd) + ", " + formatstr.format(rs2val)+"\n"
    lines = lines + test + " x" + str(rd) + ", " + imm + " # perform operation\n" 
  elif (test in crtype):
    if ((test == "c.add" or test == "c.mv") and (rs2 == 0)):
      rs2 = 11
    lines = lines + "li x" + str(rs2) + ", " + formatstr.format(rs2val) + "\n"
    lines = lines + test + " x" + str(rd) + ", x" + str(rs2) + " # perform operation\n"
  elif (test in catype):
    rd_c = legalizecompr(rd)
    rs2_c = legalizecompr(rs2)
    lines = lines + "li x" + str(rd_c) + ", " + formatstr.format(rdval) + " # initialize leagalized rd to a random value that should get changed;\n"
    lines = lines + "li x" + str(rs2_c) + ", " + formatstr.format(rs2val) + " # initialize rs2\n"
    lines = lines + test + " x" + str(rd_c) +", x" + str(rs2_c) + " # perform operation\n"
  elif (test in ciwtype): # addi4spn
    rd = legalizecompr(rd)
    lines = lines + test + " x" + str(rd) + ", sp, " + unsignedImm10(immval*4) + " # perform operation\n"
   # lines = lines + test + " x" + str(rd) + ", sp, 32 # perform operation\n"
  elif (test in shiftitype):
    lines = lines + "li x" + str(rs1) + ", " + formatstr.format(rs1val) + " # initialize rs1\n"
    if (test in shiftiwtype):
      lines = lines + test + " x" + str(rd) + ", x" + str(rs1) + ", " + shiftImm(immval, 32) + " # perform operation\n"
    else:
      lines = lines + test + " x" + str(rd) + ", x" + str(rs1) + ", " + shiftImm(immval, xlen) + " # perform operation\n"
  elif (test in itype):
    lines = lines + "li x" + str(rs1) + ", " + formatstr.format(rs1val) + " # initialize rs1\n"
    lines = lines + test + " x" + str(rd) + ", x" + str(rs1) + ", " + signedImm12(immval) + " # perform operation\n"
  elif (test in loaditype):#["lb", "lh", "lw", "ld", "lbu", "lhu", "lwu"]
    if (rs1 != 0):
      lines = lines + "li x" + str(rs2) + ", " + formatstr.format(rs2val)  + " # initialize rs2\n"
      lines = lines + "la x" + str(rs1) + ", scratch" + " # base address \n"
      lines = lines + "addi x" + str(rs1) + ", x" + str(rs1) + ", " + signedImm12(-immval) + " # sub immediate from rs1 to counter offset\n"
      if (xlen == 32):
        storeop = "sw"
      else:
        storeop = "sd"
      lines = lines + storeop + " x" + str(rs2) + ", " + signedImm12(immval) +" (x" + str(rs1) + ") # store value to put something in memory\n"
      lines = lines + test + " x" + str(rd) + ", " + signedImm12(immval) + "(x" + str(rs1) + ") # perform operation\n"
#      lines = lines + test + " x" + str(rd) + ", 0(x" + str(rs1) + ") # perform operation\n"
  elif (test in cltype):
    rd = legalizecompr(rd)
    rs1 = legalizecompr(rs1)
    rs2 = legalizecompr(rs2) 
    lines = lines + "li x" + str(rs2) + ", " + formatstr.format(rs2val)  + " # initialize rs2\n"
    lines = lines + "la x" + str(rs1) + ", scratch" + " # base address \n"
    lines = lines + "addi x" + str(rs1) + ", x" + str(rs1) + ", -" + unsignedImm6(immval*4) + " # sub immediate from rs1 to counter offset\n"
    if (xlen == 32):
        storeop = "c.sw"
        mul = 4
    else:
        storeop = "c.sd"
        mul = 8
    lines = lines + storeop + " x" + str(rs2) + ", " + unsignedImm6(immval*mul) +" (x" + str(rs1) + ") # store value to put something in memory\n"
    lines = lines + test + " x" + str(rd) + ", " + unsignedImm6(immval*mul) + "(x" + str(rs1) + ") # perform operation\n"
    
  elif (test in stype):#["sb", "sh", "sw", "sd"]
    if (rs1 != 0):
      if (rs2 == rs1): # make sure registers are different so they don't conflict
          rs2 = (rs1 + 1) % 32
          if (rs2 == 0):
            rs2 = 1
      lines = lines + "li x" + str(rs2) + ", " + formatstr.format(rs2val)  + " # initialize rs2\n"
      lines = lines + "la x" + str(rs1) + ", scratch" + " # base address \n"
      lines = lines + "addi x" + str(rs1) + ", x" + str(rs1) + ", " + signedImm12(-immval) + " # sub immediate from rs1 to counter offset\n"
      lines = lines + test + " x" + str(rs2) + ", " + signedImm12(immval) + "(x" + str(rs1) + ") # perform operation \n"
  elif (test in btype):#["beq", "bne", "blt", "bge", "bltu", "bgeu"]
    for same in range(2):
      if (same):
        rs1val = rs2val
        lines = lines + "# same values in both registers\n"
      lines = lines + "nop\n"
      lines = lines + "li x" + str(rs1) + ", " + formatstr.format(rs1val) + " # initialize rs1\n"
      lines = lines + "li x" + str(rs2) + ", " + formatstr.format(rs2val) + " # initialize rs2\n"
      lines = lines + test + " x" + str(rs1) + ", x" + str(rs2) + ", some_label_for_btype_" + str(immval) + str(same) + " # perform operation \n"
      lines = lines + "addi x0, x1, 1\n"
      lines = lines + "some_label_for_btype_" + str(immval)+ str(same) + ":\n"
      lines = lines + "addi x0, x2, 2\n"
      lines = lines + "nop\nnop\nnop\nnop\nnop\n"
  elif (test in jtype):#["jal"]
    lines = lines + "jal x" + str(rd) + ", 1f # perform operation\n"
    lines = lines + "nop\n"
    lines = lines + "1:\n"
  elif (test in jalrtype):#["jalr"]
    lines = lines + "la x" + str(rs1) + ", 1f\n"
    lines = lines + "addi x" + str(rs1) + ", x" + str(rs1) + ", " + signedImm12(-immval) + " # add immediate to lower part of rs1\n"
    lines = lines + "jalr x" + str(rd) + ", x" + str(rs1) + ", " + signedImm12(immval) + " # perform operation\n"
    lines = lines + "nop\n"
    lines = lines + "1:\n"
  elif (test in utype):#["lui", "auipc"]
    lines = lines + test + " x" + str(rd) + ", " + unsignedImm20(immval) + " # perform operation\n"
  elif (test in fr4type): #["fmadd.s", "fmsub.s", "fnmadd.s", "fnmsub.s"]
    lines = lines + "la x2, scratch\n"
    lines = lines + "li x3, " + formatstr.format(rs1val) + " # prep fs1\n"
    lines = lines + "sw x3, 0(x2) # store fs1 value in memory\n"
    lines = lines + "flw f" + str(rs1) + ", 0(x2) # load fs1 value from memory\n"
    lines = lines + "li x4, " + formatstr.format(rs2val) + " # prep fs2\n"
    lines = lines + "sw x4, 0(x2) # store fs2 value in memory\n"
    lines = lines + "flw f" + str(rs2) + ", 0(x2) # load fs2 value from memory\n"
    lines = lines + "li x5, " + formatstr.format(rs3val) + " # prep fs3\n"
    lines = lines + "sw x5, 0(x2) # store fs2 value in memory\n"
    lines = lines + "flw f" + str(rs3) + ", 0(x2) # load fs2 value from memory\n"
    lines = lines + test + " f" + str(rd) + ", f" + str(rs1) + ", f" + str(rs2) + ", f" + str(rs3) + " # perform operation\n"
  elif (test in fltype):#["flw"]
    while (rs1 == 0 or rs1 == rs2):
      rs1 = randint(1, 31)
    lines = lines + "la x"       + str(rs1) + ", scratch" + " # base address \n"
    lines = lines + "addi x"     + str(rs1) + ", x" + str(rs1) + ", " + signedImm12(-immval) + " # sub immediate from rs1 to counter offset\n"
    lines = lines + "li x" + str(rs2) + ", " + formatstr.format(rs2val) + " # load immediate value into integer register\n"
    lines = lines + "sw x" + str(rs2) + ", " + signedImm12(immval) + "(x" + str(rs1) + ") # store value to memory\n"
    lines = lines +  test + " f" + str(rd)  + ", " + signedImm12(immval) + "(x" + str(rs1) + ") # perform operation\n" 
  elif (test in fstype):#["fsw"]
    while (rs1 == 0): 
      rs1 = randint(1, 31) 
    tempreg = rs2 # for intermediate memory transactions 
    while (tempreg == rs1):
      tempreg = randint(1, 31)
    lines = lines + "la x"       + str(rs1) + ", scratch" + " # base address \n"
    lines = lines + "addi x"     + str(rs1) + ", x" + str(rs1) + ", " + signedImm12(-immval) + " # sub immediate from rs1 to counter offset\n"
    lines = lines + "li x" + str(tempreg) + ", " + formatstr.format(rs2val) + " # load immediate value into integer register\n"
    lines = lines + "sw x" + str(tempreg) + ", " + signedImm12(immval) + "(x" + str(rs1) + ") # store value to memory\n"
    lines = lines + "flw f" + str(rs2)  + ", " + signedImm12(immval) + "(x" + str(rs1) + ") # load value into f register\n" 
    lines = lines + test + " f" + str(rs2)  + ", " + signedImm12(immval) + "(x" + str(rs1) + ") # perform operation\n" 
  elif (test in F2Xtype):#["fcvt.w.s", "fcvt.wu.s", "fmv.x.w"]
    while (rs2 == rs1):
      rs2 = randint(1, 31)
    lines = lines + "la x" + str(rs2) + ", scratch" + " # base address \n"
    lines = lines + "li x" + str(rs1) + ", " + formatstr.format(rs1val) + " # load immediate value into integer register\n"
    lines = lines +  "sw x" + str(rs1) + ", " +  "0(x" + str(rs2) + ") # store value to memory\n"
    lines = lines + "flw f" + str(rs1) + ", " +  "0(x" + str(rs2) + ") # load value into f register\n"
    lines = lines + test + " x" + str(rd) + ", f" + str(rs1) + " # perform operation\n"
  elif (test in fcomptype): # ["feq.s", "flt.s", "fle.s"]
    lines = lines + "la x2, scratch\n"
    lines = lines + "li x3, " + formatstr.format(rs1val) + " # prep fs1\n"
    lines = lines + "sw x3, 0(x2) # store fs1 value in memory\n"
    lines = lines + "flw f" + str(rs1) + ", 0(x2) # load fs1 value from memory\n"
    lines = lines + "li x4, " + formatstr.format(rs2val) + " # prep fs2\n"
    lines = lines + "sw x4, 0(x2) # store fs2 value in memory\n"
    lines = lines + "flw f" + str(rs2) + ", 0(x2) # load fs2 value from memory\n"
    lines = lines + test + " x" + str(rd) + ", f" + str(rs1) + ", f" + str(rs2) + " # perform fcomp-type op\n"
  else:
    print("Error: %s type not implemented yet" % test)
  f.write(lines)

def writeHazardVector(desc, rs1a, rs2a, rda, rs1b, rs2b, rdb, test, regconfig="xxxx", rs3a=None, rs3b=None):
  # consecutive R-type instructions to trigger hazards                           ^~~~~~~~~ the types of the registers {rd, rs1, rs2, rs3} (x for int, f for float)
  reg0 = regconfig[0]
  reg1 = regconfig[1]
  reg2 = regconfig[2]
  reg3 = regconfig[3]

  lines = "\n# Testcase " + str(desc) + "\n"
  if (test in fr4type): 
    lines = lines + test + " " + reg0 + str(rda) + ", " + reg1 + str(rs1a) + ", " + reg2 + str(rs2a) + ", " + reg3 + str(rs3a) + " # perform first operation\n" 
    lines = lines + test + " " + reg0 + str(rdb) + ", " + reg1 + str(rs1b) + ", " + reg2 + str(rs2b) + ", " + reg3 + str(rs3b) + " # perform second operation\n" 
  elif (test in fitype + fixtype):
    lines = lines + test + " " + reg0 + str(rda) + ", " + reg1 + str(rs1a) +  " # perform first operation\n" 
    lines = lines + test + " " + reg0 + str(rdb) + ", " + reg1 + str(rs1b) +  " # perform second operation\n"
  else:
    lines = lines + test + " " + reg0 + str(rda) + ", " + reg1 + str(rs1a) + ", " + reg2 + str(rs2a) + " # perform first operation\n" 
    lines = lines + test + " " + reg0 + str(rdb) + ", " + reg1 + str(rs1b) + ", " + reg2 + str(rs2b) + " # perform second operation\n" 
  f.write(lines)

def randomize(rs3=None):
    rs1 = randint(1, 31)
    rs2 = randint(1, 31)
    if (rs3 is not None):
      rs3 = randint(1, 31)
      rs3val = randint(0, 2**xlen-1)
    # choose rd that is different than rs1 and rs2
    rd = rs1
    while (rd == rs1 or rd == rs2):
      rd = randint(1, 31)
    rs1val = randint(0, 2**xlen-1)
    rs2val = randint(0, 2**xlen-1)
    immval = randint(0, 2**xlen-1)
    rdval = randint(0, 2**xlen-1)
    if (rs3 is None): return [rs1, rs2, rd, rs1val, rs2val, immval, rdval]
    else: return [rs1, rs2, rs3, rd, rs1val, rs2val, rs3val, immval, rdval]

def make_rd(test, xlen):
  for r in range(32):
    [rs1, rs2, rd, rs1val, rs2val, immval, rdval] = randomize()
    desc = "cp_rd (Test destination rd = x" + str(r) + ")"
    writeCovVector(desc, rs1, rs2, r, rs1val, rs2val, immval, rdval, test, xlen)

def make_rdp(test, xlen):
  for r in range(8,16):
    [rs1, rs2, rd, rs1val, rs2val, immval, rdval] = randomize()
    desc = "cp_rdp (Test destination rd = x" + str(r) + ")"
    writeCovVector(desc, rs1, rs2, r, rs1val, rs2val, immval, rdval, test, xlen)

def make_fd(test, xlen):
  for r in range(32):
    [rs1, rs2, rs3, rd, rs1val, rs2val, rs3val, immval, rdval] = randomize(rs3=True)
    desc = "cp_fd (Test destination fd = x" + str(r) + ")"
    writeCovVector(desc, rs1, rs2, r, rs1val, rs2val, immval, rdval, test, xlen, rs3=rs3, rs3val=rs3val)

def make_fs1(test, xlen):
  for r in range(32):
    [rs1, rs2, rs3, rd, rs1val, rs2val, rs3val, immval, rdval] = randomize(rs3=True)
    desc = "cp_fs1 (Test source fs1 = f" + str(r) + ")"
    writeCovVector(desc, r, rs2, rd, rs1val, rs2val, immval, rdval, test, xlen, rs3=rs3, rs3val=rs3val)

def make_fs2(test, xlen):
  for r in range(32):
    [rs1, rs2, rs3, rd, rs1val, rs2val, rs3val, immval, rdval] = randomize(rs3=True)
    desc = "cp_fs2 (Test source fs2 = f" + str(r) + ")"
    writeCovVector(desc, rs1, r, rd, rs1val, rs2val, immval, rdval, test, xlen, rs3=rs3, rs3val=rs3val)

def make_rs1(test, xlen):
  for r in range(32):
    [rs1, rs2, rd, rs1val, rs2val, immval, rdval] = randomize()
    desc = "cp_rs1 (Test source rs1 = x" + str(r) + ")"
    writeCovVector(desc, r, rs2, rd, rs1val, rs2val, immval, rdval, test, xlen)

def make_rs2(test, xlen):
  for r in range(32):
    [rs1, rs2, rd, rs1val, rs2val, immval, rdval] = randomize()
    desc = "cp_rs2 (Test source rs2 = x" + str(r) + ")"
    writeCovVector(desc, rs1, r, rd, rs1val, rs2val, immval, rdval, test, xlen)

def make_rd_rs1(test, xlen):
  for r in range(32):
    [rs1, rs2, rd, rs1val, rs2val, immval, rdval] = randomize()
    desc = "cmp_rd_rs1 (Test rd = rs1 = x" + str(r) + ")"
    writeCovVector(desc, r, rs2, r, rs1val, rs2val, immval, rdval, test, xlen)

def make_cp_rs1_nx0(test, xlen):
  for r in range(32):
    [rs1, rs2, rd, rs1val, rs2val, immval, rdval] = randomize()
    desc = "cp_rs1_nx0 (Test source rs1 = x" + str(r) + ")"
    writeCovVector(desc, r, rs2, rd, rs1val, rs2val, immval, rdval, test, xlen)

def make_rd_rs2(test, xlen):
  for r in range(32):
    [rs1, rs2, rd, rs1val, rs2val, immval, rdval] = randomize()
    desc = "cmp_rd_rs2 (Test rd = rs1 = x" + str(r) + ")"
    writeCovVector(desc, rs1, r, r, rs1val, rs2val, immval, rdval, test, xlen)

def make_rd_rs1_rs2(test, xlen):
  for r in range(32):
    [rs1, rs2, rd, rs1val, rs2val, immval, rdval] = randomize()
    desc = "cmp_rd_rs1_rs2 (Test rd = rs1 = rs2 = x" + str(r) + ")"
    writeCovVector(desc, r, r, r, rs1val, rs2val, immval, rdval, test, xlen)

def make_rs1_rs2(test, xlen):
  for r in range(32):
    [rs1, rs2, rd, rs1val, rs2val, immval, rdval] = randomize()
    desc = "cmp_rs1_rs2 (Test rs1 = rs2 = x" + str(r) + ")"
    writeCovVector(desc, r, r, rd, rs1val, rs2val, immval, rdval, test, xlen)

def make_rs1_corners(test, xlen):
  for v in corners:
    [rs1, rs2, rd, rs1val, rs2val, immval, rdval] = randomize()
    desc = "cp_rs1_corners (Test source rs1 value = " + hex(v) + ")"
    writeCovVector(desc, rs1, rs2, rd, v, rs2val, immval, rdval, test, xlen)

def make_rs2_corners(test, xlen):
  for v in corners:
    [rs1, rs2, rd, rs1val, rs2val, immval, rdval] = randomize()
    desc = "cp_rs2_corners (Test source rs2 value = " + hex(v) + ")"
    writeCovVector(desc, rs1, rs2, rd, rs1val, v, immval, rdval, test, xlen)

def make_rd_corners(test, xlen, corners):
  if test in c_shiftitype:
    for v in corners:
      # rs1 = all 1s, rs2 = v, others are random
      [rs1, rs2, rd, rs1val, rs2val, immval, rdval] = randomize()
      desc = "cp_rd_corners (Test rd value = " + hex(v) + " Shifted by 1)"
      writeCovVector(desc, rs1, rs2, rd, -1, v, 1, rdval, test, xlen)
<<<<<<< HEAD
  if test in crtype:
    for v in corners:
      [rs1, rs2, rd, rs1val, rs2val, immval, rdval] = randomize()
      desc = "cp_rd_corners (Test rd value = " + hex(v) + ")"
      rs2val = -(rdval - v)
      writeCovVector(desc, rs1, rs2, rd, 0, rs2val, 0, rdval, test, xlen)

=======
  elif test in catype:
    for v in corners:
      [rs1, rs2, rd, rs1val, rs2val, immval, rdval] = randomize()
      desc = "cp_rd_corners (Test rd value = " + hex(v) + ")"
      if (test == "c.sub"):
        writeCovVector(desc, rs1, rs2, rd, rs1val, (-v)>>1, 0, v>>1, test, xlen)
>>>>>>> 9e142936
  else:
    for v in corners:
      # rs1 = 0, rs2 = v, others are random
      [rs1, rs2, rd, rs1val, rs2val, immval, rdval] = randomize()
      desc = "cp_rd_corners (Test rd value = " + hex(v) + ")"
      writeCovVector(desc, rs1, 0, rd, v, rs2val, 0, rdval, test, xlen)
      # rs1, rs2 = v, others are random
      [rs1, rs2, rd, rs1val, rs2val, immval, rdval] = randomize()
      desc = "cp_rd_corners (Test rd value = " + hex(v) + ")"
      writeCovVector(desc, rs1, rs2, rd, v, v, v, rdval, test, xlen)
      # rs1 = all 1s, rs2 = v, others are random
      [rs1, rs2, rd, rs1val, rs2val, immval, rdval] = randomize()
      desc = "cp_rd_corners (Test rd value = " + hex(v) + ")"
      writeCovVector(desc, rs1, rs2, rd, -1, v, -1, rdval, test, xlen)

def make_rd_corners_auipc(test, xlen):
  for v in corners:
    [rs1, rs2, rd, rs1val, rs2val, immval, rdval] = randomize()
    desc = "cp_rd_corners_auipc (Test rd value = " + hex(v) + ")"
    writeCovVector(desc, rs1, rs2, rd,rs1val, rs2val, v, rdval, test, xlen)   


def make_rd_corners_lui(test, xlen, corners):
  for v in corners:
    [rs1, rs2, rd, rs1val, rs2val, immval, rdval] = randomize()
    desc = "cp_rd_corners_lui (Test rd value = " + hex(v) + ")"
    writeCovVector(desc, rs1, rs2, rd,rs1val, rs2val, v>>12, rdval, test, xlen)   



def make_rd_rs1_eqval(test, xlen):
  [rs1, rs2, rd, rs1val, rs2val, immval, rdval] = randomize()
  desc = "cmp_rdm_rs1_eqval (Test rs1 = rd = " + hex(rs1val) + ")"
  writeCovVector(desc, rs1, 0, rd, rdval, rs2val, immval, rdval, test, xlen)

def make_rd_rs2_eqval(test, xlen):
  [rs1, rs2, rd, rs1val, rs2val, immval, rdval] = randomize()
  desc = "cmp_rd_rs2_eqval (Test rs2 = rd = " + hex(rs2val) + ")"
  writeCovVector(desc, 0, rs2, rd, rs1val, rdval, immval, rdval, test, xlen)

def make_rs1_rs2_eqval(test, xlen):
  [rs1, rs2, rd, rs1val, rs2val, immval, rdval] = randomize()
  desc = "cmp_rs1_rs2_eqval (Test rs1 = rs2 = " + hex(rs1val) + ")"
  writeCovVector(desc, rs1, rs2, rd, rs1val, rs1val, immval, rdval, test, xlen)

def make_cp_gpr_hazard(test, xlen):
  for haz in ["raw", "waw", "war"]:
    for src in range(2):
      [rs1a, rs2a, rs3a, rda, rs1vala, rs2vala, rs3vala, immvala, rdvala] = randomize(rs3=True)
      [rs1b, rs2b, rs3b, rdb, rs1valb, rs2valb, rs3valb, immvalb, rdvalb] = randomize(rs3=True)
      # set up hazard
      if (haz == "raw"):
        if (src):
          rs2b = rda
        else:
          rs1b = rda
      elif (haz == "waw"):  
        rdb = rda
      elif (haz == "war"):
        if (src):
          rdb = rs2a
        else:
          rdb = rs1a
      desc = "cmp_gpr_hazard " + haz +  " test"
      regconfig = 'xxxx' # default to all int registers
      if (test in regconfig_ffff):
        regconfig = 'ffff'
      if (test in regconfig_xfff):
        regconfig = 'xfff'
      writeHazardVector(desc, rs1a, rs2a, rda, rs1b, rs2b, rdb, test, regconfig=regconfig, rs3a=rs3a, rs3b=rs3b)

def make_rs1_sign(test, xlen):
   for v in [1, -1]:
    [rs1, rs2, rd, rs1val, rs2val, immval, rdval] = randomize()
    rs1val = abs(rs1val % 2**(xlen-1)) * v;
    desc = "cp_rs1_sign (Test source rs1 value = " + hex(rs1val) + ")"
    writeCovVector(desc, rs1, rs2, rd, rs1val, rs2val, immval, rdval, test, xlen)

def make_rs2_sign(test, xlen):
  for v in [1, -1]:
    [rs1, rs2, rd, rs1val, rs2val, immval, rdval] = randomize()
    rs2val = abs(rs2val % 2**(xlen-1)) * v;
    desc = "cp_rs2_sign (Test source rs2 value = " + hex(rs2val) + ")"
    writeCovVector(desc, rs1, rs2, rd, rs1val, rs2val, immval, rdval, test, xlen)

def make_cr_rs1_rs2_corners(test, xlen):
  for v1 in corners:
    for v2 in corners:
      # select distinct rs1 and rs2
      [rs1, rs2, rd, rs1val, rs2val, immval, rdval] = randomize()
      while rs1 == rs2:
        [rs1, rs2, rd, rs1val, rs2val, immval, rdval] = randomize()
      desc = "cr_rs1_rs2_corners (Test source rs1 = " + hex(v1) + " rs2 = " + hex(v2) + ")"
      writeCovVector(desc, rs1, rs2, rd, v1, v2, immval, rdval, test, xlen)

def make_imm_zero(test, xlen):
  [rs1, rs2, rd, rs1val, rs2val, immval, rdval] = randomize()
  desc = "cp_imm_zero"
  writeCovVector(desc, rs1, rs2, rd, rs1val, rs2val, 0, rdval, test, xlen)

def make_j_imm_ones_zeros(test, xlen):
  for align in range(2,19):
    lines = "\n# Testcase cp_imm_ones_zeros " + str(align) + "\n"
    lines = lines + "li x1, " + formatstr.format(randint(0, 2**xlen-1)) + "\n"
    lines = lines + "jal x20, 1f # jump to aligned address to stress immediate\n"
    lines = lines + ".align " + str(align) + "\n"
    lines = lines + "1:\n"
    f.write(lines)

def make_offset(test, xlen):
  if (test in btype):
    lines = "\n# Testcase cp_offset\n"
    lines = lines + "j 2f # jump past backward branch target\n"
    lines = lines + "1: j 3f # backward branch target: jump past backward branch\n"
    lines = lines + "2: " + test + " x0, x0, 1b # backward branch\n"
    lines = lines + "3: nop # done with sequence\n"
    f.write(lines)

def make_mem_hazard(test, xlen): 
  lines = "\n# Testcase mem_hazard (no dependency)\n"
  lines = lines + "la x1, scratch\n"
  lines = lines + test + " x2, 0(x1)\n"
  f.write(lines)

def make_f_mem_hazard(test, xlen):
  lines = "\n# Testcase f_mem_hazard (no dependency)\n"
  lines = lines + "la x1, scratch\n"
  lines = lines + test + " f2, 0(x1)\n"
  f.write(lines)

def make_cp_imm12_corners(test, xlen):
  desc = "cp_imm12_corners"
  [rs1, rs2, rd, rs1val, rs2val, immval, rdval] = randomize()
  for v1 in corners_imm:
    writeCovVector(desc, rs1, rs2, rd, rs1val, rs2val, v1, rdval, test, xlen)

def make_cr_rs1_imm_corners(test, xlen):
  desc = "cr_rs1_imm_corners"
  [rs1, rs2, rd, rs1val, rs2val, immval, rdval] = randomize()
  for v1 in corners:
    for v2 in corners_imm:
      writeCovVector(desc, rs1, rs2, rd, v1, rs2val, v2, rdval, test, xlen)

def make_imm_shift(test, xlen):
  desc = "cp_imm_shift"
  if test in c_shiftitype:
    for shift in range(1, xlen):
      [rs1, rs2, rd, rs1val, rs2val, immval, rdval] = randomize()
      writeCovVector(desc, rs1, rs2, rd, rs1val, rs2val, shift, rdval, test, xlen)
  else:
    for shift in range(0, xlen):
      [rs1, rs2, rd, rs1val, rs2val, immval, rdval] = randomize()
      writeCovVector(desc, rs1, rs2, rd, rs1val, rs2val, shift, rdval, test, xlen)

def make_fd_fs1(test, xlen):
  for r in range(32):
    [rs1, rs2, rs3, rd, rs1val, rs2val, rs3val, immval, rdval] = randomize(rs3=True)
    desc = "cmp_fd_fs1 (Test fd = fs1 = f" + str(r) + ")"
    writeCovVector(desc, r, rs2, r, rs1val, rs2val, immval, rdval, test, xlen, rs3=rs3, rs3val=rs3val)

def make_fd_fs2(test, xlen):
  for r in range(32):
    [rs1, rs2, rs3, rd, rs1val, rs2val, rs3val, immval, rdval] = randomize(rs3=True)
    desc = "cmp_fd_fs2 (Test fd = fs2 = f" + str(r) + ")"
    writeCovVector(desc, rs1, r, r, rs1val, rs2val, immval, rdval, test, xlen, rs3=rs3, rs3val=rs3val)

def make_cr_fs1_fs2_corners(test, xlen):
  for v1 in fcorners:
    for v2 in fcorners:
      # select distinct fs1 and fs2
      [rs1, rs2, rs3, rd, rs1val, rs2val, rs3val, immval, rdval] = randomize(rs3=True)
      while rs1 == rs2:
        [rs1, rs2, rs3, rd, rs1val, rs2val, rs3val, immval, rdval] = randomize(rs3=True)
      desc = "cr_fs1_fs2_corners (Test source fs1 = " + hex(v1) + " fs2 = " + hex(v2) + ")"
      writeCovVector(desc, rs1, rs2, rd, v1, v2, immval, rdval, test, xlen, rs3=rs3, rs3val=rs3val)

def make_fs1_corners(test, xlen):
  for v in fcorners:
    [rs1, rs2, rs3, rd, rs1val, rs2val, rs3val, immval, rdval] = randomize(rs3=True)
    desc = "cp_fs1_corners (Test source fs1 value = " + hex(v) + ")"
    writeCovVector(desc, rs1, rs2, rd, v, rs2val, immval, rdval, test, xlen, rs3=rs3, rs3val=rs3val)

def make_fs2_corners(test, xlen):
  for v in fcorners:
    [rs1, rs2, rs3, rd, rs1val, rs2val, rs3val, immval, rdval] = randomize(rs3=True)
    desc = "cp_fs2_corners (Test source fs2 value = " + hex(v) + ")"
    writeCovVector(desc, rs1, rs2, rd, rs1val, v, immval, rdval, test, xlen, rs3=rs3, rs3val=rs3val)

def write_tests(coverpoints, test, xlen):
  for coverpoint in coverpoints:
    if (coverpoint == "cp_asm_count"):
      pass
    elif (coverpoint == "cp_rd"):
      make_rd(test, xlen)
    elif (coverpoint == "cp_rdp"):
      make_rdp(test, xlen)
    elif (coverpoint == "cp_fd"):
      make_fd(test, xlen)
    elif (coverpoint == "cp_fs1"):
      make_fs1(test, xlen)
    elif (coverpoint == "cp_fs2"):
      make_fs2(test, xlen)
    elif (coverpoint == "cp_fs1_corners"):
      make_fs1_corners(test, xlen)
    elif (coverpoint == "cp_fs2_corners"):
      make_fs2_corners(test, xlen)
    elif (coverpoint == "cp_rs1"):
      make_rs1(test, xlen)
    elif (coverpoint == "cp_rs2" or coverpoint == "cp_rs2_nx0"):
      make_rs2(test, xlen)
    elif (coverpoint == "cmp_rd_rs1"):
      make_rd_rs1(test, xlen)
    elif (coverpoint == "cmp_rd_rs2"):
      make_rd_rs2(test, xlen)
    elif (coverpoint == "cmp_rd_rs1_rs2"):
      make_rd_rs1_rs2(test, xlen)
    elif (coverpoint == "cmp_rs1_rs2"):
      make_rs1_rs2(test, xlen)
    elif (coverpoint == "cp_rs1_corners"):
      make_rs1_corners(test, xlen)
    elif (coverpoint == "cp_rs2_corners"):
      make_rs2_corners(test, xlen)
    elif (coverpoint == "cp_rd_corners_slli"):
      make_rd_corners(test, xlen, c_slli_32_corners)
    elif (coverpoint == "cp_rd_corners_srli"):
      make_rd_corners(test, xlen, c_srli_32_corners)
    elif (coverpoint == "cp_rd_corners_srai"):
      make_rd_corners(test, xlen, c_srai_32_corners)
    elif (coverpoint == "cp_rd_corners"):
      make_rd_corners(test, xlen, corners)
    elif (coverpoint == "cp_rd_corners_lw" or coverpoint == "cp_rd_corners_lwu"):
      make_rd_corners(test, xlen, corners_32bits)
    elif (coverpoint == "cp_rd_corners_lh" or coverpoint == "cp_rd_corners_lhu"):
      make_rd_corners(test, xlen, corners_16bits)           # Make rd corners for lh and lhu for both RV32I & RV64I
    elif (coverpoint == "cp_rd_corners_lb" or coverpoint == "cp_rd_corners_lbu"):
      make_rd_corners(test, xlen, corners_8bits)            # Make rd corners for lb and lbu for both RV32I & RV64I
    elif (coverpoint == "cp_rd_corners_6bit"):
      make_rd_corners(test, xlen, corners_6bits)
    elif (coverpoint == "cp_rd_corners_lui"):
      make_rd_corners_lui(test, xlen, corners_20bits)            
    elif (coverpoint == "cp_rd_corners_auipc"):
      make_rd_corners_auipc(test, xlen)
    elif (coverpoint == "cp_rd_corners_lui"):
      make_rd_corners_lui(test, xlen)
    elif (coverpoint == "cp_rs1_nx0"):
      make_cp_rs1_nx0(test, xlen)
    elif (coverpoint == "cmp_rd_rs1_eqval"):
      make_rd_rs1_eqval(test, xlen)
    elif (coverpoint == "cmp_rd_rs2_eqval"):
      make_rd_rs2_eqval(test, xlen)
    elif (coverpoint == "cmp_rs1_rs2_eqval"):
      make_rs1_rs2_eqval(test, xlen)
    elif (coverpoint == "cp_rs1_sign"):
      make_rs1_sign(test, xlen)
    elif (coverpoint == "cp_rs2_sign"):
      make_rs2_sign(test, xlen)
    elif (coverpoint == "cp_rd_sign"):
      pass # already covered by rd_corners
    elif (coverpoint == "cr_rs1_rs2_corners"):
      make_cr_rs1_rs2_corners(test, xlen)
    elif (coverpoint == "cp_imm12_corners"):
      make_cp_imm12_corners(test, xlen)
    elif (coverpoint == "cr_rs1_imm_corners"):
      make_cr_rs1_imm_corners(test, xlen)
    elif (coverpoint == "cr_rs1_rs2"):
      pass # already covered by cr_rs1_rs2_corners
    elif (coverpoint == "cp_gpr_hazard"):
      make_cp_gpr_hazard(test, xlen)
    elif (coverpoint == "cp_fpr_hazard"):
      make_cp_gpr_hazard(test, xlen)
    elif (coverpoint == "cp_rs1_toggle"):
      pass #TODO toggle not needed and seems to be covered by other things
    elif (coverpoint == "cp_rs2_toggle"):
      pass #TODO toggle not needed and seems to be covered by other things
    elif (coverpoint == "cp_rd_toggle"):
      pass #TODO toggle not needed and seems to be covered by other things
    elif (coverpoint == "cp_fd_toggle"):
      pass #TODO toggle not needed and seems to be covered by other things
    elif (coverpoint == "cp_fd_toggle_lw"):
      pass #TODO toggle not needed and seems to be covered by other things
    elif (coverpoint == "cp_rd_toggle_jal"):
      pass #TODO toggle not needed and seems to be covered by other things
    elif (coverpoint == "cp_imm_sign"):
      make_imm_zero(test, xlen)
    elif (coverpoint == "cp_imm_ones_zeros_jal"):
      make_j_imm_ones_zeros(test, xlen)
    elif (coverpoint == "cp_imm_ones_zeros"):
      pass 
    elif (coverpoint == "cp_mem_hazard"):
      make_mem_hazard(test, xlen)
    elif (coverpoint == "cp_f_mem_hazard"):
      make_f_mem_hazard(test, xlen)
    elif (coverpoint == "cp_imm_zero"):
      make_imm_zero(test, xlen)
    elif (coverpoint == "cp_mem_unaligned"):
      pass # seems this should be part of privileged tests
    elif (coverpoint == "cp_offset"):
      make_offset(test, xlen)
    elif (coverpoint == "cr_nord_rs1_rs2"):
      pass #TODO (not if crosses are not needed)
    elif (coverpoint == "cp_imm_shift" or coverpoint == "cp_imm_shift_c"):
      make_imm_shift(test, xlen)
    elif (coverpoint == "cp_fd"):
      make_fd(test, xlen)
    elif (coverpoint == "cp_fs1"):
      make_fs1(test, xlen)
    elif (coverpoint == "cp_fs2"):
      make_fs2(test, xlen)
    elif (coverpoint == "cp_fs3"):
      make_fs3(test, xlen)
    elif (coverpoint == "cp_rd_boolean"):
      pass # covered by other generators
    elif (coverpoint == "cmp_fd_fs1"):
      make_fd_fs1(test, xlen)
    elif (coverpoint == "cmp_fd_fs2"):
      make_fd_fs2(test, xlen)
    elif (coverpoint == "cp_fs1_corners"):
      make_fs1_corners(test, xlen)
    elif (coverpoint == "cp_fs2_corners"):
      make_fs2_corners(test, xlen)
    elif (coverpoint == "cr_fs1_fs2_corners"):
      make_cr_fs1_fs2_corners(test, xlen)
    else:
      print("Warning: " + coverpoint + " not implemented yet for " + test)
      
def getcovergroups(coverdefdir, coverfiles):
  coverpoints = {}
  curinstr = ""
  for coverfile in coverfiles:
    coverfile = coverdefdir + "/" + coverfile + "_coverage.svh"
    f = open(coverfile, "r")
    prev_line = "" 
    for line in f:
      m = re.search(r'cp_asm_count.*\"(.*)"', line)
      if (m):
#        if (curinstr != ""):
#          print(curinstr + ": " + str(coverpoints[curinstr]))
        curinstr = m.group(1)
        #  If in a Zc* dir, curinstr name is on previous line
        if (re.search(r'/RV..Zc.+_coverage', coverfile)):
          curinstr = re.search(r'option.comment = "(.*)"', prev_line).group(1)
        coverpoints[curinstr] = []
      m = re.search("\s*(\S+) :", line)
      if (m):
        coverpoints[curinstr].append(m.group(1))
      prev_line = line # Store for next iteration
    f.close()
    print(coverpoints)
    return coverpoints

##################################
# main body
##################################

if __name__ == '__main__':
  # change these to suite your tests
  WALLY = os.environ.get('WALLY')
  rtype = ["add", "sub", "sll", "slt", "sltu", "xor", "srl", "sra", "or", "and",
            "addw", "subw", "sllw", "srlw", "sraw",
            "mul", "mulh", "mulhsu", "mulhu", "div", "divu", "rem", "remu",
            "mulw", "divw", "divuw", "remw", "remuw",
            "czero.eqz", "czero.nez"
            ]
  loaditype = ["lb", "lh", "lw", "ld", "lbu", "lhu", "lwu"]
  shiftitype = ["slli", "srli", "srai", "slliw", "srliw", "sraiw"]
  shiftiwtype = ["slliw", "srliw", "sraiw"]
  itype = ["addi", "slti", "sltiu", "xori", "ori", "andi", "addiw"]
  stype = ["sb", "sh", "sw", "sd"]
  btype = ["beq", "bne", "blt", "bge", "bltu", "bgeu"]
  jtype = ["jal"]
  jalrtype = ["jalr"]
  utype = ["lui", "auipc"]
  fltype = ["flw"]
  fstype = ["fsw"]
  F2Xtype = ["fcvt.w.s", "fcvt.wu.s", "fmv.x.w"]
  fr4type = ["fmadd.s", "fmsub.s", "fnmadd.s", "fnmsub.s"]
  frtype = ["fadd.s", "fsub.s", "fmul.s", "fdiv.s", "fsgnj.s", "fsgnjn.s", "fsgnjx.s", "fmin.s", "fmax.s"]
  fitype = ["fsqrt.s"]
  fixtype = ["fclass.s"]
  fcomptype = ["feq.s", "flt.s", "fle.s"]
  citype = ["c.lui", "c.li", "c.addi", "c.addi16sp"]
  c_shiftitype = ["c.slli","c.srli","c.srai"]
  cltype = ["c.lw"]
  crtype = ["c.add", "c.mv"]
  ciwtype = ["c.addi4spn"]
  catype = ["c.sub","c.or","c.and","c.xor","c.subw","c.addw"]

  floattypes = frtype + fstype + fltype + fcomptype + F2Xtype + fr4type + fitype + fixtype
  # instructions with all float args
  regconfig_ffff = frtype + fr4type + fitype
  # instructions with int first arg and the rest float args
  regconfig_xfff = F2Xtype + fcomptype + fixtype

  # TODO: auipc missing, check whatelse is missing in ^these^ types

  author = "David_Harris@hmc.edu"
  xlens = [32, 64]
  numrand = 3
  corners = []
  fcorners = []

  # setup
  seed(0) # make tests reproducible

  # generate files for each test
  for xlen in xlens:
    for extension in ["I", "M", "F", "Zicond","Zca"]:
      coverdefdir = WALLY+"/addins/cvw-arch-verif/fcov/rv"+str(xlen)
      coverfiles = ["RV"+str(xlen)+extension] 
      coverpoints = getcovergroups(coverdefdir, coverfiles)
      formatstrlen = str(int(xlen/4))
      formatstr = "0x{:0" + formatstrlen + "x}" # format as xlen-bit hexadecimal number
      formatrefstr = "{:08x}" # format as xlen-bit hexadecimal number with no leading 0x
      if (xlen == 32):
        storecmd = "sw"
        wordsize = 4
      else:
        storecmd = "sd"
        wordsize = 8
      
      corners = [0, 1, 2, 2**(xlen-1), 2**(xlen-1)+1, 2**(xlen-1)-1, 2**(xlen-1)-2, 2**xlen-1, 2**xlen-2]
      if (xlen == 32):
        corners = corners + [0b01011011101111001000100001110111, 0b10101010101010101010101010101010, 0b01010101010101010101010101010101]
        fcorners = fcorners + [0x00000000,
                               0x80000000,
                               0x3f800000,
                               0xbf800000,
                               0x3fc00000,
                               0xbfc00000,
                               0x40000000,
                               0xc0000000,
                               0x00800000,
                               0x80800000,
                               0x7f7fffff,
                               0xff7fffff,
                               0x007fffff,
                               0x807fffff,
                               0x00400000,
                               0x80400000,
                               0x00000001, 
                               0x80000001, 
                               0x7f800000, 
                               0xff800000, 
                               0x7fc00000, 
                               0x7fffffff, 
                               0x7f800000, 
                               0x7fbfffff, 
                               0x7ef8654f, 
                               0x813d9ab0]
      else:
        corners = corners + [0b0101101110111100100010000111011101100011101011101000011011110111, # random
                             0b1010101010101010101010101010101010101010101010101010101010101010, # walking odd
                             0b0101010101010101010101010101010101010101010101010101010101010101, # walking even
                             0b0000000000000000000000000000000011111111111111111111111111111111, # Wmax
                             0b0000000000000000000000000000000011111111111111111111111111111110, # Wmaxm1
                             0b0000000000000000000000000000000100000000000000000000000000000000, # Wmaxp1
                             0b0000000000000000000000000000000100000000000000000000000000000001] # Wmaxp2
      corners_imm = [0, 1, 2, 1023, 1024, 2047, -2048, -2047, -2, -1]
      corners_16bits = [0, 1, 2, 2**(15), 2**(15)+1,2**(15)-1, 2**(15)-2, 2**(16)-1, 2**(16)-2,
                    0b0101010101010101, 0b1010101010101010, 0b0101101110111100, 0b1101101110111100]
      corners_8bits = [0, 1, 2, 2**(7), 2**(7)+1,2**(7)-1, 2**(7)-2, 2**(8)-1, 2**(8)-2,
                        0b01010101, 0b10101010, 0b01011011, 0b11011011]
      corners_32bits = [0, 1, 2, 2**(31), 2**(31)+1, 2**(31)-1, 2**(31)-2, 2**32-1, 2**32-2,
                        0b10101010101010101010101010101010, 0b01010101010101010101010101010101,
                        0b01100011101011101000011011110111, 0b11100011101011101000011011110111]
      corners_6bits = [0, 1, 2, 2**(5), 2**(5)+1, 2**(5)-1, 2**(5)-2, 2**(6)-1, 2**(6)-2,
                        0b101010, 0b010101, 0b010110]
      corners_20bits = [0,0b11111111111111111111000000000000,0b10000000000000000000000000000000,
                        0b00000000000000000001000000000000,0b01001010111000100000000000000000]
      c_slli_32_corners  = [0,1,0b01000000000000000000000000000000,0b00111111111111111111111111111111,
                            0b01111111111111111111111111111111,0b01010101010101010101010101010101,
                            0b00101101110111100100010000111011] 
      c_srli_32_corners  = [0,2,4,0b11111111111111111111111111111110, 0b11111111111111111111111111111100,
                            0b10101010101010101010101010101010,0b10110111011110010001000011101110]
      c_srai_32_corners  = [0,2,4,0b11111111111111111111111111111110, 0b00110111011110010001000011101110]                   
      
      # TODO: DELETEME if this breaks something
      fcorners = [0x00000000, 0x80000000, 0x3f800000, 0xbf800000, 0x3fc00000, 0xbfc00000, 0x40000000, 0xc0000000, 0x00800000, 
                  0x80800000, 0x7f7fffff, 0xff7fffff, 0x007fffff, 0x807fffff, 0x00400000, 0x80400000, 0x00000001, 0x80000001, 
                  0x7f800000, 0xff800000, 0x7fc00000, 0x7fffffff, 0x7f800000, 0x7fbfffff, 0x7ef8654f, 0x813d9ab0]

      


      WALLY = os.environ.get('WALLY')
      pathname = WALLY+"/addins/cvw-arch-verif/tests/rv" + str(xlen) + "/"+extension+"/"
      cmd = "mkdir -p " + pathname + " ; rm -f " + pathname + "/*" # make directory and remove old tests in dir
      os.system(cmd)
      for test in coverpoints.keys():
        basename = "WALLY-COV-" + test 
        fname = pathname + "/" + basename + ".S"

        # print custom header part
        f = open(fname, "w")
        line = "///////////////////////////////////////////\n"
        f.write(line)
        line="// "+fname+ "\n// " + author + "\n"
        f.write(line)
        line ="// Created " + str(datetime.now()) + "\n"
        f.write(line)

        # insert generic header
        h = open(WALLY+"/addins/cvw-arch-verif/templates/testgen_header.S", "r")
        for line in h:  
          f.write(line)

        # add assembly lines to enable fp where needed
        if test in floattypes:
          float_en = "\n# set mstatus.FS to 01 to enable fp\nli t0,0x4000\ncsrs mstatus, t0\n\n"
          f.write(float_en)

        # print directed and random test vectors
        # Coverage for R-type arithmetic instructions
        #if (test not in rtests):
        #  exit("Error: %s not implemented yet" % test)
        #else:
        #  write_rtype_arith_vectors(test, xlen)
        write_tests(coverpoints[test], test, xlen) 

        # print footer
        line = "\n.EQU NUMTESTS," + str(1) + "\n\n"
        f.write(line)
        h = open(WALLY+"/addins/cvw-arch-verif/templates/testgen_footer.S", "r")
        for line in h:  
          f.write(line)

      # Finish
      f.close()<|MERGE_RESOLUTION|>--- conflicted
+++ resolved
@@ -367,22 +367,19 @@
       [rs1, rs2, rd, rs1val, rs2val, immval, rdval] = randomize()
       desc = "cp_rd_corners (Test rd value = " + hex(v) + " Shifted by 1)"
       writeCovVector(desc, rs1, rs2, rd, -1, v, 1, rdval, test, xlen)
-<<<<<<< HEAD
-  if test in crtype:
-    for v in corners:
-      [rs1, rs2, rd, rs1val, rs2val, immval, rdval] = randomize()
-      desc = "cp_rd_corners (Test rd value = " + hex(v) + ")"
-      rs2val = -(rdval - v)
-      writeCovVector(desc, rs1, rs2, rd, 0, rs2val, 0, rdval, test, xlen)
-
-=======
   elif test in catype:
     for v in corners:
       [rs1, rs2, rd, rs1val, rs2val, immval, rdval] = randomize()
       desc = "cp_rd_corners (Test rd value = " + hex(v) + ")"
       if (test == "c.sub"):
         writeCovVector(desc, rs1, rs2, rd, rs1val, (-v)>>1, 0, v>>1, test, xlen)
->>>>>>> 9e142936
+  elif test in crtype:
+    for v in corners:
+      [rs1, rs2, rd, rs1val, rs2val, immval, rdval] = randomize()
+      desc = "cp_rd_corners (Test rd value = " + hex(v) + ")"
+      rs2val = -(rdval - v)
+      writeCovVector(desc, rs1, rs2, rd, 0, rs2val, 0, rdval, test, xlen)
+
   else:
     for v in corners:
       # rs1 = 0, rs2 = v, others are random
