--- conflicted
+++ resolved
@@ -204,13 +204,6 @@
     desc = "cp_rd_corners (Test rd value = " + hex(v) + ")"
     writeCovVector(desc, rs1, rs2, rd, -1, v, -1, rdval, test, xlen)
 
-def make_rd_corners_auipc(test, xlen):
-  for v in corners:
-    # rs1, rs2 = v, others are random
-    [rs1, rs2, rd, rs1val, rs2val, immval, rdval] = randomize()
-    desc = "cp_rd_corners_auipc (Test rd value = " + hex(v) + ")"
-    writeCovVector(desc, rs1, rs2, rd, v, v, v, rdval, test, xlen)
-
 def make_rd_rs1_eqval(test, xlen):
   [rs1, rs2, rd, rs1val, rs2val, immval, rdval] = randomize()
   desc = "cmp_rdm_rs1_eqval (Test rs1 = rd = " + hex(rs1val) + ")"
@@ -340,13 +333,8 @@
       make_rs2_corners(test, xlen)
     elif (coverpoint == "cp_rd_corners"):
       make_rd_corners(test, xlen)
-<<<<<<< HEAD
-    elif (coverpoint == "cp_rd_corners_auipc"):
-      make_rd_corners_auipc(test, xlen)
-=======
     elif (coverpoint == "cp_rs1_nx0"):
       make_cp_rs1_nx0(test, xlen)
->>>>>>> 6d553499
     elif (coverpoint == "cmp_rd_rs1_eqval"):
       make_rd_rs1_eqval(test, xlen)
     elif (coverpoint == "cmp_rd_rs2_eqval"):
