--- conflicted
+++ resolved
@@ -708,23 +708,21 @@
       rdval = v - immval
       rdval &= 0xFFFFFFFFFFFFFFFF   # This prevents -ve decimal rdval (converts -10 to 18446744073709551606)
       writeCovVector(desc, rs1, rs2, rd, rs1val, rs2val, immval, rdval, test, xlen)
-<<<<<<< HEAD
-
-  #checking maxm1p
-  elif (test == "mulw"):
-=======
   
-  elif (test == "divw" or test == "divuw"):
->>>>>>> e62d5318
+  elif (test == "divw" or test == "divuw" or test=="mulw"):
     for v in corners:
       desc = "cp_rd_corners (Test rd value = " + hex(v) + ")"
       [rs1, rs2, rd, rs1val, rs2val, immval, rdval] = randomize()
       writeCovVector(desc, rs1, rs2, rd, v, 1, v, rdval, test, xlen)
-<<<<<<< HEAD
-
-=======
       
->>>>>>> e62d5318
+
+  #checking maxm1p
+  elif (test == "mulw"):
+    for v in corners:
+      desc = "cp_rd_corners (Test rd value = " + hex(v) + ")"
+      [rs1, rs2, rd, rs1val, rs2val, immval, rdval] = randomize()
+      writeCovVector(desc, rs1, rs2, rd, v, 1, v, rdval, test, xlen)
+
   elif (test == "c.lui"):
     for v in corners:
       desc = "cp_rd_corners (Test rd value = " + hex(v) + ")"
