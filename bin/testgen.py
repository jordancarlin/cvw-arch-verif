--- conflicted
+++ resolved
@@ -134,15 +134,8 @@
     if not frm:
       lines = lines + test + " f" + str(rd) + ", f" + str(rs1) + ", f" + str(rs2) + " # perform operation\n"
     else:
-<<<<<<< HEAD
-      frm = ["dyn", "rdn", "rmm", "rne", "rtz", "rup"]
-      csrFrm = ["0x4", "0x3", "0x2", "0x1", "0x0"]
-      for roundingMode in frm:
-        lines = lines + f"{test} f{rd}, f{rs1}, f{rs2}, {roundingMode}" + " # perform operation\n"
-      for csrMode in csrFrm:
-        lines = lines + f"\n # set fcsr.frm to {csrMode} \n"
-        lines = lines + f"fsrmi {csrMode}\n"
-        lines = lines + f"{test} f{rd}, f{rs1}, f{rs2}" + " # perform operation\n"
+      testInstr = f"{test} f{rd}, f{rs1}, f{rs2}"
+      lines = lines + genFrmTests(testInstr)
   elif (test in fixtype):
     lines = lines + "la x2, scratch\n"
     lines = lines + "li x3, " + formatstr.format(rs1val) + " # prep fs1\n"
@@ -159,10 +152,6 @@
       lines = lines + test + " f" + str(rd) + ", f" + str(rs1) + " # perform operation\n"
     else:
       frm = ["dyn", "rdn", "rmm", "rne", "rtz", "rup"]
-=======
-      testInstr = f"{test} f{rd}, f{rs1}, f{rs2}"
-      lines = lines + genFrmTests(testInstr)
->>>>>>> 81da2462
   elif (test in citype):
     if(test == "c.lui" and rd ==2): # rd ==2 is illegal operand 
       rd = 9 # change to arbitrary other register
