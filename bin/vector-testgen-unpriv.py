#!/usr/bin/env python3

##################################
# vector-testgen-unpriv.py
#
# James Kaden Cassidy jacassidy@g.hmc.edu June 26 2025
# SPDX-License-Identifier: Apache-2.0 WITH SHL-2.1
#
# Generate directed tests for functional coverage
##################################

##################################
# libraries
##################################
import os
import sys
import re
import math
import filecmp
from datetime import datetime
from random import randint, seed, getrandbits

from vector_testgen_common import *
import vector_testgen_common as common

unsupported_tests = [ # conflicting signatures between sail and spike, open PRs listed bellow
  "vnclip.wi",      # Sail issue 1071
  "vnclipu.wi",     # Sail issue 1071
  "vnsra.wi",       # Sail issue 1071
  "vnsrl.wi",       # Sail issue 1071
  "vslideup.vi",    # Sail issue 1071
  "vslidedown.vi",  # Sail issue 1071
  "vrgather.vi",    # Sail issue 1071
]

def writeLine(argument: str, comment = ""):
  tab_over_distance = 50

  argument = str(argument)

  if comment != "":
    padding = max(0, tab_over_distance - len(argument))
    comment = " " * padding + str(comment)

  f.write(argument + comment +"\n")

def make_custom(test, xlen):
    insertTemplate(test, 0, f"{test}.S")

def make_vd(instruction, sew, rng, lmul = 1):

  for v in rng:
    description = f"cp_vd (Test destination vd = v" + str(v) + ")"
    instruction_data = randomizeVectorInstructionData(instruction, sew, getBaseSuiteTestCount(), lmul = lmul, vd = v)

    writeTest(description, instruction, instruction_data, sew=sew, lmul = lmul)
    incrementBasetestCount()
    vsAddressCount()

def make_vl_0(instruction, sew, lmul = 1):
  description = f"cr_vl_0 (Test vl = 0)"
  instruction_data  = randomizeVectorInstructionData(instruction, sew, getLengthSuiteTestCount(), suite="length", lmul = lmul)

  writeTest(description, instruction, instruction_data, sew=sew, lmul=lmul, vl=0)
  incrementLengthtestCount()
  vsAddressCount("length")

def make_vs3(instruction, sew, rng, lmul = 1):

  for v in rng:
    description = f"cp_vs2 (Test source vs3 = v" + str(v) + ")"
    instruction_data = randomizeVectorInstructionData(instruction, sew, getBaseSuiteTestCount(), lmul = lmul, vs3 = v)

    writeTest(description, instruction, instruction_data, sew=sew, lmul = lmul)
    incrementBasetestCount()
    vsAddressCount()

def make_vs2(instruction, sew, rng, lmul = 1):

  for v in rng:
    description = f"cp_vs2 (Test source vs2 = v" + str(v) + ")"
    instruction_data = randomizeVectorInstructionData(instruction, sew, getBaseSuiteTestCount(), lmul = lmul, vs2 = v)

    writeTest(description, instruction, instruction_data, sew=sew, lmul = lmul)
    incrementBasetestCount()
    vsAddressCount()

def make_vs1(instruction, sew, rng):

  for v in rng:
    description       = f"cp_vs1 (Test source vs1 = v" + str(v) + ")"
    instruction_data  = randomizeVectorInstructionData(instruction, sew, getBaseSuiteTestCount(), vs1 = v)

    writeTest(description, instruction, instruction_data, sew=sew)
    incrementBasetestCount()
    vsAddressCount()

def make_vd_vs2(instruction, sew, rng, lmul = 1):

  for v in rng:
    description = f"cmp_vd_vs2 (Test vd = vs2 = v{v})"
    instruction_data = randomizeVectorInstructionData(instruction, sew, getBaseSuiteTestCount(), lmul = lmul, vd = v, vs2 = v)

    writeTest(description, instruction, instruction_data, sew=sew, lmul = lmul)
    incrementBasetestCount()
    vsAddressCount()

def make_vd_vs1(instruction, sew, rng):

  for v in rng:
    description       = f"cmp_vd_vs1 (Test vd = vs1 = v" + str(v) + ")"
    instruction_data  = randomizeVectorInstructionData(instruction, sew, getBaseSuiteTestCount(), vd = v, vs1 = v)

    writeTest(description, instruction, instruction_data, sew=sew)
    incrementBasetestCount()
    vsAddressCount()

def make_vd_vs1_vs2(instruction, sew, rng):

  for v in rng:
    description       = f"cmp_vd_vs1_vs2 (Test vd = vs1 = vs2 = v" + str(v) + ")"
    instruction_data  = randomizeVectorInstructionData(instruction, sew, getBaseSuiteTestCount(), vd = v, vs1 = v, vs2 = v)

    writeTest(description, instruction, instruction_data, sew=sew)
    incrementBasetestCount()
    vsAddressCount()

def make_vs1_vs2(instruction, sew, rng):

  for v in rng:
    description       = f"cmp_vs1_vs2 (Test vs1 = vs2 = v" + str(v) + ")"
    instruction_data  = randomizeVectorInstructionData(instruction, sew, getBaseSuiteTestCount(), vs1 = v, vs2 = v)

    writeTest(description, instruction, instruction_data, sew=sew)
    incrementBasetestCount()
    vsAddressCount()

def make_vs3_vs2(instruction, sew, rng, lmul = 1):

  for v in rng:
    description       = f"cmp_vs3_vs2 (Test vs3 = vs2 = v" + str(v) + ")"
    instruction_data  = randomizeVectorInstructionData(instruction, sew, getBaseSuiteTestCount(), lmul = lmul, vs3 = v, vs2 = v)

    writeTest(description, instruction, instruction_data, sew=sew, lmul = lmul)
    incrementBasetestCount()
    vsAddressCount()

def make_rs1_v(instruction, sew, rng, lmul = 1):

  for r in rng:
    description       = f"cp_rs1 (Test rs1 = x" + str(r) + ")"
    instruction_data  = randomizeVectorInstructionData(instruction, sew, getBaseSuiteTestCount(), lmul = lmul, rs1 = r)

    writeTest(description, instruction, instruction_data, sew=sew, lmul = lmul)
    incrementBasetestCount()

def make_rs2_v(instruction, sew, rng, lmul = 1):

  for r in rng:
    description       = f"cp_rs2 (Test rs2 = x" + str(r) + ")"
    instruction_data  = randomizeVectorInstructionData(instruction, sew, getBaseSuiteTestCount(), lmul = lmul, rs2 = r)

    writeTest(description, instruction, instruction_data, sew=sew, lmul = lmul)
    incrementBasetestCount()

def make_rs2_corners_v(instruction, sew, rcorners, lmul=1):
  vlvals = ["vlmax"]
  for vl in vlvals:
    for r in rcorners:
      description       = f"cp_rs2_corners (Test rs2 corner val = {r})"
      instruction_data  = randomizeVectorInstructionData(instruction, sew, getBaseSuiteTestCount(), lmul = lmul, rs2_val = r)

      writeTest(description, instruction, instruction_data, sew=sew, vl=vl, lmul = lmul)
      incrementBasetestCount()

def make_rs1_rs2_v(instruction, sew, rng, lmul = 1):

  for r in rng:
    description       = f"cmp_rs1_rs2 (Test rs1 = rs2 = x" + str(r) + ")"
    instruction_data  = randomizeVectorInstructionData(instruction, sew, getBaseSuiteTestCount(), lmul = lmul, rs1 = r, rs2 = r)

    writeTest(description, instruction, instruction_data, sew=sew, lmul = lmul)
    incrementBasetestCount()

def make_fs1_v(instruction, sew, rng, lmul = 1):

  for f in rng:
    description       = f"cp_fs1 (Test fs1 = f" + str(f) + ")"
    instruction_data  = randomizeVectorInstructionData(instruction, sew, getBaseSuiteTestCount(), lmul = lmul, fs1 = f)

    writeTest(description, instruction, instruction_data, sew=sew, lmul = lmul)
    incrementBasetestCount()

def make_imm_v(instruction, sew):

  if (test in imm_31):
    for uimm in range(0,32):
      description       = "cp_imm_5bit_u (Test uimm = " + str(uimm) + ")"
      instruction_data  = randomizeVectorInstructionData(instruction, sew, getBaseSuiteTestCount(), imm = uimm)

      writeTest(description, instruction, instruction_data, sew=sew)
      incrementBasetestCount()
  else:
    for imm in range(-16,16):
      description       = "cp_imm_5bit (Test imm = " + str(imm) + ")"
      instruction_data  = randomizeVectorInstructionData(instruction, sew, getBaseSuiteTestCount(), imm = imm)

      writeTest(description, instruction, instruction_data, sew=sew)
      incrementBasetestCount()

def make_rdv(instruction, sew, rng):

  for r in rng:
    description       = "cp_rd (Test rd = x" + str(r) + ")"
    instruction_data  = randomizeVectorInstructionData(instruction, sew, getBaseSuiteTestCount(), rd = r)

    writeTest(description, instruction, instruction_data, sew=sew)
    incrementBasetestCount()
    vsAddressCount()

def make_fdv(instruction, sew, rng):

  for f in rng:
    description       = "cp_fd (Test fd = f" + str(f) + ")"
    instruction_data  = randomizeVectorInstructionData(instruction, sew, getBaseSuiteTestCount(), fd = f)

    writeTest(description, instruction, instruction_data, sew=sew)
    incrementBasetestCount()
    vsAddressCount()

def make_vs2_corners(instruction, sew, vcorners, vl=1, lmul = 1):

  for v in vcorners:
    description       = f"cp_vs2_corners (Test source vs2 value = " + v + ")"
    instruction_data  = randomizeVectorInstructionData(instruction, sew, getBaseSuiteTestCount(), lmul = lmul, vs2_val_pointer = v)

    writeTest(description, instruction, instruction_data, sew=sew, vl=vl, lmul = lmul)
    incrementBasetestCount()

def make_vs1_corners(instruction, sew, vcorners, vl=1):

  for v in vcorners:
    description       = f"cp_vs1_corners (Test source vs1 value = " + v + ")"
    instruction_data  = randomizeVectorInstructionData(instruction, sew, getBaseSuiteTestCount(), vs1_val_pointer = v)

    writeTest(description, instruction, instruction_data, sew=sew, vl=vl)
    incrementBasetestCount()

def make_rs1_corners_v(instruction, sew, rcornersv):

  for rcorner in rcornersv:
    description       = f"cp_rs1_corners (Test source rs1 value = " + hex(rcorner) + ")"
    instruction_data  = randomizeVectorInstructionData(instruction, sew, getBaseSuiteTestCount(), rs1_val = rcorner)

    writeTest(description, instruction, instruction_data, sew=sew)
    incrementBasetestCount()

def make_vs2_vs1_corners(instruction, sew, vs2corners, vs1corners, vl=1):
  for v1 in vs1corners:
    for v2 in vs2corners:
      description = "cr_vs2_vs1_corners"
      instruction_data  = randomizeVectorInstructionData(instruction, sew, getBaseSuiteTestCount(), vs1_val_pointer = v1, vs2_val_pointer = v2, additional_no_overlap=[['vs1', 'vs2']])

      writeTest(description, instruction, instruction_data, sew=sew, vl=vl)

def make_vs2_rs1_corners(instruction, sew, vs2corners):
  for r1 in rcornersv:
    for v2 in vs2corners:
      description = "cr_vs2_rs1_corners"
      instruction_data  = randomizeVectorInstructionData(instruction, sew, getBaseSuiteTestCount(), vs2_val_pointer = v2, rs1_val = r1)

      writeTest(description, instruction, instruction_data, sew=sew)

def make_vs2_imm_corners(instruction, sew, vs2corners):
  for imm in immcornersv:
    for v2 in vs2corners:
      description = "cr_vs2_imm_corners"
      instruction_data  = randomizeVectorInstructionData(instruction, sew, getBaseSuiteTestCount(), vs2_val_pointer = v2, imm = imm)

      writeTest(description, instruction, instruction_data, sew=sew)

def make_vxrm_vs2_vs1_corners(instruction, sew, vs2corners, vs1corners):
  for vxrm in vxrmList:
    for v1 in vs1corners:
      for v2 in vs2corners:
        description = "cr_vxrm_vs2_vs1_corners (Test vxrm = " + vxrm + ")"
        instruction_data  = randomizeVectorInstructionData(instruction, sew, getBaseSuiteTestCount(), vs2_val_pointer = v2, vs1_val_pointer = v1, additional_no_overlap=[['vs1','vs2']])

        writeTest(description, instruction, instruction_data, sew=sew, vxrm=vxrm)

def make_vxrm_vs2_rs1_corners(instruction, sew, vs2corners):
  for vxrm in vxrmList:
    for r1 in rcornersv:
      for v2 in vs2corners:
        description = "cr_vxrm_vs2_rs1_corners (Test vxrm = " + vxrm + ")"
        instruction_data  = randomizeVectorInstructionData(instruction, sew, getBaseSuiteTestCount(), vs2_val_pointer = v2, rs1_val = r1)

        writeTest(description, instruction, instruction_data, sew=sew, vxrm=vxrm)

def make_vxrm_vs2_imm_corners(instruction, sew, vs2corners):
  for vxrm in vxrmList:
    for imm in immcornersv:
      for v2 in vs2corners:
        description = "cr_vxrm_vs2_imm_corners (Test vxrm = " + vxrm + ")" + str(imm)
        instruction_data  = randomizeVectorInstructionData(instruction, sew, getBaseSuiteTestCount(), vs2_val_pointer = v2, imm = imm)

        writeTest(description, instruction, instruction_data, sew=sew, vxrm=vxrm)

##################################### length suite (vl!=1) test generation #####################################

def getMaxlmul(sew, eew, maxemul):
  if eew is None:
    return maxemul

  lmulMultiplier = eew/sew

  if lmulMultiplier > 1:
    return maxemul / lmulMultiplier

  return maxemul

def make_vl_lmul(instruction, sew, maxemul=8, eew = None, preset_emul = None):
  global legalvlmuls

  numlmul = int(math.log2(getMaxlmul(sew, eew, maxemul)))
  minlmul = min(legalvlmuls)

  for l in range(minlmul, numlmul+1):
    for k in range(3):
      lmul = 2 ** l # creating lmul first

      vlval = ["vlmax", 1, "random"]
      vl = vlval[k]
      vta = randint(0,1)
      vma = randint(0,1)

      if preset_emul is not None:
        emul = preset_emul
      else:
        emul = lmul

      maskval = randomizeMask(test)
      no_overlap = [['vs1', 'v0'], ['vs2', 'v0'], ['vd', 'v0']] if maskval is not None else None

      description = f"cr_vl_lmul (Test lmul = {lmul}, vl = {vl})"
      instruction_data  = randomizeVectorInstructionData(instruction, sew, getLengthSuiteTestCount(), suite="length", lmul = emul, additional_no_overlap=no_overlap)

      writeTest(description, instruction, instruction_data, sew=sew, lmul=lmul, vl=vl, maskval=maskval, vta=vta, vma=vma)
      incrementLengthtestCount()
      vsAddressCount("length")

def make_mask_corners(instruction, sew, lmul = 1):
  vma = randint(0,1)
  cp_masking_corners_data = ["ones", "zeroes", "vlmaxm1_ones", "vlmaxd2p1_ones", "cp_mask_random"]

  for m in cp_masking_corners_data:
    vma = randint(0,1)

    description = f"cp_masking_corners (Test v0 = {m})"
    instruction_data  = randomizeVectorInstructionData(instruction, sew, getLengthSuiteTestCount(), lmul=lmul, suite="length", additional_no_overlap=[['vs1', 'v0'], ['vs2', 'v0'], ['vd', 'v0'], ['vs3', 'v0']])

    writeTest(description, instruction, instruction_data, sew=sew, lmul=lmul, vl="vlmax", maskval=m, vma=vma)
    incrementLengthtestCount()
    vsAddressCount("length")

def make_vtype_agnostic(instruction, sew, maxemul=8, eew = None, preset_emul = None):
  global legalvlmuls

  vlmulmax = int(math.log2(getMaxlmul(sew, eew, maxemul)))
  minlmul = min(legalvlmuls)

  for t in [0,1]:
    for m in [0,1]:

      lmul = 2 ** randint(minlmul, vlmulmax) # pick random integer LMUL to ensure that coverpoints are hit

      if preset_emul is not None:
        emul = preset_emul
      else:
        emul = lmul

      maskval = randomizeMask(instruction, always_masked=True)
      no_overlap = [['vs1', 'v0'], ['vs2', 'v0'], ['vd', 'v0']] if maskval is not None else None
      vta = t
      vma = m

      description = f"cr_vtype_agnostic (Test vta = {vta}, vma = {vma})"
      instruction_data  = randomizeVectorInstructionData(instruction, sew, getLengthSuiteTestCount(), suite="length", lmul = emul, additional_no_overlap=no_overlap)

      writeTest(description, instruction, instruction_data, sew=sew, lmul=lmul, vl="random", maskval=maskval, vta=vta, vma=vma)
      incrementLengthtestCount()
      vsAddressCount("length")


#####################################         custom test generation       #####################################

def make_custom_vmask_write_lmulge1(instruction, sew):
  for lmul in [1, 2, 4, 8]:
    description = f"cp_custom_vmask_write_lmulge1 (Test lmul = {lmul})"
    instruction_data  = randomizeVectorInstructionData(instruction, sew, getLengthSuiteTestCount(), suite="length", lmul = lmul)

    writeTest(description, instruction, instruction_data, sew=sew, lmul=lmul, vl="vlmax")
    incrementLengthtestCount()
    vsAddressCount("length")

def make_custom_vmask_write_v0_masked(instruction, sew):
  maskval = randomizeMask(instruction, always_masked = True)  # set always_masked true since this cp will only be tested for instr with mask available
  no_overlap = [['vs1', 'v0'], ['vs2', 'v0']]

  description = f"cp_custom_vmask_write_v0_masked"
  instruction_data  = randomizeVectorInstructionData(instruction, sew, getLengthSuiteTestCount(), vd = 0, suite="length", additional_no_overlap=no_overlap)

  writeTest(description, instruction, instruction_data, sew=sew, vl="vlmax", maskval=maskval)
  incrementLengthtestCount()
  vsAddressCount("length")

def make_custom_voffgroup_vr(instruction, sew, lmul, vr):
  for v in range(0, vreg_count):
    if (v % lmul == 0):
      pass
    else:
      description = f"cp_custom_voffgroup_{vr}_lmul{lmul} (Test lmul = {lmul}, {vr} = {v})"
      if vr == "vs1":
        vd  = randomizeOngroupVectorRegister(instruction, v, lmul=lmul)
        if (instruction in wvsins):
          vs2 = randomizeOngroupVectorRegister(instruction, v, vd, math.floor(v/lmul) * lmul, lmul=lmul)
        else:
          vs2 = randomizeOngroupVectorRegister(instruction, v, vd, lmul=lmul)
        instruction_data  = randomizeVectorInstructionData(instruction, sew, getBaseSuiteTestCount(), vd = vd, vs2 = vs2, vs1 = v, suite="base", lmul = lmul)
      elif vr == "vs2":
        vd  = randomizeOngroupVectorRegister(instruction, v, lmul=lmul)
        vs1 = randomizeOngroupVectorRegister(instruction, v, vd, lmul=lmul)
        instruction_data  = randomizeVectorInstructionData(instruction, sew, getBaseSuiteTestCount(), vd = vd, vs2 = v, vs1 = vs1, suite="base", lmul = lmul)
      else: # vd
        vs2 = randomizeOngroupVectorRegister(instruction, v, lmul=lmul)
        vs1 = randomizeOngroupVectorRegister(instruction, v, vs2, lmul=lmul)
        instruction_data  = randomizeVectorInstructionData(instruction, sew, getBaseSuiteTestCount(), vd = v, vs2 = vs2, vs1 = vs1, suite="base", lmul = lmul)

      writeTest(description, instruction, instruction_data, sew=sew, lmul=lmul)
      incrementBasetestCount()
      vsAddressCount()

def make_custom_gprWriting_vstart_eq_vl(instruction, sew):
  description = f"cp_custom_gprWriting_vstart_eq_vl"
  instruction_data  = randomizeVectorInstructionData(instruction, sew, getLengthSuiteTestCount(), suite="length")

  writeTest(description, instruction, instruction_data, sew=sew, vl=0, vstart=0)
  incrementLengthtestCount()
  vsAddressCount("length")

def make_custom_vext_overlapping_vd_vs2(instruction, sew, vext):
  # vext is the suffix of the extension, e.g. "f2" of vsext.vf2
  lmul = int(vext[1])                                   # "2" of "f2"
  vd = randint(0, math.floor((vreg_count-1)/lmul)) * lmul   # ensure that vd is on group with the given lmul
  vs2 = vd + (lmul - 1)                                 # force vs2 to overlap with the top of vd
  vs1 = randomizeOngroupVectorRegister(instruction, vs2, vd, lmul=lmul)

  description = f"cp_custom_vext{lmul}_overlapping_vd_vs2"
  instruction_data  = randomizeVectorInstructionData(instruction, sew, getBaseSuiteTestCount(), vd = vd, vs2 = vs2, vs1 = vs1, suite="base", lmul = lmul)

  writeTest(description, instruction, instruction_data, sew=sew, lmul=lmul)
  incrementBasetestCount()
  vsAddressCount()

def make_custom_vdOverlapTopVs1_vd_vs1(instruction, sew, lmul):
  emul = 2 * lmul
  vd = randint(0, math.floor((vreg_count-1)/emul)) * emul   # ensure that vd is on group with the given lmul
  vs1 = vd + lmul                                           # force vs1 to overlap with the top of vd, for widening so the overlap is simply the top half
  if instruction in vs2_widen_ins:
    vs2 = randomizeOngroupVectorRegister(instruction, vs1, vd, lmul=emul)
  else:
    vs2 = randomizeOngroupVectorRegister(instruction, vs1, vd, lmul=lmul)

  description = f"cp_custom_vdOverlapTopVs1_vd_vs1_lmul{lmul}"
  instruction_data  = randomizeVectorInstructionData(instruction, sew, getBaseSuiteTestCount(), vd = vd, vs2 = vs2, vs1 = vs1, suite="base", lmul = lmul)

  writeTest(description, instruction, instruction_data, sew=sew, lmul=lmul)
  incrementBasetestCount()
  vsAddressCount()

def make_custom_vdOverlapTopVs2_vd_vs2(instruction, sew, lmul):
  emul = 2 * lmul
  vd = randint(0, math.floor((vreg_count-1)/emul)) * emul   # ensure that vd is on group with the given lmul
  vs2 = vd + lmul                                           # force vs2 to overlap with the top of vd, for widening so the overlap is simply the top half
  vs1 = randomizeOngroupVectorRegister(instruction, vs2, vd, lmul=lmul)

  description = f"cp_custom_vdOverlapTopVs2_vd_vs2_lmul{lmul}"
  instruction_data  = randomizeVectorInstructionData(instruction, sew, getBaseSuiteTestCount(), vd = vd, vs2 = vs2, vs1 = vs1, suite="base", lmul = lmul)

  writeTest(description, instruction, instruction_data, sew=sew, lmul=lmul)
  incrementBasetestCount()
  vsAddressCount()

def make_custom_vdOverlapBtmVs2_vd_vs2(instruction, sew, lmul):
  emul = 2 * lmul
  vd = randint(0, math.floor((vreg_count-1)/emul)) * emul   # ensure that vd is on group with the given lmul
  vs2 = vd                                                  # force vs2 to overlap with the bottom of vd

  description = f"cp_custom_vdOverlapBtmVs2_vd_vs2_lmul{lmul}"
  instruction_data  = randomizeVectorInstructionData(instruction, sew, getBaseSuiteTestCount(), vd = vd, vs2 = vs2, suite="base", lmul = lmul)

  writeTest(description, instruction, instruction_data, sew=sew, lmul=lmul)
  incrementBasetestCount()
  vsAddressCount()

def make_custom_vreductionw_vd_vs1_emul_16(instruction, sew):
  description = f"cp_custom_vreductionw_vd_vs1_emul_16"
  instruction_data  = randomizeVectorInstructionData(instruction, sew, getBaseSuiteTestCount(), suite="base", lmul = 8) # requires lmul = 8

  writeTest(description, instruction, instruction_data, sew=sew, lmul=8)
  incrementBasetestCount()
  vsAddressCount()

def make_custom_element0Masked(instruction, sew):
  no_overlap = [['vd', 'vs1'], ['vd', 'v0'], ['vs1', 'v0'], ['vs2', 'v0']]

  description = f"cp_custom_element0Masked"
  instruction_data  = randomizeVectorInstructionData(instruction, sew, getLengthSuiteTestCount(), suite="base", additional_no_overlap=no_overlap)

  writeTest(description, instruction, instruction_data, sew=sew, vl="vlmax", maskval="ones")
  incrementBasetestCount()
  vsAddressCount()

def make_custom_vshift_upperbits_r1_ones(instruction, sew, r1, narrow=False):
  def top_bits_mask(xlen, sew):
    top = xlen - 1
    bottom = int(math.log2(sew))
    width = top - bottom + 1
    mask = ((1 << width) - 1) << bottom
    return mask

  if (narrow):
    r1_val = hex(top_bits_mask(xlen, 2 * sew))
  else:
    r1_val = hex(top_bits_mask(xlen, sew))

  description = f"cp_custom_vshift{narrow}_upperbits_{r1}_ones"
  if r1 == "rs1":
    instruction_data  = randomizeVectorInstructionData(instruction, sew, getBaseSuiteTestCount(), suite="base", rs1_val=r1_val)
  else:
    instruction_data  = randomizeVectorInstructionData(instruction, sew, getBaseSuiteTestCount(), suite="base", vs1_val=r1_val)

  writeTest(description, instruction, instruction_data, sew=sew)
  incrementBasetestCount()
  vsAddressCount()

def make_custom_vindexCorners_index_ge_vlmax(instruction, sew):
  description = f"cp_custom_vindexCorners_index_ge_vlmax"
  instruction_data  = randomizeVectorInstructionData(instruction, sew, getBaseSuiteTestCount(), suite="base", vs1_val=-1)

  writeTest(description, instruction, instruction_data, sew=sew)
  incrementBasetestCount()
  vsAddressCount()

def make_custom_vindexCorners_index_gt_vl_lt_vlmax(instruction, sew):
  description = f"cp_custom_vindexCorners_index_gt_vl_lt_vlmax"
  instruction_data  = randomizeVectorInstructionData(instruction, sew, getBaseSuiteTestCount(), suite="base", lmul=2, vs1_val=2)

  writeTest(description, instruction, instruction_data, sew=sew, lmul=2)
  incrementBasetestCount()
  vsAddressCount()

#####################################           test generation           #####################################

def makeTest(coverpoints, test, sew=None):
  global NaNBox_tests
  # default vl and lmul settings for base suite
  for coverpoint in coverpoints:
    # produce a deterministic seed for repeatable random numbers distinct for each instruction and coverpoint
    testname = test + coverpoint
    hashval = myhash(testname)
    # hashval = hash(testname) # doesn't work because of Python hash randomization
    seed(hashval)
    # print(f"\ncoverpoint: {coverpoint}")
    # print(f"instruction: {test}")
    #seed(hash(test + coverpoint))
    ############################# base suite #############################
    if   ((coverpoint in ['RV32', 'RV64', 'EFFEW8', 'EFFEW16', 'EFFEW32', 'EFFEW64']) or
          ("sample" in coverpoint))                   : pass
    if   coverpoint == "cp_asm_count"                 : pass
    elif coverpoint == "cp_fd"                        : make_fdv(test, sew, range(freg_count))
    elif coverpoint == "cp_fs1"                       : make_fs1_v(test, sew, range(freg_count))
    elif coverpoint == "cp_rd"                        : make_rdv(test, sew, range(xreg_count))
    elif coverpoint == "cp_rs1"                       : make_rs1_v(test, sew, range(xreg_count))
    elif coverpoint == "cp_rs1_nx0"                   : make_rs1_v(test, sew, range(1, xreg_count), getBaseLmul(test, sew))
    elif coverpoint == "cp_rs2"                       : make_rs2_v(test, sew, range(xreg_count), getBaseLmul(test, sew))
    elif coverpoint == "cp_rs2_corners_ls_e8"         : make_rs2_corners_v(test, sew, rcorners_ls_e8, lmul = getBaseLmul(test, sew))
    elif coverpoint == "cp_rs2_corners_ls_e16"        : make_rs2_corners_v(test, sew, rcorners_ls_e16, lmul = getBaseLmul(test, sew))
    elif coverpoint == "cp_rs2_corners_ls_e32"        : make_rs2_corners_v(test, sew, rcorners_ls_e32, lmul = getBaseLmul(test, sew))
    elif coverpoint == "cp_rs2_corners_ls_e64"        : make_rs2_corners_v(test, sew, rcorners_ls_e64, lmul = getBaseLmul(test, sew))
    elif coverpoint == "cp_rs1_corners"               : make_rs1_corners_v(test, sew, rcornersv)
    elif coverpoint == "cmp_rs1_rs2"                  : make_rs1_rs2_v(test, sew, range(xreg_count))
    elif coverpoint == "cp_imm_5bit"                  : make_imm_v(test, sew)
    elif coverpoint == "cp_imm_5bit_u"                : make_imm_v(test, sew)
    elif coverpoint == "cp_vd"                        : make_vd(test, sew, range(vreg_count),   getBaseLmul(test, sew))
    elif coverpoint == "cp_vd_lte30"                  : make_vd(test, sew, range(vreg_count-1), getBaseLmul(test, sew))
    elif coverpoint == "cp_vd_lte29"                  : make_vd(test, sew, range(vreg_count-2), getBaseLmul(test, sew))
    elif coverpoint == "cp_vd_lte28"                  : make_vd(test, sew, range(vreg_count-3), getBaseLmul(test, sew))
    elif coverpoint == "cp_vd_lte27"                  : make_vd(test, sew, range(vreg_count-4), getBaseLmul(test, sew))
    elif coverpoint == "cp_vd_lte26"                  : make_vd(test, sew, range(vreg_count-5), getBaseLmul(test, sew))
    elif coverpoint == "cp_vd_lte25"                  : make_vd(test, sew, range(vreg_count-6), getBaseLmul(test, sew))
    elif coverpoint == "cp_vd_lte24"                  : make_vd(test, sew, range(vreg_count-7), getBaseLmul(test, sew))
    elif coverpoint == "cp_vd_nv0"                    : make_vd(test, sew, range(1,vreg_count))
    elif coverpoint == "cp_vd_emul2"                  : make_vd(test, sew, range(0,vreg_count,2), getBaseLmul(test, sew))
    elif coverpoint == "cp_vd_emul4"                  : make_vd(test, sew, range(0,vreg_count,4), getBaseLmul(test, sew))
    elif coverpoint == "cp_vd_emul8"                  : make_vd(test, sew, range(0,vreg_count,8), getBaseLmul(test, sew))
    elif coverpoint == "cp_vs3"                       : make_vs3(test, sew, range(vreg_count),   getBaseLmul(test, sew))
    elif coverpoint == "cp_vs3_lte30"                 : make_vs3(test, sew, range(vreg_count-1), getBaseLmul(test, sew))
    elif coverpoint == "cp_vs3_lte29"                 : make_vs3(test, sew, range(vreg_count-2), getBaseLmul(test, sew))
    elif coverpoint == "cp_vs3_lte28"                 : make_vs3(test, sew, range(vreg_count-3), getBaseLmul(test, sew))
    elif coverpoint == "cp_vs3_lte27"                 : make_vs3(test, sew, range(vreg_count-4), getBaseLmul(test, sew))
    elif coverpoint == "cp_vs3_lte26"                 : make_vs3(test, sew, range(vreg_count-5), getBaseLmul(test, sew))
    elif coverpoint == "cp_vs3_lte25"                 : make_vs3(test, sew, range(vreg_count-6), getBaseLmul(test, sew))
    elif coverpoint == "cp_vs3_lte24"                 : make_vs3(test, sew, range(vreg_count-7), getBaseLmul(test, sew))
    elif coverpoint == "cp_vs3_emul2"                 : make_vs3(test, sew, range(0,vreg_count,2), getBaseLmul(test, sew))
    elif coverpoint == "cp_vs3_emul4"                 : make_vs3(test, sew, range(0,vreg_count,4), getBaseLmul(test, sew))
    elif coverpoint == "cp_vs3_emul8"                 : make_vs3(test, sew, range(0,vreg_count,8), getBaseLmul(test, sew))
    elif coverpoint == "cp_vs2"                       : make_vs2(test, sew, range(vreg_count), getBaseLmul(test, sew))
    elif coverpoint == "cp_vs2_nv0"                   : make_vs2(test, sew, range(1,vreg_count))
    elif coverpoint == "cp_vs2_emul2"                 : make_vs2(test, sew, range(0,vreg_count,2), getBaseLmul(test, sew))
    elif coverpoint == "cp_vs2_emul4"                 : make_vs2(test, sew, range(0,vreg_count,4), getBaseLmul(test, sew))
    elif coverpoint == "cp_vs2_emul8"                 : make_vs2(test, sew, range(0,vreg_count,8), getBaseLmul(test, sew))
    elif coverpoint == "cp_vs1"                       : make_vs1(test, sew, range(vreg_count))
    elif coverpoint == "cp_vs1_nv0"                   : make_vs1(test, sew, range(1,vreg_count))
    elif coverpoint == "cp_vs1_emul2"                 : make_vs1(test, sew, range(0,vreg_count,2))
    elif coverpoint == "cmp_vd_vs2"                   : make_vd_vs2(test, sew, range(vreg_count), getBaseLmul(test, sew))
    elif coverpoint == "cmp_vd_vs2_nv0"               : make_vd_vs2(test, sew, range(1,vreg_count), getBaseLmul(test, sew))
    elif coverpoint == "cmp_vd_vs2_emul2"             : make_vd_vs2(test, sew, range(0,vreg_count,2), getBaseLmul(test, sew))
    elif coverpoint == "cmp_vd_vs2_emul4"             : make_vd_vs2(test, sew, range(0,vreg_count,4), getBaseLmul(test, sew))
    elif coverpoint == "cmp_vd_vs2_emul8"             : make_vd_vs2(test, sew, range(0,vreg_count,8), getBaseLmul(test, sew))
    elif coverpoint == "cmp_vd_vs1"                   : make_vd_vs1(test, sew, range(vreg_count))
    elif coverpoint == "cmp_vd_vs1_nv0"               : make_vd_vs1(test, sew, range(1,vreg_count))
    elif coverpoint == "cmp_vd_vs1_emul2"             : make_vd_vs1(test, sew, range(0,vreg_count,2))
    elif coverpoint == "cmp_vs1_vs2"                  : make_vs1_vs2(test, sew, range(vreg_count))
    elif coverpoint == "cmp_vs1_vs2_nv0"              : make_vs1_vs2(test, sew, range(1,vreg_count))
    elif coverpoint == "cmp_vd_vs1_vs2"               : make_vd_vs1_vs2(test, sew, range(vreg_count))
    elif coverpoint == "cmp_vd_vs1_vs2_nv0"           : make_vd_vs1_vs2(test, sew, range(1,vreg_count))
    elif coverpoint == "cmp_vs3_vs2"                  : make_vs3_vs2(test, sew, range(vreg_count), getBaseLmul(test, sew))
    elif coverpoint == "cmp_vs3_vs2_lte30"            : make_vs3_vs2(test, sew, range(vreg_count-1), getBaseLmul(test, sew))
    elif coverpoint == "cmp_vs3_vs2_lte29"            : make_vs3_vs2(test, sew, range(vreg_count-2), getBaseLmul(test, sew))
    elif coverpoint == "cmp_vs3_vs2_lte28"            : make_vs3_vs2(test, sew, range(vreg_count-3), getBaseLmul(test, sew))
    elif coverpoint == "cmp_vs3_vs2_lte27"            : make_vs3_vs2(test, sew, range(vreg_count-4), getBaseLmul(test, sew))
    elif coverpoint == "cmp_vs3_vs2_lte26"            : make_vs3_vs2(test, sew, range(vreg_count-5), getBaseLmul(test, sew))
    elif coverpoint == "cmp_vs3_vs2_lte25"            : make_vs3_vs2(test, sew, range(vreg_count-6), getBaseLmul(test, sew))
    elif coverpoint == "cmp_vs3_vs2_lte24"            : make_vs3_vs2(test, sew, range(vreg_count-7), getBaseLmul(test, sew))
    elif coverpoint == "cp_vs2_corners"               : make_vs2_corners(test, sew, vcornersemul1)
    elif coverpoint == "cp_vs2_corners_emul2"         : make_vs2_corners(test, sew, vcornersemul2)
    elif coverpoint == "cp_vs2_corners_emul4"         : make_vs2_corners(test, sew, vcornersemul4)
    elif coverpoint == "cp_vs2_corners_emul8"         : make_vs2_corners(test, sew, vcornersemul8)
    elif coverpoint == "cp_vs2_corners_emulf2"        : make_vs2_corners(test, sew, vcornersemulf2)
    elif coverpoint == "cp_vs2_corners_emulf4"        : make_vs2_corners(test, sew, vcornersemulf4)
    elif coverpoint == "cp_vs2_corners_emulf8"        : make_vs2_corners(test, sew, vcornersemulf8)
    elif coverpoint == "cp_vs2_corners_eew1"          : make_vs2_corners(test, sew, vcornerseew1, vl=8)  # assume vl = 8 for mask logical instr
    elif coverpoint == "cp_vs2_corners_ls"            : make_vs2_corners(test, sew, v_corners_ls, lmul=getBaseLmul(test, sew))
    elif coverpoint == "cp_vs1_corners"               : make_vs1_corners(test, sew, vcornersemul1)
    elif coverpoint == "cp_vs1_corners_emul2"         : make_vs1_corners(test, sew, vcornersemul2)
    elif coverpoint == "cp_vs1_corners_eew1"          : make_vs1_corners(test, sew, vcornerseew1, vl=8)  # assume vl = 8 for mask logical instr
    elif coverpoint == "cr_vs2_vs1_corners"           : make_vs2_vs1_corners(test, sew, vcornersemul1, vcornersemul1)
    elif coverpoint == "cr_vs2_vs1_corners_wv"        : make_vs2_vs1_corners(test, sew, vcornersemul2, vcornersemul1)
    elif coverpoint == "cr_vs2_vs1_corners_wred"      : make_vs2_vs1_corners(test, sew, vcornersemul1, vcornersemul2)
    elif coverpoint == "cr_vs2_vs1_corners_mm"        : make_vs2_vs1_corners(test, sew, vcornerseew1, vcornerseew1, vl=8)
    elif coverpoint == "cr_vs2_rs1_corners"           : make_vs2_rs1_corners(test, sew, vcornersemul1)
    elif coverpoint == "cr_vs2_rs1_corners_wx"        : make_vs2_rs1_corners(test, sew, vcornersemul2)
    elif coverpoint == "cr_vs2_imm_corners"           : make_vs2_imm_corners(test, sew, vcornersemul1)
    elif coverpoint == "cr_vs2_imm_corners_u"         : make_vs2_imm_corners(test, sew, vcornersemul1)
    elif coverpoint == "cr_vs2_imm_corners_wi"        : make_vs2_imm_corners(test, sew, vcornersemul2)
    elif coverpoint == "cr_vs2_imm_corners_wiu"       : make_vs2_imm_corners(test, sew, vcornersemul2)
    elif coverpoint == "cr_vxrm_vs2_vs1_corners"      : make_vxrm_vs2_vs1_corners(test, sew, vcornersemul1, vcornersemul1)
    elif coverpoint == "cr_vxrm_vs2_vs1_corners_wv"   : make_vxrm_vs2_vs1_corners(test, sew, vcornersemul2, vcornersemul1)
    elif coverpoint == "cr_vxrm_vs2_rs1_corners"      : make_vxrm_vs2_rs1_corners(test, sew, vcornersemul1)
    elif coverpoint == "cr_vxrm_vs2_rs1_corners_wx"   : make_vxrm_vs2_rs1_corners(test, sew, vcornersemul2)
    elif coverpoint == "cr_vxrm_vs2_imm_corners"      : make_vxrm_vs2_imm_corners(test, sew, vcornersemul1)
    elif coverpoint == "cr_vxrm_vs2_imm_corners_wi"   : make_vxrm_vs2_imm_corners(test, sew, vcornersemul2)
    elif coverpoint == "cp_imm_corners_5bit"          : pass # already tested in cp_imm_5bit but needed for cr_vs2_imm_corners
    elif coverpoint == "cp_imm_corners_5bit_u"        : pass # already tested in cp_imm_5bit but needed for cr_vs2_imm_corners
    elif coverpoint == "cp_csr_vxrm"                  : pass # already tested in cross coverpoints with vs2 and vs1/rs1/imm
    ############################ length suite ############################
    elif coverpoint == "cp_masking_corners"             : make_mask_corners(test, sew, getBaseLmul(test, sew))
    elif coverpoint == "cp_vl_0"                        : make_vl_0(test, sew, lmul = getBaseLmul(test, sew))
    elif "cr_vl_lmul_lmul4max"      in coverpoint       : make_vl_lmul(test, sew, maxemul=4) # includes tests for legal LMUL up to 4
    elif "cr_vl_lmul_lmul2max"      in coverpoint       : make_vl_lmul(test, sew, maxemul=2) # includes tests for legal LMUL up to 4
    elif "cr_vl_lmul_lmul1max"      in coverpoint       : make_vl_lmul(test, sew, maxemul=1) # includes tests for legal LMUL up to 4
    elif "cr_vl_lmul_e8_emul4max"   in coverpoint       : make_vl_lmul(test, sew, eew = 8,  maxemul=4)
    elif "cr_vl_lmul_e16_emul4max"  in coverpoint       : make_vl_lmul(test, sew, eew = 16, maxemul=4)
    elif "cr_vl_lmul_e32_emul4max"  in coverpoint       : make_vl_lmul(test, sew, eew = 32, maxemul=4)
    elif "cr_vl_lmul_e64_emul4max"  in coverpoint       : make_vl_lmul(test, sew, eew = 64, maxemul=4)
    elif "cr_vl_lmul_e8_emul2max"   in coverpoint       : make_vl_lmul(test, sew, eew = 8,  maxemul=2)
    elif "cr_vl_lmul_e16_emul2max"  in coverpoint       : make_vl_lmul(test, sew, eew = 16, maxemul=2)
    elif "cr_vl_lmul_e32_emul2max"  in coverpoint       : make_vl_lmul(test, sew, eew = 32, maxemul=2)
    elif "cr_vl_lmul_e64_emul2max"  in coverpoint       : make_vl_lmul(test, sew, eew = 64, maxemul=2)
    elif "cr_vl_lmul_e8_emul1max"   in coverpoint       : make_vl_lmul(test, sew, eew = 8,  maxemul=1)
    elif "cr_vl_lmul_e16_emul1max"  in coverpoint       : make_vl_lmul(test, sew, eew = 16, maxemul=1)
    elif "cr_vl_lmul_e32_emul1max"  in coverpoint       : make_vl_lmul(test, sew, eew = 32, maxemul=1)
    elif "cr_vl_lmul_e64_emul1max"  in coverpoint       : make_vl_lmul(test, sew, eew = 64, maxemul=1)
    elif "cr_vl_lmul_e8"            in coverpoint       : make_vl_lmul(test, sew, eew = 8 )
    elif "cr_vl_lmul_e16"           in coverpoint       : make_vl_lmul(test, sew, eew = 16)
    elif "cr_vl_lmul_e32"           in coverpoint       : make_vl_lmul(test, sew, eew = 32)
    elif "cr_vl_lmul_e64"           in coverpoint       : make_vl_lmul(test, sew, eew = 64)
    elif "cr_vl_lmul"               in coverpoint       : make_vl_lmul(test, sew, preset_emul = getLengthLmul(test)) # includes tests for legal LMUL up to 8
    elif coverpoint == "cr_vtype_agnostic"              : make_vtype_agnostic(test, sew, preset_emul=getLengthLmul(test))
    elif coverpoint == "cr_vtype_agnostic_lmul4max"     : make_vtype_agnostic(test, sew, maxemul=4)
    elif coverpoint == "cr_vtype_agnostic_lmul2max"     : make_vtype_agnostic(test, sew, maxemul=2)
    elif coverpoint == "cr_vtype_agnostic_lmul1max"     : make_vtype_agnostic(test, sew, maxemul=1)
    elif coverpoint == "cr_vtype_agnostic_e8"           : make_vtype_agnostic(test, sew, eew = 8 )
    elif coverpoint == "cr_vtype_agnostic_e16"          : make_vtype_agnostic(test, sew, eew = 16)
    elif coverpoint == "cr_vtype_agnostic_e32"          : make_vtype_agnostic(test, sew, eew = 32)
    elif coverpoint == "cr_vtype_agnostic_e64"          : make_vtype_agnostic(test, sew, eew = 64)
    elif coverpoint == "cr_vtype_agnostic_e8_emul4max"  : make_vtype_agnostic(test, sew, eew = 8,  maxemul=4)
    elif coverpoint == "cr_vtype_agnostic_e16_emul4max" : make_vtype_agnostic(test, sew, eew = 16, maxemul=4)
    elif coverpoint == "cr_vtype_agnostic_e32_emul4max" : make_vtype_agnostic(test, sew, eew = 32, maxemul=4)
    elif coverpoint == "cr_vtype_agnostic_e64_emul4max" : make_vtype_agnostic(test, sew, eew = 64, maxemul=4)
    elif coverpoint == "cr_vtype_agnostic_e8_emul2max"  : make_vtype_agnostic(test, sew, eew = 8,  maxemul=2)
    elif coverpoint == "cr_vtype_agnostic_e16_emul2max" : make_vtype_agnostic(test, sew, eew = 16, maxemul=2)
    elif coverpoint == "cr_vtype_agnostic_e32_emul2max" : make_vtype_agnostic(test, sew, eew = 32, maxemul=2)
    elif coverpoint == "cr_vtype_agnostic_e64_emul2max" : make_vtype_agnostic(test, sew, eew = 64, maxemul=2)
    elif coverpoint == "cr_vtype_agnostic_e8_emul1max"  : make_vtype_agnostic(test, sew, eew = 8,  maxemul=1)
    elif coverpoint == "cr_vtype_agnostic_e16_emul1max" : make_vtype_agnostic(test, sew, eew = 16, maxemul=1)
    elif coverpoint == "cr_vtype_agnostic_e32_emul1max" : make_vtype_agnostic(test, sew, eew = 32, maxemul=1)
    elif coverpoint == "cr_vtype_agnostic_e64_emul1max" : make_vtype_agnostic(test, sew, eew = 64, maxemul=1)
    elif (coverpoint in ["cp_csr_vtype_vta", "cp_csr_vtype_vma"]):
      pass # helper coverpoints, crossed in cr_vtype_agnostic
    elif (coverpoint in ["cp_csr_vtype_lmul_all_sew8", "cp_csr_vtype_lmul_all_sew16", "cp_csr_vtype_lmul_all_sew32", "cp_csr_vtype_lmul_all_sew64", "cp_csr_vl_corners",
                         "cp_csr_vtype_lmul_all_lmul4max_sew8", "cp_csr_vtype_lmul_all_lmul4max_sew16", "cp_csr_vtype_lmul_all_lmul4max_sew32", "cp_csr_vtype_lmul_all_lmul4max_sew64",
                         "cp_csr_vtype_lmul_all_sew8_lmul_le_8", "cp_vtype_lmul_ge_1", "cp_csr_vtype_lmul_all_lmul4max_sew8_lmul_le_4", "cp_csr_vtype_lmul_all_sew32_lmul_le_8",
                         "cp_csr_vtype_lmul_all_lmul4max_sew32_lmul_le_4", "cp_csr_vtype_lmul_all_sew64_lmul_le_8", "cp_csr_vtype_lmul_all_sew16_lmul_le_8",
                         "cp_csr_vtype_lmul_all_lmul4max_sew16_lmul_le_4", "cp_csr_vtype_lmul_all_lmul4max_sew16_lmul_le_4", "cp_csr_vtype_lmul_all_sew8_eew8",
                         "cp_csr_vtype_lmul_all_sew16_eew8", "cp_csr_vtype_lmul_all_sew32_eew8", "cp_csr_vtype_lmul_all_sew64_eew8", "cp_csr_vtype_lmul_all_sew8_lmul1max",
                         "cp_csr_vtype_lmul_all_sew16_lmul1max", "cp_csr_vtype_lmul_all_sew32_lmul1max", "cp_csr_vtype_lmul_all_sew64_lmul1max", "cp_csr_vtype_lmul_all_sew8_lmul2max",
                         "cp_csr_vtype_lmul_all_sew8_lmul_le_1", "cp_vtype_lmul_1", "cp_vtype_lmul_ge_1_le_4", "cp_vtype_lmul_ge_1_le_2", "cp_csr_vtype_lmul_all_sew8_lmul_le_2",
                         "cp_csr_vtype_lmul_all_sew32_lmul_le_1", "cp_csr_vtype_lmul_all_sew64_lmul_le_2", "cp_csr_vtype_lmul_all_lmul4max_sew64_lmul_le_4", "cp_csr_vtype_lmul_all_sew16_lmul_le_2",
                         "cp_csr_vtype_lmul_all_sew16_lmul_le_1", "cp_csr_vtype_lmul_all_sew32_lmul_le_2", "cp_csr_vtype_lmul_all_sew64_lmul_le_1", "cp_csr_vtype_lmul_all_le_8_e16",
                         "cp_vtype_lmul_ge_1_e16", "cp_csr_vtype_lmul_all_le_8_e32", "cp_csr_vtype_lmul_all_le_8_e64", "cp_csr_vtype_lmul_all_le_8_e8", "cp_vtype_lmul_ge_1_e32",
                         "cp_vtype_lmul_ge_1_e64", "cp_vtype_lmul_ge_1_e8", "cp_csr_vtype_lmul_all_le_8_lmul4max_e16", "cp_csr_vtype_lmul_all_le_8_lmul4max_e32", "cp_csr_vtype_lmul_all_le_8_lmul4max_e64",
                         "cp_csr_vtype_lmul_all_le_8_lmul4max_e8", "cp_vtype_lmul_ge_1_lmul2max_e16", "cp_vtype_lmul_ge_1_lmul2max_e32", "cp_csr_vtype_lmul_all_le_8_lmul2max_e64",
                         "cp_csr_vtype_lmul_all_le_8_lmul2max_e8", "cp_csr_vtype_lmul_all_le_8_lmul2max_e16", "cp_csr_vtype_lmul_all_le_8_lmul2max_e32", "cp_vtype_lmul_ge_1_lmul2max_e64",
                         "cp_vtype_lmul_ge_1_lmul2max_e8", "cp_csr_vtype_lmul_all_le_8_lmul1max_e16", "cp_vtype_lmul_ge_1_lmul1max_e16", "cp_vtype_lmul_ge_1_lmul2max_e8", "cp_csr_vtype_lmul_all_le_8_lmul1max_e16",
                         "cp_csr_vtype_lmul_all_le_8_lmul1max_e32", "cp_vtype_lmul_ge_1_lmul1max_e32", "cp_csr_vtype_lmul_all_le_8", "cp_csr_vtype_lmul_all_lmul4max_lmul_le_4",
                         "cp_csr_vtype_lmul_all_le_8_e16_emul4max","cp_csr_vtype_lmul_all_le_8_e32_emul4max","cp_csr_vtype_lmul_all_le_8_e64_emul4max","cp_csr_vtype_lmul_all_le_8_e8_emul4max",
                        "cp_csr_vtype_lmul_all_le_8_e16_emul2max","cp_csr_vtype_lmul_all_le_8_e32_emul2max","cp_csr_vtype_lmul_all_le_8_e64_emul2max","cp_csr_vtype_lmul_all_le_8_e8_emul2max",
                        "cp_csr_vtype_lmul_all_le_8_e16_emul2max","cp_csr_vtype_lmul_all_le_8_e32_emul2max","cp_csr_vtype_lmul_all_le_8_e64_emul2max","cp_csr_vtype_lmul_all_le_8_e8_emul2max",
                        "cp_csr_vtype_lmul_all_le_8_e16_emul1max","cp_csr_vtype_lmul_all_le_8_e32_emul1max","cp_csr_vtype_lmul_all_le_8_e64_emul1max","cp_csr_vtype_lmul_all_le_8_e8_emul1max",
                        "cp_csr_vtype_lmul_all_le_8_e16_emul1max","cp_csr_vtype_lmul_all_le_8_e32_emul1max","cp_csr_vtype_lmul_all_le_8_e64_emul1max","cp_csr_vtype_lmul_all_le_8_e8_emul1max",
                        "cp_csr_vtype_lmul_all_le_8_e16_emul1max","cp_csr_vtype_lmul_all_le_8_e32_emul1max","cp_csr_vtype_lmul_all_le_8_e64_emul1max","cp_csr_vtype_lmul_all_le_8_e8_emul1max",
                        "cp_csr_vtype_lmul_all_le_8_e16_emul1max","cp_csr_vtype_lmul_all_le_8_e32_emul1max","cp_csr_vtype_lmul_all_le_8_e64_emul1max","cp_csr_vtype_lmul_all_le_8_e8_emul1max",]):
      pass # helper coverpoints, crossed in cr_vl_lmul
    ############################  cp_custom   ############################
    elif coverpoint == "cp_custom_vmask_write_lmulge1"                : make_custom_vmask_write_lmulge1(test, sew)
    elif coverpoint == "cp_custom_vmask_write_v0_masked"              : make_custom_vmask_write_v0_masked(test, sew)
    elif (coverpoint in ["cp_custom_voffgroup_vd_lmul2", "cp_custom_voffgroup_vd_lmul4", "cp_custom_voffgroup_vd_lmul8"]):
      lmul = int(coverpoint[-1])
      make_custom_voffgroup_vr(test, sew, lmul, "vd")
    elif (coverpoint in ["cp_custom_voffgroup_vs2_lmul2", "cp_custom_voffgroup_vs2_lmul4", "cp_custom_voffgroup_vs2_lmul8"]):
      lmul = int(coverpoint[-1])
      make_custom_voffgroup_vr(test, sew, lmul, "vs2")
    elif (coverpoint in ["cp_custom_voffgroup_vs1_lmul2", "cp_custom_voffgroup_vs1_lmul4", "cp_custom_voffgroup_vs1_lmul8"]):
      lmul = int(coverpoint[-1])
      make_custom_voffgroup_vr(test, sew, lmul, "vs1")
    elif coverpoint == "cp_custom_gprWriting_vstart_eq_vl"            : make_custom_gprWriting_vstart_eq_vl(test, sew)
    elif (coverpoint in ["cp_custom_vext2_overlapping_vd_vs2", "cp_custom_vext4_overlapping_vd_vs2", "cp_custom_vext8_overlapping_vd_vs2"]):
      vext = test[-2:]  # "f2" of vsext.vf2
      make_custom_vext_overlapping_vd_vs2(test, sew, vext)
    elif (coverpoint in ["cp_custom_vdOverlapTopVs1_vd_vs1_lmul1", "cp_custom_vdOverlapTopVs1_vd_vs1_lmul2", "cp_custom_vdOverlapTopVs1_vd_vs1_lmul4"]):
      lmul = int(coverpoint[-1])
      make_custom_vdOverlapTopVs1_vd_vs1(test, sew, lmul)
    elif (coverpoint in ["cp_custom_vdOverlapTopVs2_vd_vs2_lmul1", "cp_custom_vdOverlapTopVs2_vd_vs2_lmul2", "cp_custom_vdOverlapTopVs2_vd_vs2_lmul4"]):
      lmul = int(coverpoint[-1])
      make_custom_vdOverlapTopVs2_vd_vs2(test, sew, lmul)
    elif coverpoint == "cp_custom_vdOverlapBtmVs2_vd_vs2_lmul1":
      lmul = int(coverpoint[-1])
      make_custom_vdOverlapBtmVs2_vd_vs2(test, sew, lmul)
    elif coverpoint == "cp_custom_vreductionw_vd_vs1_emul_16"         : make_custom_vreductionw_vd_vs1_emul_16(test, sew)
    elif coverpoint == "cp_custom_element0Masked"                     : make_custom_element0Masked(test, sew)
    elif coverpoint == "cp_custom_vshift_upperbits_vs1_ones"          : make_custom_vshift_upperbits_r1_ones(test, sew, "vs1")
    elif coverpoint == "cp_custom_vshift_upperbits_rs1_ones"          : make_custom_vshift_upperbits_r1_ones(test, sew, "rs1")
    elif coverpoint == "cp_custom_vshiftn_upperbits_vs1_ones"         : make_custom_vshift_upperbits_r1_ones(test, sew, "vs1", narrow=True)
    elif coverpoint == "cp_custom_vshiftn_upperbits_rs1_ones"         : make_custom_vshift_upperbits_r1_ones(test, sew, "rs1", narrow=True)
    elif coverpoint == "cp_custom_vindexCorners_index_ge_vlmax"       : make_custom_vindexCorners_index_ge_vlmax(test, sew)
    elif coverpoint == "cp_custom_vindexCorners_index_gt_vl_lt_vlmax" : make_custom_vindexCorners_index_gt_vl_lt_vlmax(test, sew)
    elif coverpoint[:2] != "cp"                                       : pass # skip all the helper coverpoints
    else:
      print("Warning: " + coverpoint + " not implemented yet for " + test)

def coverpointInclusions(coverpoints):
  applicable_coverpoints = coverpoints
  for coverpoint in coverpoints:
    if ((coverpoint in ['RV32', 'RV64', 'EFFEW8', 'EFFEW16', 'EFFEW32', 'EFFEW64']) or
        ("sample" in coverpoint))                                  : applicable_coverpoints.remove(coverpoint)
    elif coverpoint[:3] not in ["cp_", "cmp", "cr_"]               : applicable_coverpoints.remove(coverpoint) # skip all the helper coverpoints
    elif coverpoint == "cp_custom_wvv":
      applicable_coverpoints.remove(coverpoint)
      applicable_coverpoints.append("cp_custom_vdOverlapTopVs2_vd_vs2_lmul1")
      applicable_coverpoints.append("cp_custom_vdOverlapTopVs1_vd_vs1_lmul1")
      applicable_coverpoints.append("cp_custom_vdOverlapTopVs2_vd_vs2_lmul2")
      applicable_coverpoints.append("cp_custom_vdOverlapTopVs1_vd_vs1_lmul2")
      applicable_coverpoints.append("cp_custom_vdOverlapTopVs2_vd_vs2_lmul4")
      applicable_coverpoints.append("cp_custom_vdOverlapTopVs1_vd_vs1_lmul4")
    elif coverpoint == "cp_custom_wvv_all":
      applicable_coverpoints.remove(coverpoint)
      applicable_coverpoints.append("cp_custom_allVdOverlapTopVs2_vd_vs2_lmul1")
      applicable_coverpoints.append("cp_custom_allVdOverlapTopVs2_vd_vs2_lmul2")
      applicable_coverpoints.append("cp_custom_allVdOverlapTopVs2_vd_vs2_lmul4")
      applicable_coverpoints.append("cp_custom_allVdOverlapTopVs1_vd_vs1_lmul1")
      applicable_coverpoints.append("cp_custom_allVdOverlapTopVs1_vd_vs1_lmul2")
      applicable_coverpoints.append("cp_custom_allVdOverlapTopVs1_vd_vs1_lmul4")
    elif coverpoint == "cp_custom_wwv_all":
      applicable_coverpoints.remove(coverpoint)
      applicable_coverpoints.append("cp_custom_allVdOverlapTopVs1_vd_vs1_lmul1")
      applicable_coverpoints.append("cp_custom_allVdOverlapTopVs1_vd_vs1_lmul2")
      applicable_coverpoints.append("cp_custom_allVdOverlapTopVs1_vd_vs1_lmul4")
    elif coverpoint == "cp_custom_wvx_all":
      applicable_coverpoints.remove(coverpoint)
      applicable_coverpoints.append("cp_custom_allVdOverlapTopVs2_vd_vs2_lmul1")
      applicable_coverpoints.append("cp_custom_allVdOverlapTopVs2_vd_vs2_lmul2")
      applicable_coverpoints.append("cp_custom_allVdOverlapTopVs2_vd_vs2_lmul4")
    elif coverpoint == "cp_custom_wvx":
      applicable_coverpoints.remove(coverpoint)
      applicable_coverpoints.append("cp_custom_vdOverlapTopVs2_vd_vs2_lmul1")
      applicable_coverpoints.append("cp_custom_vdOverlapTopVs2_vd_vs2_lmul2")
      applicable_coverpoints.append("cp_custom_vdOverlapTopVs2_vd_vs2_lmul4")
    elif coverpoint == "cp_custom_wwv":
      applicable_coverpoints.remove(coverpoint)
      applicable_coverpoints.append("cp_custom_vdOverlapTopVs1_vd_vs1_lmul1")
    elif (coverpoint in ["cp_custom_vext2", "cp_custom_vext4", "cp_custom_vext8"]):
      applicable_coverpoints.remove(coverpoint)
      vext = coverpoint[-1]
      applicable_coverpoints.append(f"cp_custom_vext{vext}_overlapping_vd_vs2")
    elif coverpoint == "cp_custom_maskwrite_masked":
      applicable_coverpoints.remove(coverpoint)
      applicable_coverpoints.append("cp_custom_vmask_write_lmulge1")
      applicable_coverpoints.append("cp_custom_vmask_write_v0_masked")
    elif coverpoint == "cp_custom_maskwrite_unmasked":
      applicable_coverpoints.remove(coverpoint)
      applicable_coverpoints.append("cp_custom_vmask_write_lmulge1")
    elif coverpoint == "cp_custom_shift_vv":
      applicable_coverpoints.remove(coverpoint)
      applicable_coverpoints.append("cp_custom_vshift_upperbits_vs1_ones")
    elif coverpoint == "cp_custom_shift_vx":
      applicable_coverpoints.remove(coverpoint)
      applicable_coverpoints.append("cp_custom_vshift_upperbits_rs1_ones")
    elif coverpoint == "cp_custom_shift_wv":
      applicable_coverpoints.remove(coverpoint)
      applicable_coverpoints.append("cp_custom_vdOverlapBtmVs2_vd_vs2_lmul1")
      applicable_coverpoints.append("cp_custom_vdOverlapBtmVs2_vd_vs2_lmul2")
      applicable_coverpoints.append("cp_custom_vdOverlapBtmVs2_vd_vs2_lmul4")
      applicable_coverpoints.append("cp_custom_vshiftn_upperbits_vs1_ones")
    elif coverpoint == "cp_custom_shift_wx":
      applicable_coverpoints.remove(coverpoint)
      applicable_coverpoints.append("cp_custom_vdOverlapBtmVs2_vd_vs2_lmul1")
      applicable_coverpoints.append("cp_custom_vdOverlapBtmVs2_vd_vs2_lmul2")
      applicable_coverpoints.append("cp_custom_vdOverlapBtmVs2_vd_vs2_lmul4")
      applicable_coverpoints.append("cp_custom_vshiftn_upperbits_rs1_ones")
    elif coverpoint == "cp_custom_shift_wi":
      applicable_coverpoints.remove(coverpoint)
      applicable_coverpoints.append("cp_custom_vdOverlapBtmVs2_vd_vs2_lmul1")
      applicable_coverpoints.append("cp_custom_vdOverlapBtmVs2_vd_vs2_lmul2")
      applicable_coverpoints.append("cp_custom_vdOverlapBtmVs2_vd_vs2_lmul4")
    elif coverpoint == "cp_custom_shift_wi_all":
      applicable_coverpoints.remove(coverpoint)
      applicable_coverpoints.append("cp_custom_allVdOverlapBtmVs2_vd_vs2_lmul1")
      applicable_coverpoints.append("cp_custom_allVdOverlapBtmVs2_vd_vs2_lmul2")
      applicable_coverpoints.append("cp_custom_allVdOverlapBtmVs2_vd_vs2_lmul4")
    elif coverpoint in ["cp_custom_red", "cp_custom_wred"]:
      applicable_coverpoints.remove(coverpoint)
      applicable_coverpoints.append("cp_custom_element0Masked")
      applicable_coverpoints.append("cp_custom_vmask_write_v0_masked")
      if coverpoint[-4] == "w":
        lmuls = ["2", "4"]
        applicable_coverpoints.append("cp_custom_vreductionw_vd_vs1_emul_16")
      else:
        lmuls = ["2", "4", "8"]
      for lmul in lmuls:
        applicable_coverpoints.append(f"cp_custom_voffgroup_vd_lmul{lmul}")
        applicable_coverpoints.append(f"cp_custom_voffgroup_vs1_lmul{lmul}")
    elif coverpoint == "cp_custom_gprwrite":
      applicable_coverpoints.remove(coverpoint)
      applicable_coverpoints.append("cp_custom_gprWriting_vstart_eq_vl")
    elif coverpoint == "cp_custom_vmv_s_x":
      applicable_coverpoints.remove(coverpoint)
      for lmul in ["2", "4", "8"]:
        applicable_coverpoints.append(f"cp_custom_voffgroup_vd_lmul{lmul}")
    elif coverpoint == "cp_custom_vmv_x_s":
      applicable_coverpoints.remove(coverpoint)
      applicable_coverpoints.append("cp_custom_gprWriting_vstart_eq_vl")
      for lmul in ["2", "4", "8"]:
        applicable_coverpoints.append(f"cp_custom_voffgroup_vs2_lmul{lmul}")
    elif coverpoint == "cp_custom_vindexVV":
      applicable_coverpoints.remove(coverpoint)
      applicable_coverpoints.append("cp_custom_vindexCorners_index_ge_vlmax")
      applicable_coverpoints.append("cp_custom_vindexCorners_index_gt_vl_lt_vlmax")
    elif coverpoint == "cp_custom_vindexVX":
      applicable_coverpoints.remove(coverpoint)
      # cp_custom_vindexVX_rs1_not_truncated_32, cp_custom_vindexVX_rs1_not_truncated_64 are covered with cp_rs1_corners
  return applicable_coverpoints
#####################################               rewrite               #####################################


# TODO replace with better common functions
def getcovergroups(coverdefdir, coverfiles, xlen):
  coverpoints = {}
  curinstr = ""
  mode = "both"
  ingroup = False
  for coverfile in coverfiles:
    coverfile = coverdefdir + "/" + coverfile + "_coverage.svh"
    f = open(coverfile, "r")
    for line in f:
      if (re.search("covergroup .* with", line)):
        ingroup = True
      if (re.search("endgroup", line)):
        ingroup = False
      if ((not ingroup) and re.search('`ifdef XLEN32', line)):
        mode = 32
      if ((not ingroup) and re.search('`ifdef XLEN64', line)):
        mode = 64
      # only look for coverpoints if we are of the proper xlen
      #print("mode: " + str(mode) + " xlen: " + str(xlen) + " " + line)
      if (mode == "both" or mode == xlen):
        m = re.search(r'covergroup.*?_(.*?)_cg', line)
        if (m):
          curinstr = m.group(1).replace("_", ".")
          # print(f'instr is: {curinstr}')
          coverpoints[curinstr] = []
        m = re.search(r"\s*(\S+) :", line)
        if (m):
          # print(f'coverpoint: {m.group(1)}')
          coverpoints[curinstr].append(m.group(1))
    f.close()
    return coverpoints

def getExtensions():
  extensions = []
  path = ARCH_VERIF+"/fcov/unpriv"
  for (dirpath, dirnames, filenames) in os.walk(path):
    for filename in filenames:
      m = re.search("(.*)_coverage.svh", filename)
      if (m != None):
        ext = m.group(1)
        if 'V' in ext or 'v' in ext:
          extensions.append(ext)
  return extensions

if __name__ == '__main__':
  common.writeLine        = writeLine

  # TODO: auipc missing, check whatelse is missing in ^these^ types

  author = "kacassidy@g.hmc.edu"
  xlens = [32, 64]
  numrand = 3
  corners = []
  fcorners = []

  # setup
  seed(0) # make tests reproducible

  # generate files for each test
  for xlen in xlens:
    # extensions = getExtensions() # find all extensions in
    testplans = readTestplans()
    extensions = list(testplans.keys())
    maxreg = 31 # I uses registers x0-x31

    for extension in extensions:
      setExtension(extension)
      setXlen(xlen)

      coverdefdir = f"{ARCH_VERIF}/fcov/unpriv"
      coverfiles = [extension]
      #coverpoints = getcovergroups(coverdefdir, coverfiles, xlen)
      pathname = f"{ARCH_VERIF}/tests/rv{xlen}/{extension}"

      print("Generating tests for " + pathname)

      if (xlen == 32):
        storecmd = "sw"
        wordsize = 4
      else:
        storecmd = "sd"
        wordsize = 8

      rcornersv = [0, 1, 2, 2**xlen-1, 2**xlen-2, 2**(xlen-1), 2**(xlen-1)+1, 2**(xlen-1)-1, 2**(xlen-1)-2]
      if (xlen == 32):
        rcornersv = rcornersv + [0b01011011101111001000100001110010, 0b10101010101010101010101010101010, 0b01010101010101010101010101010101]
      else:
        rcornersv = rcornersv + [0b0101101110111100100010000111011101100011101011101000011011110010, # random
                            0b1010101010101010101010101010101010101010101010101010101010101010, # walking odd
                            0b0101010101010101010101010101010101010101010101010101010101010101, # walking even
                            0b0000000000000000000000000000000011111111111111111111111111111111, # Wmax
                            0b0000000000000000000000000000000011111111111111111111111111111110, # Wmaxm1
                            0b0000000000000000000000000000000100000000000000000000000000000000, # Wmaxp1
                            0b0000000000000000000000000000000100000000000000000000000000000001] # Wmaxp2

      rcorners_ls_e8  = [-2, -1, 0, 1, 2]
      rcorners_ls_e16 = [-4, -2, 0, 2, 4]
      rcorners_ls_e32 = [-8, -4, 0, 4, 8]
      rcorners_ls_e64 = [-16,-8, 0, 8,16]

      # global NaNBox_tests
      NaNBox_tests = False

      # cmd = "mkdir -p " + pathname + " ; rm -f " + pathname + "/*" # make directory and remove old tests in dir
      cmd = "mkdir -p " + pathname # make directory
      os.system(cmd)
      basepathname = pathname
      includeVData = " "

      for pattern in [r'/Vx(\d+)$', r'/Vls(\d+)$', r'/Vf(\d+)$']:
        match = re.search(pattern, pathname)
        if match:
            sew = int(match.group(1))
            break
      else:
        sew = 8

      instructions = list(testplans[extension].keys())
      applicable_instructions = list(testplans[extension].keys())
      effewcp = "EFFEW" + str(sew)
      for test in instructions:
        if effewcp not in list(testplans[extension][test]):
          applicable_instructions.remove(test)

      for test in applicable_instructions:
      # print("Generating test for ", test, " with entries: ", coverpoints[test])

<<<<<<< HEAD
          if (test in imm_31):
            immcornersv = [0, 1, 2, 15, 16, 30, 31]
          else:
            immcornersv = [0, 1, 2, 14, 15, -1, -2, -15, -16]

          basename = "WALLY-COV-" + extension + "-" + test
          fname = pathname + "/" + basename + ".S"
          tempfname = pathname + "/" + basename + "_temp.S"

          # print custom header part
          f = open(tempfname, "w")
          line = "///////////////////////////////////////////\n"
          f.write(line)
          line="// "+fname+ "\n// " + author + "\n"
          f.write(line)
          # Don't print creation date because this forces rebuild of files that are otherwise identical
          #line ="// Created " + str(datetime.now()) + "\n"
          #f.write(line)

          # insert generic header
          insertTemplate(test, 0, "testgen_header_vector.S")

        # add assembly lines to enable fp where needed
        if test in vfloattypes:
          float_en = "\n# set mstatus.FS to 10 to enable fp\nli t0,0x4000\ncsrs mstatus, t0\n\n"
          f.write(float_en)

        for pattern in [r'/Vx(\d+)$', r'/Vls(\d+)$', r'/Vf(\d+)$']:
          sew_match = re.search(pattern, pathname)
          if sew_match:
              sew = int(sew_match.group(1))
              break
        else:
          sew = 8

        setFlen(32)
=======
        newInstruction()

        if (test in imm_31):
          immcornersv = [0, 1, 2, 15, 16, 30, 31]
        else:
          immcornersv = [0, 1, 2, 14, 15, -1, -2, -15, -16]

        basename = "WALLY-COV-" + extension + "-" + test
        fname = pathname + "/" + basename + ".S"
        tempfname = pathname + "/" + basename + "_temp.S"

        # print custom header part
        f = open(tempfname, "w")
        line = "///////////////////////////////////////////\n"
        f.write(line)
        line="// "+fname+ "\n// " + author + "\n"
        f.write(line)
        # Don't print creation date because this forces rebuild of files that are otherwise identical
        #line ="// Created " + str(datetime.now()) + "\n"
        #f.write(line)

        # insert generic header
        insertTemplate(test, 0, "testgen_header_vector.S")

        # add assembly lines to enable fp where needed
        if test in vfloattypes:
          float_en = "\n# set mstatus.FS to 01 to enable fp\nli t0,0x4000\ncsrs mstatus, t0\n\n"
          f.write(float_en)

        sew_match = re.search(r'/Vx(\d+)$', pathname)
        if sew_match is None:
          sew_match = re.search(r'/Vls(\d+)$', pathname)
          if sew_match:
            sew = int(sew_match.group(1))
          else:
            sew = 8
        else:
          sew = int(sew_match.group(1))
>>>>>>> 0b110712

        legalvlmuls = getLegalVlmul(maxELEN, minSEW_MIN, sew)

        # Set up vl = 1 for base suite
        f.write(f"\n")
        f.write(f"// Initial set vl = 1\n")
        f.write(f"li x2, 1\n")
        f.write(f"vsetvli x0, x2, e{sew}, m1, tu, mu\n")

        # include ifdefs for widening/narrowing instr, which doesn't exist in the ELEN suite
        if (test in vd_widen_ins) or (test in vs2_widen_ins):
          if (sew == 8):
            f.write("#if ELEN > 8\n")
          elif (sew == 16):
            f.write("#if ELEN > 16\n")
          elif (sew == 32):
            f.write("#if ELEN > 32\n")
          elif (sew == 64):
            f.write("#if ELEN > 64\n")

        coverpoints = list(testplans[extension][test])
        applicable_coverpoints = coverpointInclusions(coverpoints)
<<<<<<< HEAD
        makeTest(applicable_coverpoints, test, sew=sew)
=======

        if test not in unsupported_tests:
          makeTest(applicable_coverpoints, test, sew=sew)
>>>>>>> 0b110712

        if (test in vd_widen_ins) or (test in vs2_widen_ins):
          f.write("#endif\n")
        insertTemplate(test, 0, "testgen_footer_vector1.S")

        if test in vector_loads:
          genVsCorners(test, 64, "8") # max size corners to ave all zeros availible
          genRandomVector(test, sew, vs="vd")
          if test in indexed_loads:
            genRandomVector(test, getInstructionEEW(test), vs="vs2")
          genRandomVectorLS()
        if test in vector_stores:
          genVsCorners(test, 64, "8") # max size corners to ave all zeros availible
          genRandomVector(test, sew, vs="vs3")
          if test in indexed_stores:
            genRandomVector(test, getInstructionEEW(test), vs="vs2")
          genRandomVectorLS()
        if test not in vector_ls_ins:
          # generate vector data (random and corners)
          if   test in vd_widen_ins                         : genRandomVector(test, sew, vs="vd", emul = 2)
          elif (test not in xvtype and test not in xvmtype) : genRandomVector(test, sew, vs="vd")
          if (test in wvsins): # needs to be first since in vd_widen_ins
            genRandomVector(test, sew, vs="vs2")
            genRandomVector(test, sew, vs="vs1", emul=2)
            genVsCorners(test, sew, "2")
            genVsCorners(test, sew, "1")
<<<<<<< HEAD
          elif (test in narrowins) or (test in vs2_widen_ins):
=======
          elif (test in narrowins) or (test in vd_widen_ins):
>>>>>>> 0b110712
            genRandomVector(test, sew, vs="vs2", emul=2)
            if (test in vs1ins):
              genRandomVector(test, sew, vs="vs1")
            genVsCorners(test, sew, "1")
            genVsCorners(test, sew, "2")
          else:
            genRandomVector(test, sew, vs="vs2")
            if (test in vs1ins):
              genRandomVector(test, sew, vs="vs1")
            if (test in vextins):
              genVsCorners(test, sew, test[-2:])
            elif (test in mmins) or (test in xvmtype) or (test in vmlogicalins):
              genVsCorners(test, sew, "eew1")
            else:
              genVsCorners(test, sew, "1")

        genVMaskCorners()


        # print footer
        signatureWords = getSigSpace(xlen, flen) #figure out how many words are needed for signature
        insertTemplate(test, signatureWords, "testgen_footer_vector2.S")

        # Finish
        f.close()
        # if new file is different from old file, replace old file with new file
        if os.path.exists(fname):
          if filecmp.cmp(fname, tempfname): # files are the same
            os.system(f"rm {tempfname}") # remove temp file
          else:
            os.system(f"mv {tempfname} {fname}")
            print("Updated " + fname)
        else:
          os.system(f"mv {tempfname} {fname}")<|MERGE_RESOLUTION|>--- conflicted
+++ resolved
@@ -1022,44 +1022,6 @@
       for test in applicable_instructions:
       # print("Generating test for ", test, " with entries: ", coverpoints[test])
 
-<<<<<<< HEAD
-          if (test in imm_31):
-            immcornersv = [0, 1, 2, 15, 16, 30, 31]
-          else:
-            immcornersv = [0, 1, 2, 14, 15, -1, -2, -15, -16]
-
-          basename = "WALLY-COV-" + extension + "-" + test
-          fname = pathname + "/" + basename + ".S"
-          tempfname = pathname + "/" + basename + "_temp.S"
-
-          # print custom header part
-          f = open(tempfname, "w")
-          line = "///////////////////////////////////////////\n"
-          f.write(line)
-          line="// "+fname+ "\n// " + author + "\n"
-          f.write(line)
-          # Don't print creation date because this forces rebuild of files that are otherwise identical
-          #line ="// Created " + str(datetime.now()) + "\n"
-          #f.write(line)
-
-          # insert generic header
-          insertTemplate(test, 0, "testgen_header_vector.S")
-
-        # add assembly lines to enable fp where needed
-        if test in vfloattypes:
-          float_en = "\n# set mstatus.FS to 10 to enable fp\nli t0,0x4000\ncsrs mstatus, t0\n\n"
-          f.write(float_en)
-
-        for pattern in [r'/Vx(\d+)$', r'/Vls(\d+)$', r'/Vf(\d+)$']:
-          sew_match = re.search(pattern, pathname)
-          if sew_match:
-              sew = int(sew_match.group(1))
-              break
-        else:
-          sew = 8
-
-        setFlen(32)
-=======
         newInstruction()
 
         if (test in imm_31):
@@ -1086,19 +1048,18 @@
 
         # add assembly lines to enable fp where needed
         if test in vfloattypes:
-          float_en = "\n# set mstatus.FS to 01 to enable fp\nli t0,0x4000\ncsrs mstatus, t0\n\n"
+          float_en = "\n# set mstatus.FS to 10 to enable fp\nli t0,0x4000\ncsrs mstatus, t0\n\n"
           f.write(float_en)
 
-        sew_match = re.search(r'/Vx(\d+)$', pathname)
-        if sew_match is None:
-          sew_match = re.search(r'/Vls(\d+)$', pathname)
+        for pattern in [r'/Vx(\d+)$', r'/Vls(\d+)$', r'/Vf(\d+)$']:
+          sew_match = re.search(pattern, pathname)
           if sew_match:
-            sew = int(sew_match.group(1))
-          else:
-            sew = 8
+              sew = int(sew_match.group(1))
+              break
         else:
-          sew = int(sew_match.group(1))
->>>>>>> 0b110712
+          sew = 8
+
+        setFlen(32)
 
         legalvlmuls = getLegalVlmul(maxELEN, minSEW_MIN, sew)
 
@@ -1121,13 +1082,8 @@
 
         coverpoints = list(testplans[extension][test])
         applicable_coverpoints = coverpointInclusions(coverpoints)
-<<<<<<< HEAD
-        makeTest(applicable_coverpoints, test, sew=sew)
-=======
-
         if test not in unsupported_tests:
           makeTest(applicable_coverpoints, test, sew=sew)
->>>>>>> 0b110712
 
         if (test in vd_widen_ins) or (test in vs2_widen_ins):
           f.write("#endif\n")
@@ -1154,11 +1110,7 @@
             genRandomVector(test, sew, vs="vs1", emul=2)
             genVsCorners(test, sew, "2")
             genVsCorners(test, sew, "1")
-<<<<<<< HEAD
           elif (test in narrowins) or (test in vs2_widen_ins):
-=======
-          elif (test in narrowins) or (test in vd_widen_ins):
->>>>>>> 0b110712
             genRandomVector(test, sew, vs="vs2", emul=2)
             if (test in vs1ins):
               genRandomVector(test, sew, vs="vs1")
