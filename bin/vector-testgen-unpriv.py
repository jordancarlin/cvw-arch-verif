#!/usr/bin/env python3

##################################
# vector-testgen-unpriv.py
#
# James Kaden Cassidy jacassidy@g.hmc.edu June 26 2025
# SPDX-License-Identifier: Apache-2.0 WITH SHL-2.1
#
# Generate directed tests for functional coverage
##################################

##################################
# libraries
##################################
import filecmp
import math
import os
import re
from random import randint, seed

import vector_testgen_common as common
from vector_testgen_common import (
  ARCH_VERIF,
  fedges,
  fedgesD,
  fedgesH,
  flen,
  freg_count,
  frmList,
  genRandomVector,
  genRandomVectorLS,
  genVMaskEdges,
  genVsEdges,
  genVsEdgesFP,
  getBaseLmul,
  getBaseSuiteTestCount,
  getInstructionEEW,
  getLegalVlmul,
  getLengthLmul,
  getLengthSuiteTestCount,
  getSigSpace,
  imm_31,
  indexed_loads,
  indexed_stores,
  insertTemplate,
  maxELEN,
  minSEW_MIN,
  mmins,
  myhash,
  narrowins,
  newInstruction,
  randomizeMask,
  randomizeOngroupVectorRegister,
  randomizeVectorInstructionData,
  readTestplans,
  setExtension,
  setFlen,
  setXlen,
  v_edges_ls,
  vd_widen_ins,
  vector_loads,
  vector_ls_ins,
  vector_stores,
  vedgeseew1,
  vedgesemul1,
  vedgesemul2,
  vedgesemul4,
  vedgesemul8,
  vedgesemulf2,
  vedgesemulf4,
  vedgesemulf8,
  vextins,
  vfedgesemul1,
  vfedgesemul2,
  vfloattypes,
  vmlogicalins,
  vreg_count,
  vs1ins,
  vs2_widen_ins,
  vsAddressCount,
  vxrmList,
  writeTest,
  wvsins,
  wwvins,
  xreg_count,
  xvmtype,
  xvtype,
)

unsupported_tests = [ # conflicting signatures between sail and spike, open PRs listed bellow
  "vnclip.wi",      # Sail issue 1071
  "vnclipu.wi",     # Sail issue 1071
  "vnsra.wi",       # Sail issue 1071
  "vnsrl.wi",       # Sail issue 1071
  "vslideup.vi",    # Sail issue 1071
  "vslidedown.vi",  # Sail issue 1071
  "vrgather.vi",    # Sail issue 1071
<<<<<<< HEAD
  "vwredsumu.vs",   # Sail claims to have fixed, we may not have the newest version
  "vwredsum.vs"     # Sail claims to have fixed, we may not have the newest version
=======
  "vwredsum.vs",    # Sail issue 1135
  "vwredsumu.vs"    # Sail issue 1135
>>>>>>> 760b8fc6
]

def writeLine(argument: str, comment = ""):
  comment_distance = 50

  argument = " " * (4 * common.tab_count) + str(argument)

  if comment != "":
    padding = max(0, comment_distance - len(argument))
    comment = " " * padding + str(comment)

  f.write(argument + comment +"\n")

def make_custom(test, xlen):
    insertTemplate(test, 0, f"{test}.S")

def make_vd(instruction, sew, rng, lmul = 1):

  for v in rng:
    description = "cp_vd (Test destination vd = v" + str(v) + ")"
    instruction_data = randomizeVectorInstructionData(instruction, sew, getBaseSuiteTestCount(), lmul = lmul, vd = v)

    writeTest(description, instruction, instruction_data, sew=sew, lmul = lmul)
    vsAddressCount()

def make_vl_0(instruction, sew, lmul = 1):
  description = "cr_vl_0 (Test vl = 0)"
  instruction_data  = randomizeVectorInstructionData(instruction, sew, getLengthSuiteTestCount(), suite="length", lmul = lmul)

  writeTest(description, instruction, instruction_data, sew=sew, lmul=lmul, vl=0)
  vsAddressCount("length")

def make_vs3(instruction, sew, rng, lmul = 1):

  for v in rng:
    description = "cp_vs2 (Test source vs3 = v" + str(v) + ")"
    instruction_data = randomizeVectorInstructionData(instruction, sew, getBaseSuiteTestCount(), lmul = lmul, vs3 = v)

    writeTest(description, instruction, instruction_data, sew=sew, lmul = lmul)
    vsAddressCount()

def make_vs2(instruction, sew, rng, lmul = 1):

  for v in rng:
    description = "cp_vs2 (Test source vs2 = v" + str(v) + ")"
    instruction_data = randomizeVectorInstructionData(instruction, sew, getBaseSuiteTestCount(), lmul = lmul, vs2 = v)

    writeTest(description, instruction, instruction_data, sew=sew, lmul = lmul)
    vsAddressCount()

def make_vs1(instruction, sew, rng):

  for v in rng:
    description       = "cp_vs1 (Test source vs1 = v" + str(v) + ")"
    instruction_data  = randomizeVectorInstructionData(instruction, sew, getBaseSuiteTestCount(), vs1 = v)

    writeTest(description, instruction, instruction_data, sew=sew)
    vsAddressCount()

def make_vd_vs2(instruction, sew, rng, lmul = 1):

  for v in rng:
    description = f"cmp_vd_vs2 (Test vd = vs2 = v{v})"
    instruction_data = randomizeVectorInstructionData(instruction, sew, getBaseSuiteTestCount(), lmul = lmul, vd = v, vs2 = v)

    writeTest(description, instruction, instruction_data, sew=sew, lmul = lmul)
    vsAddressCount()

def make_vd_vs1(instruction, sew, rng):

  for v in rng:
    description       = "cmp_vd_vs1 (Test vd = vs1 = v" + str(v) + ")"
    instruction_data  = randomizeVectorInstructionData(instruction, sew, getBaseSuiteTestCount(), vd = v, vs1 = v)

    writeTest(description, instruction, instruction_data, sew=sew)
    vsAddressCount()

def make_vd_vs1_vs2(instruction, sew, rng):

  for v in rng:
    description       = "cmp_vd_vs1_vs2 (Test vd = vs1 = vs2 = v" + str(v) + ")"
    instruction_data  = randomizeVectorInstructionData(instruction, sew, getBaseSuiteTestCount(), vd = v, vs1 = v, vs2 = v)

    writeTest(description, instruction, instruction_data, sew=sew)
    vsAddressCount()

def make_vs1_vs2(instruction, sew, rng):

  for v in rng:
    description       = "cmp_vs1_vs2 (Test vs1 = vs2 = v" + str(v) + ")"
    instruction_data  = randomizeVectorInstructionData(instruction, sew, getBaseSuiteTestCount(), vs1 = v, vs2 = v)

    writeTest(description, instruction, instruction_data, sew=sew)
    vsAddressCount()

def make_vs3_vs2(instruction, sew, rng, lmul = 1):

  for v in rng:
    description       = "cmp_vs3_vs2 (Test vs3 = vs2 = v" + str(v) + ")"
    instruction_data  = randomizeVectorInstructionData(instruction, sew, getBaseSuiteTestCount(), lmul = lmul, vs3 = v, vs2 = v)

    writeTest(description, instruction, instruction_data, sew=sew, lmul = lmul)
    vsAddressCount()

def make_rs1_v(instruction, sew, rng, lmul = 1):

  for r in rng:
    description       = "cp_rs1 (Test rs1 = x" + str(r) + ")"
    instruction_data  = randomizeVectorInstructionData(instruction, sew, getBaseSuiteTestCount(), lmul = lmul, rs1 = r)

    writeTest(description, instruction, instruction_data, sew=sew, lmul = lmul)
    vsAddressCount()

def make_rs2_v(instruction, sew, rng, lmul = 1):

  for r in rng:
    description       = "cp_rs2 (Test rs2 = x" + str(r) + ")"
    instruction_data  = randomizeVectorInstructionData(instruction, sew, getBaseSuiteTestCount(), lmul = lmul, rs2 = r)

    writeTest(description, instruction, instruction_data, sew=sew, lmul = lmul)
    vsAddressCount()

def make_rs2_edges_v(instruction, sew, redges, lmul=1):
  vlvals = ["vlmax"]
  for vl in vlvals:
    for r in redges:
      description       = f"cp_rs2_edges (Test rs2 edge val = {r})"
      instruction_data  = randomizeVectorInstructionData(instruction, sew, getBaseSuiteTestCount(), lmul = lmul, rs2_val = r)

      writeTest(description, instruction, instruction_data, sew=sew, vl=vl, lmul = lmul)
      vsAddressCount()

def make_rs1_rs2_v(instruction, sew, rng, lmul = 1):

  for r in rng:
    description       = "cmp_rs1_rs2 (Test rs1 = rs2 = x" + str(r) + ")"
    instruction_data  = randomizeVectorInstructionData(instruction, sew, getBaseSuiteTestCount(), lmul = lmul, rs1 = r, rs2 = r)

    writeTest(description, instruction, instruction_data, sew=sew, lmul = lmul)
    vsAddressCount()

def make_fs1_v(instruction, sew, rng, lmul = 1):

  for f in rng:
    description       = "cp_fs1 (Test fs1 = f" + str(f) + ")"
    instruction_data  = randomizeVectorInstructionData(instruction, sew, getBaseSuiteTestCount(), lmul = lmul, fs1 = f)

    writeTest(description, instruction, instruction_data, sew=sew, lmul = lmul)
    vsAddressCount()

def make_imm_v(instruction, sew):

  if (test in imm_31):
    for uimm in range(0,32):
      description       = "cp_imm_5bit_u (Test uimm = " + str(uimm) + ")"
      instruction_data  = randomizeVectorInstructionData(instruction, sew, getBaseSuiteTestCount(), imm = uimm)

      writeTest(description, instruction, instruction_data, sew=sew)
      vsAddressCount()
  else:
    for imm in range(-16,16):
      description       = "cp_imm_5bit (Test imm = " + str(imm) + ")"
      instruction_data  = randomizeVectorInstructionData(instruction, sew, getBaseSuiteTestCount(), imm = imm)

      writeTest(description, instruction, instruction_data, sew=sew)
      vsAddressCount()

def make_rdv(instruction, sew, rng):

  for r in rng:
    description       = "cp_rd (Test rd = x" + str(r) + ")"
    instruction_data  = randomizeVectorInstructionData(instruction, sew, getBaseSuiteTestCount(), rd = r)

    writeTest(description, instruction, instruction_data, sew=sew)
    vsAddressCount()

def make_fdv(instruction, sew, rng):

  for f in rng:
    description       = "cp_fd (Test fd = f" + str(f) + ")"
    instruction_data  = randomizeVectorInstructionData(instruction, sew, getBaseSuiteTestCount(), fd = f)

    writeTest(description, instruction, instruction_data, sew=sew)
    vsAddressCount()

def make_vs2_edges(instruction, sew, vedges, vl=1, lmul = 1):

  for v in vedges:
    description       = "cp_vs2_edges (Test source vs2 value = " + v + ")"
    instruction_data  = randomizeVectorInstructionData(instruction, sew, getBaseSuiteTestCount(), lmul = lmul, vs2_val_pointer = v)

    writeTest(description, instruction, instruction_data, sew=sew, vl=vl, lmul = lmul)
    vsAddressCount()

def make_vs1_edges(instruction, sew, vedges, vl=1):

  for v in vedges:
    description       = "cp_vs1_edges (Test source vs1 value = " + v + ")"
    instruction_data  = randomizeVectorInstructionData(instruction, sew, getBaseSuiteTestCount(), vs1_val_pointer = v)

    writeTest(description, instruction, instruction_data, sew=sew, vl=vl)
    vsAddressCount()

def make_rs1_edges_v(instruction, sew, redgesv):

  for redge in redgesv:
    description       = "cp_rs1_edges (Test source rs1 value = " + hex(redge) + ")"
    instruction_data  = randomizeVectorInstructionData(instruction, sew, getBaseSuiteTestCount(), rs1_val = redge)

    writeTest(description, instruction, instruction_data, sew=sew)
    vsAddressCount()

def make_fs1_edges_v(instruction, sew):
  if sew == 64:
    fedgesv = fedgesD
  elif sew == 16:
    fedgesv = fedgesH
  else:
    fedgesv = fedges

  for fedge in fedgesv:
    fedge_val       = fedgesv[fedge]
    description       = "cp_fs1_edges (Test source fs1 value = " + fedge + ")"
    instruction_data  = randomizeVectorInstructionData(instruction, sew, getBaseSuiteTestCount(), fs1_val = fedge_val)

    writeTest(description, instruction, instruction_data, sew=sew)
    vsAddressCount()

def make_vs2_vs1_edges(instruction, sew, vs2edges, vs1edges, vl=1):
  for v1 in vs1edges:
    for v2 in vs2edges:
      description = "cr_vs2_vs1_edges"
      instruction_data  = randomizeVectorInstructionData(instruction, sew, getBaseSuiteTestCount(), vs1_val_pointer = v1, vs2_val_pointer = v2, additional_no_overlap=[['vs1', 'vs2']])

      writeTest(description, instruction, instruction_data, sew=sew, vl=vl)
      vsAddressCount()

def make_vs2_rs1_edges(instruction, sew, vs2edges):
  for r1 in redgesv:
    for v2 in vs2edges:
      description = "cr_vs2_rs1_edges"
      instruction_data  = randomizeVectorInstructionData(instruction, sew, getBaseSuiteTestCount(), vs2_val_pointer = v2, rs1_val = r1)

      writeTest(description, instruction, instruction_data, sew=sew)
      vsAddressCount()

def make_vs2_fs1_edges(instruction, sew, vs2edges):
  if sew == 64:
    fedgesv = fedgesD
  elif sew == 16:
    fedgesv = fedgesH
  else:
    fedgesv = fedges

  for f1 in fedgesv:
    for v2 in vs2edges:
      f1_val = fedgesv[f1]
      description = "cr_vs2_rs1_edges"
      instruction_data  = randomizeVectorInstructionData(instruction, sew, getBaseSuiteTestCount(), vs2_val_pointer = v2, fs1_val = f1_val)

      writeTest(description, instruction, instruction_data, sew=sew)
      vsAddressCount()

def make_vs2_imm_edges(instruction, sew, vs2edges):
  for imm in immedgesv:
    for v2 in vs2edges:
      description = "cr_vs2_imm_edges"
      instruction_data  = randomizeVectorInstructionData(instruction, sew, getBaseSuiteTestCount(), vs2_val_pointer = v2, imm = imm)

      writeTest(description, instruction, instruction_data, sew=sew)
      vsAddressCount()

def make_vxrm_vs2_vs1_edges(instruction, sew, vs2edges, vs1edges):
  for vxrm in vxrmList:
    for v1 in vs1edges:
      for v2 in vs2edges:
        description = "cr_vxrm_vs2_vs1_edges (Test vxrm = " + vxrm + ")"
        instruction_data  = randomizeVectorInstructionData(instruction, sew, getBaseSuiteTestCount(), vs2_val_pointer = v2, vs1_val_pointer = v1, additional_no_overlap=[['vs1','vs2']])

        writeTest(description, instruction, instruction_data, sew=sew, vxrm=vxrm)
        vsAddressCount()

def make_vxrm_vs2_rs1_edges(instruction, sew, vs2edges):
  for vxrm in vxrmList:
    for r1 in redgesv:
      for v2 in vs2edges:
        description = "cr_vxrm_vs2_rs1_edges (Test vxrm = " + vxrm + ")"
        instruction_data  = randomizeVectorInstructionData(instruction, sew, getBaseSuiteTestCount(), vs2_val_pointer = v2, rs1_val = r1)

        writeTest(description, instruction, instruction_data, sew=sew, vxrm=vxrm)
        vsAddressCount()

def make_vxrm_vs2_imm_edges(instruction, sew, vs2edges):
  for vxrm in vxrmList:
    for imm in immedgesv:
      for v2 in vs2edges:
        description = "cr_vxrm_vs2_imm_edges (Test vxrm = " + vxrm + ")" + str(imm)
        instruction_data  = randomizeVectorInstructionData(instruction, sew, getBaseSuiteTestCount(), vs2_val_pointer = v2, imm = imm)

        writeTest(description, instruction, instruction_data, sew=sew, vxrm=vxrm)
        vsAddressCount()

def make_frm(instruction, sew):
  for frm in frmList:
    for i in range(10):
      description = f"cp_csr_frm (Test frm = {frm}, Test number {i+1})"
      instruction_data  = randomizeVectorInstructionData(instruction, sew, getBaseSuiteTestCount())

      writeTest(description, instruction, instruction_data, sew=sew, frm=frm)
      vsAddressCount()

##################################### length suite (vl!=1) test generation #####################################

def getMaxlmul(sew, eew, maxemul):
  if eew is None:
    return maxemul

  lmulMultiplier = eew/sew

  if lmulMultiplier > 1:
    return maxemul / lmulMultiplier

  return maxemul

def make_vl_lmul(instruction, sew, maxemul=8, eew = None, preset_emul = None):
  global legalvlmuls

  numlmul = int(math.log2(getMaxlmul(sew, eew, maxemul)))
  minlmul = min(legalvlmuls)

  for l in range(minlmul, numlmul+1):
    for k in range(3):
      lmul = 2 ** l # creating lmul first

      vlval = ["vlmax", 1, "random"]
      vl = vlval[k]
      vta = randint(0,1)
      vma = randint(0,1)

      if preset_emul is not None:
        emul = preset_emul
      else:
        emul = lmul

      maskval = randomizeMask(test)
      no_overlap = [['vs1', 'v0'], ['vs2', 'v0'], ['vd', 'v0']] if maskval is not None else None

      description = f"cr_vl_lmul (Test lmul = {lmul}, vl = {vl})"
      instruction_data  = randomizeVectorInstructionData(instruction, sew, getLengthSuiteTestCount(), suite="length", lmul = emul, additional_no_overlap=no_overlap)

      writeTest(description, instruction, instruction_data, sew=sew, lmul=lmul, vl=vl, maskval=maskval, vta=vta, vma=vma)
      vsAddressCount("length")

def make_mask_edges(instruction, sew, lmul = 1):
  vma = randint(0,1)
  cp_masking_edges_data = ["ones", "zeroes", "vlmaxm1_ones", "vlmaxd2p1_ones", "cp_mask_random"]

  for m in cp_masking_edges_data:
    vma = randint(0,1)

    description = f"cp_masking_edges (Test v0 = {m})"
    instruction_data  = randomizeVectorInstructionData(instruction, sew, getLengthSuiteTestCount(), lmul=lmul, suite="length", additional_no_overlap=[['vs1', 'v0'], ['vs2', 'v0'], ['vd', 'v0'], ['vs3', 'v0']])

    writeTest(description, instruction, instruction_data, sew=sew, lmul=lmul, vl="vlmax", maskval=m, vma=vma)
    vsAddressCount("length")

def make_vtype_agnostic(instruction, sew, maxemul=8, eew = None, preset_emul = None):
  global legalvlmuls

  vlmulmax = int(math.log2(getMaxlmul(sew, eew, maxemul)))
  minlmul = min(legalvlmuls)

  for t in [0,1]:
    for m in [0,1]:

      lmul = 2 ** randint(minlmul, vlmulmax) # pick random integer LMUL to ensure that coverpoints are hit

      if preset_emul is not None:
        emul = preset_emul
      else:
        emul = lmul

      maskval = randomizeMask(instruction, always_masked=True)
      no_overlap = [['vs1', 'v0'], ['vs2', 'v0'], ['vd', 'v0']] if maskval is not None else None
      vta = t
      vma = m

      description = f"cr_vtype_agnostic (Test vta = {vta}, vma = {vma})"
      instruction_data  = randomizeVectorInstructionData(instruction, sew, getLengthSuiteTestCount(), suite="length", lmul = emul, additional_no_overlap=no_overlap)

      writeTest(description, instruction, instruction_data, sew=sew, lmul=lmul, vl="random", maskval=maskval, vta=vta, vma=vma)
      vsAddressCount("length")


#####################################         custom test generation       #####################################

def make_custom_vmask_write_lmulge1(instruction, sew):
  for lmul in [1, 2, 4, 8]:
    description = f"cp_custom_vmask_write_lmulge1 (Test lmul = {lmul})"
    instruction_data  = randomizeVectorInstructionData(instruction, sew, getLengthSuiteTestCount(), suite="length", lmul = lmul)

    writeTest(description, instruction, instruction_data, sew=sew, lmul=lmul, vl="vlmax")
    vsAddressCount("length")

def make_custom_vmask_write_v0_masked(instruction, sew):
  maskval = randomizeMask(instruction, always_masked = True)  # set always_masked true since this cp will only be tested for instr with mask available
  no_overlap = [['vs1', 'v0'], ['vs2', 'v0']]

  description = "cp_custom_vmask_write_v0_masked"
  instruction_data  = randomizeVectorInstructionData(instruction, sew, getLengthSuiteTestCount(), vd = 0, suite="length", additional_no_overlap=no_overlap)

  writeTest(description, instruction, instruction_data, sew=sew, vl="vlmax", maskval=maskval)
  vsAddressCount("length")

def make_custom_voffgroup_vr(instruction, sew, lmul, vr):
  for v in range(0, vreg_count):
    if (v % lmul == 0):
      pass
    else:
      description = f"cp_custom_voffgroup_{vr}_lmul{lmul} (Test lmul = {lmul}, {vr} = {v})"
      if vr == "vs1":
        vd  = randomizeOngroupVectorRegister(instruction, v, lmul=lmul)
        if (instruction in wvsins):
          vs2 = randomizeOngroupVectorRegister(instruction, v, vd, math.floor(v/lmul) * lmul, lmul=lmul)
        else:
          vs2 = randomizeOngroupVectorRegister(instruction, v, vd, lmul=lmul)
        instruction_data  = randomizeVectorInstructionData(instruction, sew, getBaseSuiteTestCount(), vd = vd, vs2 = vs2, vs1 = v, suite="base", lmul = lmul)
      elif vr == "vs2":
        vd  = randomizeOngroupVectorRegister(instruction, v, lmul=lmul)
        vs1 = randomizeOngroupVectorRegister(instruction, v, vd, lmul=lmul)
        instruction_data  = randomizeVectorInstructionData(instruction, sew, getBaseSuiteTestCount(), vd = vd, vs2 = v, vs1 = vs1, suite="base", lmul = lmul)
      else: # vd
        vs2 = randomizeOngroupVectorRegister(instruction, v, lmul=lmul)
        vs1 = randomizeOngroupVectorRegister(instruction, v, vs2, lmul=lmul)
        instruction_data  = randomizeVectorInstructionData(instruction, sew, getBaseSuiteTestCount(), vd = v, vs2 = vs2, vs1 = vs1, suite="base", lmul = lmul)

      writeTest(description, instruction, instruction_data, sew=sew, lmul=lmul)
      vsAddressCount()

def make_custom_gprWriting_vstart_eq_vl(instruction, sew):
  description = "cp_custom_gprWriting_vstart_eq_vl"
  instruction_data  = randomizeVectorInstructionData(instruction, sew, getLengthSuiteTestCount(), suite="length")

  writeTest(description, instruction, instruction_data, sew=sew, vl=0, vstart=0)
  vsAddressCount("length")

def make_custom_vext_overlapping_vd_vs2(instruction, sew, vext):
  # vext is the suffix of the extension, e.g. "f2" of vsext.vf2
  lmul = int(vext[1])                                   # "2" of "f2"
  vd = randint(0, math.floor((vreg_count-1)/lmul)) * lmul   # ensure that vd is on group with the given lmul
  vs2 = vd + (lmul - 1)                                 # force vs2 to overlap with the top of vd
  vs1 = randomizeOngroupVectorRegister(instruction, vs2, vd, lmul=lmul)

  description = f"cp_custom_vext{lmul}_overlapping_vd_vs2"
  instruction_data  = randomizeVectorInstructionData(instruction, sew, getBaseSuiteTestCount(), vd = vd, vs2 = vs2, vs1 = vs1, suite="base", lmul = lmul)

  writeTest(description, instruction, instruction_data, sew=sew, lmul=lmul)
  vsAddressCount()

def make_custom_vdOverlapTopVs1_vd_vs1(instruction, sew, lmul):
  emul = 2 * lmul
  vd = randint(0, math.floor((vreg_count-1)/emul)) * emul   # ensure that vd is on group with the given lmul
  vs1 = vd + lmul                                           # force vs1 to overlap with the top of vd, for widening so the overlap is simply the top half
  if instruction in vs2_widen_ins:
    vs2 = randomizeOngroupVectorRegister(instruction, vs1, vd, lmul=emul)
  else:
    vs2 = randomizeOngroupVectorRegister(instruction, vs1, vd, lmul=lmul)

  description = f"cp_custom_vdOverlapTopVs1_vd_vs1_lmul{lmul}"
  instruction_data  = randomizeVectorInstructionData(instruction, sew, getBaseSuiteTestCount(), vd = vd, vs2 = vs2, vs1 = vs1, suite="base", lmul = lmul)

  writeTest(description, instruction, instruction_data, sew=sew, lmul=lmul)
  vsAddressCount()

def make_custom_vdOverlapTopVs2_vd_vs2(instruction, sew, lmul):
  emul = 2 * lmul
  vd = randint(0, math.floor((vreg_count-1)/emul)) * emul   # ensure that vd is on group with the given lmul
  vs2 = vd + lmul                                           # force vs2 to overlap with the top of vd, for widening so the overlap is simply the top half
  vs1 = randomizeOngroupVectorRegister(instruction, vs2, vd, lmul=lmul)

  description = f"cp_custom_vdOverlapTopVs2_vd_vs2_lmul{lmul}"
  instruction_data  = randomizeVectorInstructionData(instruction, sew, getBaseSuiteTestCount(), vd = vd, vs2 = vs2, vs1 = vs1, suite="base", lmul = lmul)

  writeTest(description, instruction, instruction_data, sew=sew, lmul=lmul)
  vsAddressCount()

def make_custom_vdOverlapBtmVs2_vd_vs2(instruction, sew, lmul):
  emul = 2 * lmul
  vd = randint(0, math.floor((vreg_count-1)/emul)) * emul   # ensure that vd is on group with the given lmul
  vs2 = vd                                                  # force vs2 to overlap with the bottom of vd

  description = f"cp_custom_vdOverlapBtmVs2_vd_vs2_lmul{lmul}"
  instruction_data  = randomizeVectorInstructionData(instruction, sew, getBaseSuiteTestCount(), vd = vd, vs2 = vs2, suite="base", lmul = lmul)

  writeTest(description, instruction, instruction_data, sew=sew, lmul=lmul)
  vsAddressCount()

def make_custom_allVdOverlapTopVs2_vd_vs2(instruction, sew, lmul):
  emul = 2 * lmul
  for v in range(0, vreg_count):
    if (v % emul == 0):
      vd  = v             # ensure that vd is on group with the given lmul
      vs2 = vd + lmul     # force vs2 to overlap with the top of vd, for widening so the overlap is simply the top half
      vs1 = randomizeOngroupVectorRegister(instruction, vs2, vd, lmul=lmul)

      description = f"cp_custom_allVdOverlapTopVs2_vd_vs2_lmul{lmul} (Test vd = {v}, vs2 = {vs2})"
      instruction_data  = randomizeVectorInstructionData(instruction, sew, getBaseSuiteTestCount(), vd = vd, vs2 = vs2, vs1 = vs1, suite="base", lmul = lmul)

      writeTest(description, instruction, instruction_data, sew=sew, lmul=lmul)
      vsAddressCount()
    else:
      pass

def make_custom_allVdOverlapTopVs1_vd_vs1(instruction, sew, lmul):
  emul = 2 * lmul
  for v in range(0, vreg_count):
    if (v % emul == 0):
      vd  = v             # ensure that vd is on group with the given lmul
      vs1 = vd + lmul     # force vs2 to overlap with the top of vd, for widening so the overlap is simply the top half
      if (instruction in wwvins):
        vs2 = randomizeOngroupVectorRegister(instruction, vs1, vd, lmul=emul)
      else:
        vs2 = randomizeOngroupVectorRegister(instruction, vs1, vd, lmul=lmul)

      description = f"cp_custom_allVdOverlapTopVs1_vd_vs1_lmul{lmul} (Test vd = {v}, vs1 = {vs1})"
      instruction_data  = randomizeVectorInstructionData(instruction, sew, getBaseSuiteTestCount(), vd = vd, vs2 = vs2, vs1 = vs1, suite="base", lmul = lmul)

      writeTest(description, instruction, instruction_data, sew=sew, lmul=lmul)
      vsAddressCount()
    else:
      pass

def make_custom_vreductionw_vd_vs1_emul_16(instruction, sew):
  description = "cp_custom_vreductionw_vd_vs1_emul_16"
  instruction_data  = randomizeVectorInstructionData(instruction, sew, getBaseSuiteTestCount(), suite="base", lmul = 8) # requires lmul = 8

  writeTest(description, instruction, instruction_data, sew=sew, lmul=8)
  vsAddressCount()

def make_custom_element0Masked(instruction, sew):
  no_overlap = [['vd', 'vs1'], ['vd', 'v0'], ['vs1', 'v0'], ['vs2', 'v0']]

  description = "cp_custom_element0Masked"
  instruction_data  = randomizeVectorInstructionData(instruction, sew, getLengthSuiteTestCount(), suite="base", additional_no_overlap=no_overlap)

  writeTest(description, instruction, instruction_data, sew=sew, vl="vlmax", maskval="ones")
  vsAddressCount()

def make_custom_vshift_upperbits_r1_ones(instruction, sew, r1, narrow=False):
  def top_bits_mask(xlen, sew):
    top = xlen - 1
    bottom = int(math.log2(sew))
    width = top - bottom + 1
    mask = ((1 << width) - 1) << bottom
    return mask

  if (narrow):
    r1_val = hex(top_bits_mask(xlen, 2 * sew))
  else:
    r1_val = hex(top_bits_mask(xlen, sew))

  description = f"cp_custom_vshift{narrow}_upperbits_{r1}_ones"
  if r1 == "rs1":
    instruction_data  = randomizeVectorInstructionData(instruction, sew, getBaseSuiteTestCount(), suite="base", rs1_val=r1_val)
  else:
    instruction_data  = randomizeVectorInstructionData(instruction, sew, getBaseSuiteTestCount(), suite="base", vs1_val=r1_val)

  writeTest(description, instruction, instruction_data, sew=sew)
  vsAddressCount()

def make_custom_vindexEdges_index_ge_vlmax(instruction, sew):
  description = "cp_custom_vindexEdges_index_ge_vlmax"
  instruction_data  = randomizeVectorInstructionData(instruction, sew, getBaseSuiteTestCount(), suite="base", vs1_val=-1)

  writeTest(description, instruction, instruction_data, sew=sew)
  vsAddressCount()

def make_custom_vindexEdges_index_gt_vl_lt_vlmax(instruction, sew):
  description = "cp_custom_vindexEdges_index_gt_vl_lt_vlmax"
  instruction_data  = randomizeVectorInstructionData(instruction, sew, getBaseSuiteTestCount(), suite="base", lmul=2, vs1_val=2)

  writeTest(description, instruction, instruction_data, sew=sew, lmul=2)
  vsAddressCount()

#####################################           test generation           #####################################

def makeTest(coverpoints, test, sew=None):
  global NaNBox_tests
  # default vl and lmul settings for base suite
  for coverpoint in coverpoints:
    # produce a deterministic seed for repeatable random numbers distinct for each instruction and coverpoint
    testname = test + coverpoint
    hashval = myhash(testname)
    # hashval = hash(testname) # doesn't work because of Python hash randomization
    seed(hashval)
    # print(f"\ninstruction: {test}")
    # print(f"coverpoint: {coverpoint}")
    #seed(hash(test + coverpoint))
    ############################# base suite #############################
    if   ((coverpoint in ['RV32', 'RV64', 'EFFEW8', 'EFFEW16', 'EFFEW32', 'EFFEW64']) or
          ("sample" in coverpoint))                   : pass
    if   coverpoint == "cp_asm_count"                 : pass
    elif coverpoint == "cp_fd"                        : make_fdv(test, sew, range(freg_count))
    elif coverpoint == "cp_fs1"                       : make_fs1_v(test, sew, range(freg_count))
    elif coverpoint == "cp_rd"                        : make_rdv(test, sew, range(xreg_count))
    elif coverpoint == "cp_rs1"                       : make_rs1_v(test, sew, range(xreg_count))
    elif coverpoint == "cp_rs1_nx0"                   : make_rs1_v(test, sew, range(1, xreg_count), getBaseLmul(test, sew))
    elif coverpoint == "cp_rs2"                       : make_rs2_v(test, sew, range(xreg_count), getBaseLmul(test, sew))
    elif coverpoint == "cp_rs2_edges_ls_e8"         : make_rs2_edges_v(test, sew, redges_ls_e8, lmul = getBaseLmul(test, sew))
    elif coverpoint == "cp_rs2_edges_ls_e16"        : make_rs2_edges_v(test, sew, redges_ls_e16, lmul = getBaseLmul(test, sew))
    elif coverpoint == "cp_rs2_edges_ls_e32"        : make_rs2_edges_v(test, sew, redges_ls_e32, lmul = getBaseLmul(test, sew))
    elif coverpoint == "cp_rs2_edges_ls_e64"        : make_rs2_edges_v(test, sew, redges_ls_e64, lmul = getBaseLmul(test, sew))
    elif coverpoint == "cp_rs1_edges"               : make_rs1_edges_v(test, sew, redgesv)
    elif coverpoint == "cp_fs1_edges_v"             : make_fs1_edges_v(test, sew)
    elif coverpoint == "cmp_rs1_rs2"                  : make_rs1_rs2_v(test, sew, range(xreg_count))
    elif coverpoint == "cp_imm_5bit"                  : make_imm_v(test, sew)
    elif coverpoint == "cp_imm_5bit_u"                : make_imm_v(test, sew)
    elif coverpoint == "cp_vd"                        : make_vd(test, sew, range(vreg_count),   getBaseLmul(test, sew))
    elif coverpoint == "cp_vd_lte30"                  : make_vd(test, sew, range(vreg_count-1), getBaseLmul(test, sew))
    elif coverpoint == "cp_vd_lte29"                  : make_vd(test, sew, range(vreg_count-2), getBaseLmul(test, sew))
    elif coverpoint == "cp_vd_lte28"                  : make_vd(test, sew, range(vreg_count-3), getBaseLmul(test, sew))
    elif coverpoint == "cp_vd_lte27"                  : make_vd(test, sew, range(vreg_count-4), getBaseLmul(test, sew))
    elif coverpoint == "cp_vd_lte26"                  : make_vd(test, sew, range(vreg_count-5), getBaseLmul(test, sew))
    elif coverpoint == "cp_vd_lte25"                  : make_vd(test, sew, range(vreg_count-6), getBaseLmul(test, sew))
    elif coverpoint == "cp_vd_lte24"                  : make_vd(test, sew, range(vreg_count-7), getBaseLmul(test, sew))
    elif coverpoint == "cp_vd_nv0"                    : make_vd(test, sew, range(1,vreg_count))
    elif coverpoint == "cp_vd_emul2"                  : make_vd(test, sew, range(0,vreg_count,2), getBaseLmul(test, sew))
    elif coverpoint == "cp_vd_emul4"                  : make_vd(test, sew, range(0,vreg_count,4), getBaseLmul(test, sew))
    elif coverpoint == "cp_vd_emul8"                  : make_vd(test, sew, range(0,vreg_count,8), getBaseLmul(test, sew))
    elif coverpoint == "cp_vs3"                       : make_vs3(test, sew, range(vreg_count),   getBaseLmul(test, sew))
    elif coverpoint == "cp_vs3_lte30"                 : make_vs3(test, sew, range(vreg_count-1), getBaseLmul(test, sew))
    elif coverpoint == "cp_vs3_lte29"                 : make_vs3(test, sew, range(vreg_count-2), getBaseLmul(test, sew))
    elif coverpoint == "cp_vs3_lte28"                 : make_vs3(test, sew, range(vreg_count-3), getBaseLmul(test, sew))
    elif coverpoint == "cp_vs3_lte27"                 : make_vs3(test, sew, range(vreg_count-4), getBaseLmul(test, sew))
    elif coverpoint == "cp_vs3_lte26"                 : make_vs3(test, sew, range(vreg_count-5), getBaseLmul(test, sew))
    elif coverpoint == "cp_vs3_lte25"                 : make_vs3(test, sew, range(vreg_count-6), getBaseLmul(test, sew))
    elif coverpoint == "cp_vs3_lte24"                 : make_vs3(test, sew, range(vreg_count-7), getBaseLmul(test, sew))
    elif coverpoint == "cp_vs3_emul2"                 : make_vs3(test, sew, range(0,vreg_count,2), getBaseLmul(test, sew))
    elif coverpoint == "cp_vs3_emul4"                 : make_vs3(test, sew, range(0,vreg_count,4), getBaseLmul(test, sew))
    elif coverpoint == "cp_vs3_emul8"                 : make_vs3(test, sew, range(0,vreg_count,8), getBaseLmul(test, sew))
    elif coverpoint == "cp_vs2"                       : make_vs2(test, sew, range(vreg_count), getBaseLmul(test, sew))
    elif coverpoint == "cp_vs2_nv0"                   : make_vs2(test, sew, range(1,vreg_count))
    elif coverpoint == "cp_vs2_emul2"                 : make_vs2(test, sew, range(0,vreg_count,2), getBaseLmul(test, sew))
    elif coverpoint == "cp_vs2_emul4"                 : make_vs2(test, sew, range(0,vreg_count,4), getBaseLmul(test, sew))
    elif coverpoint == "cp_vs2_emul8"                 : make_vs2(test, sew, range(0,vreg_count,8), getBaseLmul(test, sew))
    elif coverpoint == "cp_vs1"                       : make_vs1(test, sew, range(vreg_count))
    elif coverpoint == "cp_vs1_nv0"                   : make_vs1(test, sew, range(1,vreg_count))
    elif coverpoint == "cp_vs1_emul2"                 : make_vs1(test, sew, range(0,vreg_count,2))
    elif coverpoint == "cmp_vd_vs2"                   : make_vd_vs2(test, sew, range(vreg_count), getBaseLmul(test, sew))
    elif coverpoint == "cmp_vd_vs2_nv0"               : make_vd_vs2(test, sew, range(1,vreg_count), getBaseLmul(test, sew))
    elif coverpoint == "cmp_vd_vs2_emul2"             : make_vd_vs2(test, sew, range(0,vreg_count,2), getBaseLmul(test, sew))
    elif coverpoint == "cmp_vd_vs2_emul4"             : make_vd_vs2(test, sew, range(0,vreg_count,4), getBaseLmul(test, sew))
    elif coverpoint == "cmp_vd_vs2_emul8"             : make_vd_vs2(test, sew, range(0,vreg_count,8), getBaseLmul(test, sew))
    elif coverpoint == "cmp_vd_vs1"                   : make_vd_vs1(test, sew, range(vreg_count))
    elif coverpoint == "cmp_vd_vs1_nv0"               : make_vd_vs1(test, sew, range(1,vreg_count))
    elif coverpoint == "cmp_vd_vs1_emul2"             : make_vd_vs1(test, sew, range(0,vreg_count,2))
    elif coverpoint == "cmp_vs1_vs2"                  : make_vs1_vs2(test, sew, range(vreg_count))
    elif coverpoint == "cmp_vs1_vs2_nv0"              : make_vs1_vs2(test, sew, range(1,vreg_count))
    elif coverpoint == "cmp_vd_vs1_vs2"               : make_vd_vs1_vs2(test, sew, range(vreg_count))
    elif coverpoint == "cmp_vd_vs1_vs2_nv0"           : make_vd_vs1_vs2(test, sew, range(1,vreg_count))
    elif coverpoint == "cmp_vs3_vs2"                  : make_vs3_vs2(test, sew, range(vreg_count), getBaseLmul(test, sew))
    elif coverpoint == "cmp_vs3_vs2_lte30"            : make_vs3_vs2(test, sew, range(vreg_count-1), getBaseLmul(test, sew))
    elif coverpoint == "cmp_vs3_vs2_lte29"            : make_vs3_vs2(test, sew, range(vreg_count-2), getBaseLmul(test, sew))
    elif coverpoint == "cmp_vs3_vs2_lte28"            : make_vs3_vs2(test, sew, range(vreg_count-3), getBaseLmul(test, sew))
    elif coverpoint == "cmp_vs3_vs2_lte27"            : make_vs3_vs2(test, sew, range(vreg_count-4), getBaseLmul(test, sew))
    elif coverpoint == "cmp_vs3_vs2_lte26"            : make_vs3_vs2(test, sew, range(vreg_count-5), getBaseLmul(test, sew))
    elif coverpoint == "cmp_vs3_vs2_lte25"            : make_vs3_vs2(test, sew, range(vreg_count-6), getBaseLmul(test, sew))
    elif coverpoint == "cmp_vs3_vs2_lte24"            : make_vs3_vs2(test, sew, range(vreg_count-7), getBaseLmul(test, sew))
    elif coverpoint == "cp_vs2_edges"               : make_vs2_edges(test, sew, vedgesemul1)
    elif coverpoint == "cp_vs2_edges_emul2"         : make_vs2_edges(test, sew, vedgesemul2)
    elif coverpoint == "cp_vs2_edges_emul4"         : make_vs2_edges(test, sew, vedgesemul4)
    elif coverpoint == "cp_vs2_edges_emul8"         : make_vs2_edges(test, sew, vedgesemul8)
    elif coverpoint == "cp_vs2_edges_emulf2"        : make_vs2_edges(test, sew, vedgesemulf2)
    elif coverpoint == "cp_vs2_edges_emulf4"        : make_vs2_edges(test, sew, vedgesemulf4)
    elif coverpoint == "cp_vs2_edges_emulf8"        : make_vs2_edges(test, sew, vedgesemulf8)
    elif coverpoint == "cp_vs2_edges_eew1"          : make_vs2_edges(test, sew, vedgeseew1, vl=8)  # assume vl = 8 for mask logical instr
    elif coverpoint == "cp_vs2_edges_ls"            : make_vs2_edges(test, sew, v_edges_ls, lmul=getBaseLmul(test, sew))
    elif coverpoint == "cp_vs2_edges_f"             : make_vs2_edges(test, sew, vfedgesemul1)
    elif coverpoint == "cp_vs2_edges_f_emul2"       : make_vs2_edges(test, sew, vfedgesemul2)
    elif coverpoint == "cp_vs1_edges"               : make_vs1_edges(test, sew, vedgesemul1)
    elif coverpoint == "cp_vs1_edges_emul2"         : make_vs1_edges(test, sew, vedgesemul2)
    elif coverpoint == "cp_vs1_edges_eew1"          : make_vs1_edges(test, sew, vedgeseew1, vl=8)  # assume vl = 8 for mask logical instr
    elif coverpoint == "cp_vs1_edges_f"             : make_vs1_edges(test, sew, vfedgesemul1)
    elif coverpoint == "cp_vs1_edges_f_emul2"       : make_vs1_edges(test, sew, vfedgesemul2)
    elif coverpoint == "cr_vs2_vs1_edges"           : make_vs2_vs1_edges(test, sew, vedgesemul1, vedgesemul1)
    elif coverpoint == "cr_vs2_vs1_edges_wv"        : make_vs2_vs1_edges(test, sew, vedgesemul2, vedgesemul1)
    elif coverpoint == "cr_vs2_vs1_edges_wred"      : make_vs2_vs1_edges(test, sew, vedgesemul1, vedgesemul2)
    elif coverpoint == "cr_vs2_vs1_edges_mm"        : make_vs2_vs1_edges(test, sew, vedgeseew1, vedgeseew1, vl=8)
    elif coverpoint == "cr_vs2_vs1_edges_f"         : make_vs2_vs1_edges(test, sew, vfedgesemul1, vfedgesemul1)
    elif coverpoint == "cr_vs2_vs1_edges_fwv"       : make_vs2_vs1_edges(test, sew, vfedgesemul2, vfedgesemul1)
    elif coverpoint == "cr_vs2_vs1_edges_fwred"     : make_vs2_vs1_edges(test, sew, vfedgesemul1, vfedgesemul2)
    elif coverpoint == "cr_vs2_rs1_edges"           : make_vs2_rs1_edges(test, sew, vedgesemul1)
    elif coverpoint == "cr_vs2_rs1_edges_wx"        : make_vs2_rs1_edges(test, sew, vedgesemul2)
    elif coverpoint == "cr_vs2_fs1_edges"           : make_vs2_fs1_edges(test, sew, vfedgesemul1)
    elif coverpoint == "cr_vs2_fs1_edges_wf"        : make_vs2_fs1_edges(test, sew, vfedgesemul2)
    elif coverpoint == "cr_vs2_imm_edges"           : make_vs2_imm_edges(test, sew, vedgesemul1)
    elif coverpoint == "cr_vs2_imm_edges_u"         : make_vs2_imm_edges(test, sew, vedgesemul1)
    elif coverpoint == "cr_vs2_imm_edges_wi"        : make_vs2_imm_edges(test, sew, vedgesemul2)
    elif coverpoint == "cr_vs2_imm_edges_wiu"       : make_vs2_imm_edges(test, sew, vedgesemul2)
    elif coverpoint == "cr_vxrm_vs2_vs1_edges"      : make_vxrm_vs2_vs1_edges(test, sew, vedgesemul1, vedgesemul1)
    elif coverpoint == "cr_vxrm_vs2_vs1_edges_wv"   : make_vxrm_vs2_vs1_edges(test, sew, vedgesemul2, vedgesemul1)
    elif coverpoint == "cr_vxrm_vs2_rs1_edges"      : make_vxrm_vs2_rs1_edges(test, sew, vedgesemul1)
    elif coverpoint == "cr_vxrm_vs2_rs1_edges_wx"   : make_vxrm_vs2_rs1_edges(test, sew, vedgesemul2)
    elif coverpoint == "cr_vxrm_vs2_imm_edges"      : make_vxrm_vs2_imm_edges(test, sew, vedgesemul1)
    elif coverpoint == "cr_vxrm_vs2_imm_edges_wi"   : make_vxrm_vs2_imm_edges(test, sew, vedgesemul2)
    elif coverpoint == "cp_csr_frm_v"                 : make_frm(test, sew)
    elif "cp_csr_fflags" in coverpoint                : pass # flags are expected to be raised by edge values of input
    elif coverpoint == "cp_imm_edges_5bit"          : pass # already tested in cp_imm_5bit but needed for cr_vs2_imm_edges
    elif coverpoint == "cp_imm_edges_5bit_u"        : pass # already tested in cp_imm_5bit but needed for cr_vs2_imm_edges
    elif coverpoint == "cp_csr_vxrm"                  : pass # already tested in cross coverpoints with vs2 and vs1/rs1/imm
    ############################ length suite ############################
    elif coverpoint == "cp_masking_edges"             : make_mask_edges(test, sew, getBaseLmul(test, sew))
    elif coverpoint == "cp_vl_0"                        : make_vl_0(test, sew, lmul = getBaseLmul(test, sew))
    elif "cr_vl_lmul_lmul4max"      in coverpoint       : make_vl_lmul(test, sew, maxemul=4) # includes tests for legal LMUL up to 4
    elif "cr_vl_lmul_lmul2max"      in coverpoint       : make_vl_lmul(test, sew, maxemul=2) # includes tests for legal LMUL up to 4
    elif "cr_vl_lmul_lmul1max"      in coverpoint       : make_vl_lmul(test, sew, maxemul=1) # includes tests for legal LMUL up to 4
    elif "cr_vl_lmul_e8_emul4max"   in coverpoint       : make_vl_lmul(test, sew, eew = 8,  maxemul=4)
    elif "cr_vl_lmul_e16_emul4max"  in coverpoint       : make_vl_lmul(test, sew, eew = 16, maxemul=4)
    elif "cr_vl_lmul_e32_emul4max"  in coverpoint       : make_vl_lmul(test, sew, eew = 32, maxemul=4)
    elif "cr_vl_lmul_e64_emul4max"  in coverpoint       : make_vl_lmul(test, sew, eew = 64, maxemul=4)
    elif "cr_vl_lmul_e8_emul2max"   in coverpoint       : make_vl_lmul(test, sew, eew = 8,  maxemul=2)
    elif "cr_vl_lmul_e16_emul2max"  in coverpoint       : make_vl_lmul(test, sew, eew = 16, maxemul=2)
    elif "cr_vl_lmul_e32_emul2max"  in coverpoint       : make_vl_lmul(test, sew, eew = 32, maxemul=2)
    elif "cr_vl_lmul_e64_emul2max"  in coverpoint       : make_vl_lmul(test, sew, eew = 64, maxemul=2)
    elif "cr_vl_lmul_e8_emul1max"   in coverpoint       : make_vl_lmul(test, sew, eew = 8,  maxemul=1)
    elif "cr_vl_lmul_e16_emul1max"  in coverpoint       : make_vl_lmul(test, sew, eew = 16, maxemul=1)
    elif "cr_vl_lmul_e32_emul1max"  in coverpoint       : make_vl_lmul(test, sew, eew = 32, maxemul=1)
    elif "cr_vl_lmul_e64_emul1max"  in coverpoint       : make_vl_lmul(test, sew, eew = 64, maxemul=1)
    elif "cr_vl_lmul_e8"            in coverpoint       : make_vl_lmul(test, sew, eew = 8 )
    elif "cr_vl_lmul_e16"           in coverpoint       : make_vl_lmul(test, sew, eew = 16)
    elif "cr_vl_lmul_e32"           in coverpoint       : make_vl_lmul(test, sew, eew = 32)
    elif "cr_vl_lmul_e64"           in coverpoint       : make_vl_lmul(test, sew, eew = 64)
    elif "cr_vl_lmul"               in coverpoint       : make_vl_lmul(test, sew, preset_emul = getLengthLmul(test)) # includes tests for legal LMUL up to 8
    elif coverpoint in ["cr_vtype_agnostic", "cr_vtype_agnostic_nomask"]              : make_vtype_agnostic(test, sew, preset_emul=getLengthLmul(test))
    elif coverpoint == "cr_vtype_agnostic_lmul4max"     : make_vtype_agnostic(test, sew, maxemul=4)
    elif coverpoint == "cr_vtype_agnostic_lmul2max"     : make_vtype_agnostic(test, sew, maxemul=2)
    elif coverpoint == "cr_vtype_agnostic_lmul1max"     : make_vtype_agnostic(test, sew, maxemul=1)
    elif coverpoint == "cr_vtype_agnostic_e8"           : make_vtype_agnostic(test, sew, eew = 8 )
    elif coverpoint == "cr_vtype_agnostic_e16"          : make_vtype_agnostic(test, sew, eew = 16)
    elif coverpoint == "cr_vtype_agnostic_e32"          : make_vtype_agnostic(test, sew, eew = 32)
    elif coverpoint == "cr_vtype_agnostic_e64"          : make_vtype_agnostic(test, sew, eew = 64)
    elif coverpoint == "cr_vtype_agnostic_e8_emul4max"  : make_vtype_agnostic(test, sew, eew = 8,  maxemul=4)
    elif coverpoint == "cr_vtype_agnostic_e16_emul4max" : make_vtype_agnostic(test, sew, eew = 16, maxemul=4)
    elif coverpoint == "cr_vtype_agnostic_e32_emul4max" : make_vtype_agnostic(test, sew, eew = 32, maxemul=4)
    elif coverpoint == "cr_vtype_agnostic_e64_emul4max" : make_vtype_agnostic(test, sew, eew = 64, maxemul=4)
    elif coverpoint == "cr_vtype_agnostic_e8_emul2max"  : make_vtype_agnostic(test, sew, eew = 8,  maxemul=2)
    elif coverpoint == "cr_vtype_agnostic_e16_emul2max" : make_vtype_agnostic(test, sew, eew = 16, maxemul=2)
    elif coverpoint == "cr_vtype_agnostic_e32_emul2max" : make_vtype_agnostic(test, sew, eew = 32, maxemul=2)
    elif coverpoint == "cr_vtype_agnostic_e64_emul2max" : make_vtype_agnostic(test, sew, eew = 64, maxemul=2)
    elif coverpoint == "cr_vtype_agnostic_e8_emul1max"  : make_vtype_agnostic(test, sew, eew = 8,  maxemul=1)
    elif coverpoint == "cr_vtype_agnostic_e16_emul1max" : make_vtype_agnostic(test, sew, eew = 16, maxemul=1)
    elif coverpoint == "cr_vtype_agnostic_e32_emul1max" : make_vtype_agnostic(test, sew, eew = 32, maxemul=1)
    elif coverpoint == "cr_vtype_agnostic_e64_emul1max" : make_vtype_agnostic(test, sew, eew = 64, maxemul=1)
    ############################  cp_custom   ############################
    elif coverpoint == "cp_custom_vmask_write_lmulge1"                : make_custom_vmask_write_lmulge1(test, sew)
    elif coverpoint == "cp_custom_vmask_write_v0_masked"              : make_custom_vmask_write_v0_masked(test, sew)
    elif (coverpoint in ["cp_custom_voffgroup_vd_lmul2", "cp_custom_voffgroup_vd_lmul4", "cp_custom_voffgroup_vd_lmul8"]):
      lmul = int(coverpoint[-1])
      make_custom_voffgroup_vr(test, sew, lmul, "vd")
    elif (coverpoint in ["cp_custom_voffgroup_vs2_lmul2", "cp_custom_voffgroup_vs2_lmul4", "cp_custom_voffgroup_vs2_lmul8"]):
      lmul = int(coverpoint[-1])
      make_custom_voffgroup_vr(test, sew, lmul, "vs2")
    elif (coverpoint in ["cp_custom_voffgroup_vs1_lmul2", "cp_custom_voffgroup_vs1_lmul4", "cp_custom_voffgroup_vs1_lmul8"]):
      lmul = int(coverpoint[-1])
      make_custom_voffgroup_vr(test, sew, lmul, "vs1")
    elif coverpoint == "cp_custom_gprWriting_vstart_eq_vl"            : make_custom_gprWriting_vstart_eq_vl(test, sew)
    elif (coverpoint in ["cp_custom_vext2_overlapping_vd_vs2", "cp_custom_vext4_overlapping_vd_vs2", "cp_custom_vext8_overlapping_vd_vs2"]):
      vext = test[-2:]  # "f2" of vsext.vf2
      make_custom_vext_overlapping_vd_vs2(test, sew, vext)
    elif (coverpoint in ["cp_custom_vdOverlapTopVs1_vd_vs1_lmul1", "cp_custom_vdOverlapTopVs1_vd_vs1_lmul2", "cp_custom_vdOverlapTopVs1_vd_vs1_lmul4"]):
      lmul = int(coverpoint[-1])
      make_custom_vdOverlapTopVs1_vd_vs1(test, sew, lmul)
    elif (coverpoint in ["cp_custom_vdOverlapTopVs2_vd_vs2_lmul1", "cp_custom_vdOverlapTopVs2_vd_vs2_lmul2", "cp_custom_vdOverlapTopVs2_vd_vs2_lmul4"]):
      lmul = int(coverpoint[-1])
      make_custom_vdOverlapTopVs2_vd_vs2(test, sew, lmul)
    elif (coverpoint in ["cp_custom_allVdOverlapTopVs1_vd_vs1_lmul1", "cp_custom_allVdOverlapTopVs1_vd_vs1_lmul2", "cp_custom_allVdOverlapTopVs1_vd_vs1_lmul4"]):
      lmul = int(coverpoint[-1])
      make_custom_allVdOverlapTopVs1_vd_vs1(test, sew, lmul)
    elif (coverpoint in ["cp_custom_allVdOverlapTopVs2_vd_vs2_lmul1", "cp_custom_allVdOverlapTopVs2_vd_vs2_lmul2", "cp_custom_allVdOverlapTopVs2_vd_vs2_lmul4"]):
      lmul = int(coverpoint[-1])
      make_custom_allVdOverlapTopVs2_vd_vs2(test, sew, lmul)
    elif (coverpoint in ["cp_custom_vdOverlapBtmVs2_vd_vs2_lmul1", "cp_custom_vdOverlapBtmVs2_vd_vs2_lmul2", "cp_custom_vdOverlapBtmVs2_vd_vs2_lmul4"]):
      lmul = int(coverpoint[-1])
      make_custom_vdOverlapBtmVs2_vd_vs2(test, sew, lmul)
    elif coverpoint == "cp_custom_vreductionw_vd_vs1_emul_16"         : make_custom_vreductionw_vd_vs1_emul_16(test, sew)
    elif coverpoint == "cp_custom_element0Masked"                     : make_custom_element0Masked(test, sew)
    elif coverpoint == "cp_custom_vshift_upperbits_vs1_ones"          : make_custom_vshift_upperbits_r1_ones(test, sew, "vs1")
    elif coverpoint == "cp_custom_vshift_upperbits_rs1_ones"          : make_custom_vshift_upperbits_r1_ones(test, sew, "rs1")
    elif coverpoint == "cp_custom_vshiftn_upperbits_vs1_ones"         : make_custom_vshift_upperbits_r1_ones(test, sew, "vs1", narrow=True)
    elif coverpoint == "cp_custom_vshiftn_upperbits_rs1_ones"         : make_custom_vshift_upperbits_r1_ones(test, sew, "rs1", narrow=True)
    elif coverpoint == "cp_custom_vindexEdges_index_ge_vlmax"       : make_custom_vindexEdges_index_ge_vlmax(test, sew)
    elif coverpoint == "cp_custom_vindexEdges_index_gt_vl_lt_vlmax" : make_custom_vindexEdges_index_gt_vl_lt_vlmax(test, sew)
    elif coverpoint[:2] != "cp"                                       : pass # skip all the helper coverpoints
    else:
      print("Warning: " + coverpoint + " not implemented yet for " + test)

def coverpointInclusions(coverpoints):
  applicable_coverpoints = coverpoints
  for coverpoint in coverpoints:
    if ((coverpoint in ['RV32', 'RV64', 'EFFEW8', 'EFFEW16', 'EFFEW32', 'EFFEW64']) or
        ("sample" in coverpoint))                                  : applicable_coverpoints.remove(coverpoint)
    elif coverpoint[:3] not in ["cp_", "cmp", "cr_"]               : applicable_coverpoints.remove(coverpoint) # skip all the helper coverpoints
    elif coverpoint == "cp_custom_wvv":
      applicable_coverpoints.remove(coverpoint)
      applicable_coverpoints.append("cp_custom_vdOverlapTopVs2_vd_vs2_lmul1")
      applicable_coverpoints.append("cp_custom_vdOverlapTopVs1_vd_vs1_lmul1")
      applicable_coverpoints.append("cp_custom_vdOverlapTopVs2_vd_vs2_lmul2")
      applicable_coverpoints.append("cp_custom_vdOverlapTopVs1_vd_vs1_lmul2")
      applicable_coverpoints.append("cp_custom_vdOverlapTopVs2_vd_vs2_lmul4")
      applicable_coverpoints.append("cp_custom_vdOverlapTopVs1_vd_vs1_lmul4")
    elif coverpoint == "cp_custom_wvv_all":
      applicable_coverpoints.remove(coverpoint)
      applicable_coverpoints.append("cp_custom_allVdOverlapTopVs2_vd_vs2_lmul1")
      applicable_coverpoints.append("cp_custom_allVdOverlapTopVs2_vd_vs2_lmul2")
      applicable_coverpoints.append("cp_custom_allVdOverlapTopVs2_vd_vs2_lmul4")
      applicable_coverpoints.append("cp_custom_allVdOverlapTopVs1_vd_vs1_lmul1")
      applicable_coverpoints.append("cp_custom_allVdOverlapTopVs1_vd_vs1_lmul2")
      applicable_coverpoints.append("cp_custom_allVdOverlapTopVs1_vd_vs1_lmul4")
    elif coverpoint == "cp_custom_wwv_all":
      applicable_coverpoints.remove(coverpoint)
      applicable_coverpoints.append("cp_custom_allVdOverlapTopVs1_vd_vs1_lmul1")
      applicable_coverpoints.append("cp_custom_allVdOverlapTopVs1_vd_vs1_lmul2")
      applicable_coverpoints.append("cp_custom_allVdOverlapTopVs1_vd_vs1_lmul4")
    elif coverpoint == "cp_custom_wvx_all":
      applicable_coverpoints.remove(coverpoint)
      applicable_coverpoints.append("cp_custom_allVdOverlapTopVs2_vd_vs2_lmul1")
      applicable_coverpoints.append("cp_custom_allVdOverlapTopVs2_vd_vs2_lmul2")
      applicable_coverpoints.append("cp_custom_allVdOverlapTopVs2_vd_vs2_lmul4")
    elif coverpoint == "cp_custom_wvx":
      applicable_coverpoints.remove(coverpoint)
      applicable_coverpoints.append("cp_custom_vdOverlapTopVs2_vd_vs2_lmul1")
      applicable_coverpoints.append("cp_custom_vdOverlapTopVs2_vd_vs2_lmul2")
      applicable_coverpoints.append("cp_custom_vdOverlapTopVs2_vd_vs2_lmul4")
    elif coverpoint == "cp_custom_wwv":
      applicable_coverpoints.remove(coverpoint)
      applicable_coverpoints.append("cp_custom_vdOverlapTopVs1_vd_vs1_lmul1")
    elif (coverpoint in ["cp_custom_vext2", "cp_custom_vext4", "cp_custom_vext8"]):
      applicable_coverpoints.remove(coverpoint)
      vext = coverpoint[-1]
      applicable_coverpoints.append(f"cp_custom_vext{vext}_overlapping_vd_vs2")
    elif coverpoint == "cp_custom_maskwrite_masked":
      applicable_coverpoints.remove(coverpoint)
      applicable_coverpoints.append("cp_custom_vmask_write_lmulge1")
      applicable_coverpoints.append("cp_custom_vmask_write_v0_masked")
    elif coverpoint == "cp_custom_maskwrite_unmasked":
      applicable_coverpoints.remove(coverpoint)
      applicable_coverpoints.append("cp_custom_vmask_write_lmulge1")
    elif coverpoint == "cp_custom_shift_vv":
      applicable_coverpoints.remove(coverpoint)
      applicable_coverpoints.append("cp_custom_vshift_upperbits_vs1_ones")
    elif coverpoint == "cp_custom_shift_vx":
      applicable_coverpoints.remove(coverpoint)
      applicable_coverpoints.append("cp_custom_vshift_upperbits_rs1_ones")
    elif coverpoint == "cp_custom_shift_wv":
      applicable_coverpoints.remove(coverpoint)
      applicable_coverpoints.append("cp_custom_vdOverlapBtmVs2_vd_vs2_lmul1")
      applicable_coverpoints.append("cp_custom_vdOverlapBtmVs2_vd_vs2_lmul2")
      applicable_coverpoints.append("cp_custom_vdOverlapBtmVs2_vd_vs2_lmul4")
      applicable_coverpoints.append("cp_custom_vshiftn_upperbits_vs1_ones")
    elif coverpoint == "cp_custom_shift_wx":
      applicable_coverpoints.remove(coverpoint)
      applicable_coverpoints.append("cp_custom_vdOverlapBtmVs2_vd_vs2_lmul1")
      applicable_coverpoints.append("cp_custom_vdOverlapBtmVs2_vd_vs2_lmul2")
      applicable_coverpoints.append("cp_custom_vdOverlapBtmVs2_vd_vs2_lmul4")
      applicable_coverpoints.append("cp_custom_vshiftn_upperbits_rs1_ones")
    elif coverpoint == "cp_custom_shift_wi":
      applicable_coverpoints.remove(coverpoint)
      applicable_coverpoints.append("cp_custom_vdOverlapBtmVs2_vd_vs2_lmul1")
      applicable_coverpoints.append("cp_custom_vdOverlapBtmVs2_vd_vs2_lmul2")
      applicable_coverpoints.append("cp_custom_vdOverlapBtmVs2_vd_vs2_lmul4")
    elif coverpoint == "cp_custom_shift_wi_all":
      applicable_coverpoints.remove(coverpoint)
      applicable_coverpoints.append("cp_custom_allVdOverlapBtmVs2_vd_vs2_lmul1")
      applicable_coverpoints.append("cp_custom_allVdOverlapBtmVs2_vd_vs2_lmul2")
      applicable_coverpoints.append("cp_custom_allVdOverlapBtmVs2_vd_vs2_lmul4")
    elif coverpoint in ["cp_custom_red", "cp_custom_wred"]:
      applicable_coverpoints.remove(coverpoint)
      applicable_coverpoints.append("cp_custom_element0Masked")
      applicable_coverpoints.append("cp_custom_vmask_write_v0_masked")
      if coverpoint[-4] == "w":
        lmuls = ["2", "4"]
        applicable_coverpoints.append("cp_custom_vreductionw_vd_vs1_emul_16")
      else:
        lmuls = ["2", "4", "8"]
      for lmul in lmuls:
        applicable_coverpoints.append(f"cp_custom_voffgroup_vd_lmul{lmul}")
        applicable_coverpoints.append(f"cp_custom_voffgroup_vs1_lmul{lmul}")
    elif coverpoint == "cp_custom_gprwrite":
      applicable_coverpoints.remove(coverpoint)
      applicable_coverpoints.append("cp_custom_gprWriting_vstart_eq_vl")
    elif coverpoint == "cp_custom_vmv_s_x":
      applicable_coverpoints.remove(coverpoint)
      for lmul in ["2", "4", "8"]:
        applicable_coverpoints.append(f"cp_custom_voffgroup_vd_lmul{lmul}")
    elif coverpoint == "cp_custom_vmv_x_s":
      applicable_coverpoints.remove(coverpoint)
      applicable_coverpoints.append("cp_custom_gprWriting_vstart_eq_vl")
      for lmul in ["2", "4", "8"]:
        applicable_coverpoints.append(f"cp_custom_voffgroup_vs2_lmul{lmul}")
    elif coverpoint == "cp_custom_vindexVV":
      applicable_coverpoints.remove(coverpoint)
      applicable_coverpoints.append("cp_custom_vindexEdges_index_ge_vlmax")
      applicable_coverpoints.append("cp_custom_vindexEdges_index_gt_vl_lt_vlmax")
    elif coverpoint == "cp_custom_vindexVX":
      applicable_coverpoints.remove(coverpoint)
      # cp_custom_vindexVX_rs1_not_truncated_32, cp_custom_vindexVX_rs1_not_truncated_64 are covered with cp_rs1_edges
  return applicable_coverpoints

#####################################               rewrite               #####################################


# TODO replace with better common functions
def getcovergroups(coverdefdir, coverfiles, xlen):
  coverpoints = {}
  curinstr = ""
  mode = "both"
  ingroup = False
  for coverfile in coverfiles:
    coverfile = coverdefdir + "/" + coverfile + "_coverage.svh"
    f = open(coverfile)
    for line in f:
      if (re.search("covergroup .* with", line)):
        ingroup = True
      if (re.search("endgroup", line)):
        ingroup = False
      if ((not ingroup) and re.search('`ifdef XLEN32', line)):
        mode = 32
      if ((not ingroup) and re.search('`ifdef XLEN64', line)):
        mode = 64
      # only look for coverpoints if we are of the proper xlen
      #print("mode: " + str(mode) + " xlen: " + str(xlen) + " " + line)
      if (mode == "both" or mode == xlen):
        m = re.search(r'covergroup.*?_(.*?)_cg', line)
        if (m):
          curinstr = m.group(1).replace("_", ".")
          # print(f'instr is: {curinstr}')
          coverpoints[curinstr] = []
        m = re.search(r"\s*(\S+) :", line)
        if (m):
          # print(f'coverpoint: {m.group(1)}')
          coverpoints[curinstr].append(m.group(1))
    f.close()
    return coverpoints

def getExtensions():
  extensions = []
  path = ARCH_VERIF+"/fcov/unpriv"
  for (dirpath, dirnames, filenames) in os.walk(path):
    for filename in filenames:
      m = re.search("(.*)_coverage.svh", filename)
      if (m is not None):
        ext = m.group(1)
        if 'V' in ext or 'v' in ext:
          extensions.append(ext)
  return extensions

if __name__ == '__main__':
  common.writeLine        = writeLine

  # TODO: auipc missing, check whatelse is missing in ^these^ types

  author = "Georgia Tai & Kaden Cassidy: kacassidy@g.hmc.edu & gtai@g.hmc.edu"
  xlens = [32, 64]
  numrand = 3
  edges = []

  # setup
  seed(0) # make tests reproducible

  # generate files for each test
  for xlen in xlens:
    # extensions = getExtensions() # find all extensions in
    testplans = readTestplans()
    extensions = list(testplans.keys())
    maxreg = 31 # I uses registers x0-x31

    for extension in extensions:
      setExtension(extension)
      setXlen(xlen)

      coverdefdir = f"{ARCH_VERIF}/fcov/unpriv"
      coverfiles = [extension]
      #coverpoints = getcovergroups(coverdefdir, coverfiles, xlen)
      pathname = f"{ARCH_VERIF}/tests/rv{xlen}/{extension}"

      print("Generating tests for " + pathname)

      if (xlen == 32):
        storecmd = "sw"
        wordsize = 4
      else:
        storecmd = "sd"
        wordsize = 8

      redgesv = [0, 1, 2, 2**xlen-1, 2**xlen-2, 2**(xlen-1), 2**(xlen-1)+1, 2**(xlen-1)-1, 2**(xlen-1)-2]
      if (xlen == 32):
        redgesv = redgesv + [0b01011011101111001000100001110010, 0b10101010101010101010101010101010, 0b01010101010101010101010101010101]
      else:
        redgesv = redgesv + [0b0101101110111100100010000111011101100011101011101000011011110010, # random
                            0b1010101010101010101010101010101010101010101010101010101010101010, # walking odd
                            0b0101010101010101010101010101010101010101010101010101010101010101, # walking even
                            0b0000000000000000000000000000000011111111111111111111111111111111, # Wmax
                            0b0000000000000000000000000000000011111111111111111111111111111110, # Wmaxm1
                            0b0000000000000000000000000000000100000000000000000000000000000000, # Wmaxp1
                            0b0000000000000000000000000000000100000000000000000000000000000001] # Wmaxp2

      redges_ls_e8  = [-2, -1, 0, 1, 2]
      redges_ls_e16 = [-4, -2, 0, 2, 4]
      redges_ls_e32 = [-8, -4, 0, 4, 8]
      redges_ls_e64 = [-16,-8, 0, 8,16]

      # global NaNBox_tests
      NaNBox_tests = False

      # cmd = "mkdir -p " + pathname + " ; rm -f " + pathname + "/*" # make directory and remove old tests in dir
      cmd = "mkdir -p " + pathname # make directory
      os.system(cmd)
      basepathname = pathname
      includeVData = " "

      for pattern in [r'/Vx(\d+)$', r'/Vls(\d+)$', r'/Vf(\d+)$']:
        match = re.search(pattern, pathname)
        if match:
            sew = int(match.group(1))
            break
      else:
        sew = 8

      instructions = list(testplans[extension].keys())
      applicable_instructions = list(testplans[extension].keys())
      effewcp = "EFFEW" + str(sew)
      for test in instructions:
        if effewcp not in list(testplans[extension][test]):
          applicable_instructions.remove(test)

      for test in applicable_instructions:
      # print("Generating test for ", test, " with entries: ", coverpoints[test])

        newInstruction()

        if (test in imm_31):
          immedgesv = [0, 1, 2, 15, 16, 30, 31]
        else:
          immedgesv = [0, 1, 2, 14, 15, -1, -2, -15, -16]

        basename = extension + "-" + test
        fname = pathname + "/" + basename + ".S"
        tempfname = pathname + "/" + basename + "_temp.S"

        # print custom header part
        f = open(tempfname, "w")
        line = "///////////////////////////////////////////\n"
        f.write(line)
        line="// "+fname+ "\n// " + author + "\n"
        f.write(line)
        # Don't print creation date because this forces rebuild of files that are otherwise identical
        #line ="// Created " + str(datetime.now()) + "\n"
        #f.write(line)

        # insert generic header
        insertTemplate(test, 0, "testgen_header_vector.S")

        # add assembly lines to enable fp where needed
        if test in vfloattypes:
          float_en = "\n# set mstatus.FS to 10 to enable fp\nli t0,0x4000\ncsrs mstatus, t0\n\n"
          f.write(float_en)

        for pattern in [r'/Vx(\d+)$', r'/Vls(\d+)$', r'/Vf(\d+)$']:
          sew_match = re.search(pattern, pathname)
          if sew_match:
              sew = int(sew_match.group(1))
              break
        else:
          sew = 8

        setFlen(32)

        legalvlmuls = getLegalVlmul(maxELEN, minSEW_MIN, sew)

        # Set up vl = 1 for base suite
        f.write("\n")
        f.write("// Initial set vl = 1\n")
        f.write("li x2, 1\n")
        f.write(f"vsetvli x0, x2, e{sew}, m1, tu, mu\n")

        # include ifdefs for widening/narrowing instr, which doesn't exist in the ELEN suite
        if (test in vd_widen_ins) or (test in vs2_widen_ins):
          if (sew == 8):
            f.write("#if ELEN > 8\n")
          elif (sew == 16):
            f.write("#if ELEN > 16\n")
          elif (sew == 32):
            f.write("#if ELEN > 32\n")
          elif (sew == 64):
            f.write("#if ELEN > 64\n")

        coverpoints = list(testplans[extension][test])
        applicable_coverpoints = coverpointInclusions(coverpoints)
        if test not in unsupported_tests:
          makeTest(applicable_coverpoints, test, sew=sew)

        if (test in vd_widen_ins) or (test in vs2_widen_ins):
          f.write("#endif\n")
        insertTemplate(test, 0, "testgen_footer_vector1.S")

        # if test == "":
        #   print(test)
        #   print(f"EEW {getInstructionEEW(test)}")
        #   print(f"indexed {test in indexed_loads}")
        #   print(f"load {test in vector_loads}")

        if test in vector_loads:
<<<<<<< HEAD
          genVsCorners(test, 64, "8") # max size corners to ave all zeros availible
=======
          genVsEdges(test, 64, "8") # max size edges to ave all zeros availible
          genRandomVector(test, sew, vs="vd")
>>>>>>> 760b8fc6
          if test in indexed_loads:
            genRandomVector(test, getInstructionEEW(test), vs="vs2")
            genRandomVector(test, sew, vs="vd") # sew is max elen becuase eaach suite runs all supported eews
          else:
            randomized_memory_sew = getInstructionEEW(test) if getInstructionEEW(test) is not None else sew
            genRandomVector(test, randomized_memory_sew, vs="vd") # sew is max elen becuase eaach suite runs all supported eews
          genRandomVectorLS()
        if test in vector_stores:
<<<<<<< HEAD
          genVsCorners(test, 64, "8") # max size corners to ave all zeros availible
=======
          genVsEdges(test, 64, "8") # max size edges to ave all zeros availible
          genRandomVector(test, sew, vs="vs3")
>>>>>>> 760b8fc6
          if test in indexed_stores:
            genRandomVector(test, getInstructionEEW(test), vs="vs2")
            genRandomVector(test, sew, vs="vs3")
          else:
            randomized_memory_sew = getInstructionEEW(test) if getInstructionEEW(test) is not None else sew
            genRandomVector(test, randomized_memory_sew, vs="vs3")
          genRandomVectorLS()
        if test not in vector_ls_ins:
          # generate vector data (random and edges)
          if   test in vd_widen_ins                         : genRandomVector(test, sew, vs="vd", emul = 2)
          elif (test not in xvtype and test not in xvmtype) : genRandomVector(test, sew, vs="vd")
          if (test in wvsins): # needs to be first since in vd_widen_ins
            genRandomVector(test, sew, vs="vs2")
            genRandomVector(test, sew, vs="vs1", emul=2)
            if (test in vfloattypes):
              genVsEdgesFP(test, sew, "1")
              genVsEdgesFP(test, sew, "2")
            else:
              genVsEdges(test, sew, "1")
              genVsEdges(test, sew, "2")
          elif (test in narrowins) or (test in vs2_widen_ins):
            genRandomVector(test, sew, vs="vs2", emul=2)
            if (test in vs1ins):
              genRandomVector(test, sew, vs="vs1")
            if (test in vfloattypes):
              genVsEdgesFP(test, sew, "1")
              genVsEdgesFP(test, sew, "2")
            else:
              genVsEdges(test, sew, "1")
              genVsEdges(test, sew, "2")
          else:
            genRandomVector(test, sew, vs="vs2")
            if (test in vs1ins):
              genRandomVector(test, sew, vs="vs1")
            if (test in vextins):
              genVsEdges(test, sew, test[-2:])
            elif (test in mmins) or (test in xvmtype) or (test in vmlogicalins):
              genVsEdges(test, sew, "eew1")
            elif (test in vfloattypes):
              genVsEdgesFP(test, sew, "1")
            else:
              genVsEdges(test, sew, "1")

        genVMaskEdges()


        # print footer
        signatureWords = getSigSpace(xlen, flen) #figure out how many words are needed for signature
        insertTemplate(test, signatureWords, "testgen_footer_vector2.S")

        # Finish
        f.close()
        # if new file is different from old file, replace old file with new file
        if os.path.exists(fname):
          if filecmp.cmp(fname, tempfname): # files are the same
            os.system(f"rm {tempfname}") # remove temp file
          else:
            os.system(f"mv {tempfname} {fname}")
            print("Updated " + fname)
        else:
          os.system(f"mv {tempfname} {fname}")<|MERGE_RESOLUTION|>--- conflicted
+++ resolved
@@ -95,13 +95,8 @@
   "vslideup.vi",    # Sail issue 1071
   "vslidedown.vi",  # Sail issue 1071
   "vrgather.vi",    # Sail issue 1071
-<<<<<<< HEAD
-  "vwredsumu.vs",   # Sail claims to have fixed, we may not have the newest version
-  "vwredsum.vs"     # Sail claims to have fixed, we may not have the newest version
-=======
-  "vwredsum.vs",    # Sail issue 1135
-  "vwredsumu.vs"    # Sail issue 1135
->>>>>>> 760b8fc6
+  "vwredsumu.vs",   # Sail issue 1135 Sail claims to have fixed, we may not have the newest version
+  "vwredsum.vs"     # Sail issue 1135 Sail claims to have fixed, we may not have the newest version
 ]
 
 def writeLine(argument: str, comment = ""):
@@ -1214,12 +1209,7 @@
         #   print(f"load {test in vector_loads}")
 
         if test in vector_loads:
-<<<<<<< HEAD
-          genVsCorners(test, 64, "8") # max size corners to ave all zeros availible
-=======
           genVsEdges(test, 64, "8") # max size edges to ave all zeros availible
-          genRandomVector(test, sew, vs="vd")
->>>>>>> 760b8fc6
           if test in indexed_loads:
             genRandomVector(test, getInstructionEEW(test), vs="vs2")
             genRandomVector(test, sew, vs="vd") # sew is max elen becuase eaach suite runs all supported eews
@@ -1228,12 +1218,7 @@
             genRandomVector(test, randomized_memory_sew, vs="vd") # sew is max elen becuase eaach suite runs all supported eews
           genRandomVectorLS()
         if test in vector_stores:
-<<<<<<< HEAD
-          genVsCorners(test, 64, "8") # max size corners to ave all zeros availible
-=======
           genVsEdges(test, 64, "8") # max size edges to ave all zeros availible
-          genRandomVector(test, sew, vs="vs3")
->>>>>>> 760b8fc6
           if test in indexed_stores:
             genRandomVector(test, getInstructionEEW(test), vs="vs2")
             genRandomVector(test, sew, vs="vs3")
