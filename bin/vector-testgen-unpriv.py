--- conflicted
+++ resolved
@@ -41,7 +41,7 @@
 
   for v in rng:
     description = f"cp_vd (Test destination vd = v" + str(v) + ")"
-    instruction_data = randomizeVectorInstructionData(instruction, getBaseSuiteTestCount(), sew = sew, lmul = lmul, vd = v)
+    instruction_data = randomizeVectorInstructionData(instruction, sew, getBaseSuiteTestCount(), lmul = lmul, vd = v)
 
     writeTest(description, instruction, instruction_data, sew=sew, lmul = lmul)
     incrementBasetestCount()
@@ -59,7 +59,7 @@
 
   for v in rng:
     description = f"cp_vs2 (Test source vs3 = v" + str(v) + ")"
-    instruction_data = randomizeVectorInstructionData(instruction, getBaseSuiteTestCount(), sew = sew, lmul = lmul, vs3 = v)
+    instruction_data = randomizeVectorInstructionData(instruction, sew, getBaseSuiteTestCount(), lmul = lmul, vs3 = v)
 
     writeTest(description, instruction, instruction_data, sew=sew, lmul = lmul)
     incrementBasetestCount()
@@ -69,7 +69,7 @@
 
   for v in rng:
     description = f"cp_vs2 (Test source vs2 = v" + str(v) + ")"
-    instruction_data = randomizeVectorInstructionData(instruction, getBaseSuiteTestCount(), sew = sew, lmul = lmul, vs2 = v)
+    instruction_data = randomizeVectorInstructionData(instruction, sew, getBaseSuiteTestCount(), lmul = lmul, vs2 = v)
 
     writeTest(description, instruction, instruction_data, sew=sew, lmul = lmul)
     incrementBasetestCount()
@@ -79,7 +79,7 @@
 
   for v in rng:
     description       = f"cp_vs1 (Test source vs1 = v" + str(v) + ")"
-    instruction_data  = randomizeVectorInstructionData(instruction, getBaseSuiteTestCount(), sew = sew, vs1 = v)
+    instruction_data  = randomizeVectorInstructionData(instruction, sew, getBaseSuiteTestCount(), vs1 = v)
 
     writeTest(description, instruction, instruction_data, sew=sew)
     incrementBasetestCount()
@@ -89,7 +89,7 @@
 
   for v in rng:
     description = f"cmp_vd_vs2 (Test vd = vs2 = v{v})"
-    instruction_data = randomizeVectorInstructionData(instruction, getBaseSuiteTestCount(), sew = sew, lmul = lmul, vd = v, vs2 = v)
+    instruction_data = randomizeVectorInstructionData(instruction, sew, getBaseSuiteTestCount(), lmul = lmul, vd = v, vs2 = v)
 
     writeTest(description, instruction, instruction_data, sew=sew, lmul = lmul)
     incrementBasetestCount()
@@ -99,7 +99,7 @@
 
   for v in rng:
     description       = f"cmp_vd_vs1 (Test vd = vs1 = v" + str(v) + ")"
-    instruction_data  = randomizeVectorInstructionData(instruction, getBaseSuiteTestCount(), sew = sew, vd = v, vs1 = v)
+    instruction_data  = randomizeVectorInstructionData(instruction, sew, getBaseSuiteTestCount(), vd = v, vs1 = v)
 
     writeTest(description, instruction, instruction_data, sew=sew)
     incrementBasetestCount()
@@ -109,7 +109,7 @@
 
   for v in rng:
     description       = f"cmp_vd_vs1_vs2 (Test vd = vs1 = vs2 = v" + str(v) + ")"
-    instruction_data  = randomizeVectorInstructionData(instruction, getBaseSuiteTestCount(), sew = sew, vd = v, vs1 = v, vs2 = v)
+    instruction_data  = randomizeVectorInstructionData(instruction, sew, getBaseSuiteTestCount(), vd = v, vs1 = v, vs2 = v)
 
     writeTest(description, instruction, instruction_data, sew=sew)
     incrementBasetestCount()
@@ -119,7 +119,7 @@
 
   for v in rng:
     description       = f"cmp_vs1_vs2 (Test vs1 = vs2 = v" + str(v) + ")"
-    instruction_data  = randomizeVectorInstructionData(instruction, getBaseSuiteTestCount(), sew = sew, vs1 = v, vs2 = v)
+    instruction_data  = randomizeVectorInstructionData(instruction, sew, getBaseSuiteTestCount(), vs1 = v, vs2 = v)
 
     writeTest(description, instruction, instruction_data, sew=sew)
     incrementBasetestCount()
@@ -129,7 +129,7 @@
 
   for v in rng:
     description       = f"cmp_vs3_vs2 (Test vs3 = vs2 = v" + str(v) + ")"
-    instruction_data  = randomizeVectorInstructionData(instruction, getBaseSuiteTestCount(), sew = sew, lmul = lmul, vs3 = v, vs2 = v)
+    instruction_data  = randomizeVectorInstructionData(instruction, sew, getBaseSuiteTestCount(), lmul = lmul, vs3 = v, vs2 = v)
 
     writeTest(description, instruction, instruction_data, sew=sew, lmul = lmul)
     incrementBasetestCount()
@@ -139,7 +139,7 @@
 
   for r in rng:
     description       = f"cp_rs1 (Test rs1 = " + str(r) + ")"
-    instruction_data  = randomizeVectorInstructionData(instruction, getBaseSuiteTestCount(), sew = sew, lmul = lmul, rs1 = r)
+    instruction_data  = randomizeVectorInstructionData(instruction, sew, getBaseSuiteTestCount(), lmul = lmul, rs1 = r)
 
     writeTest(description, instruction, instruction_data, sew=sew, lmul = lmul)
     incrementBasetestCount()
@@ -148,7 +148,7 @@
 
   for r in rng:
     description       = f"cp_rs2 (Test rs2 = " + str(r) + ")"
-    instruction_data  = randomizeVectorInstructionData(instruction, getBaseSuiteTestCount(), sew = sew, lmul = lmul, rs2 = r)
+    instruction_data  = randomizeVectorInstructionData(instruction, sew, getBaseSuiteTestCount(), lmul = lmul, rs2 = r)
 
     writeTest(description, instruction, instruction_data, sew=sew, lmul = lmul)
     incrementBasetestCount()
@@ -167,7 +167,7 @@
 
   for r in rng:
     description       = f"cmp_rs1_rs2 (Test rs1 = rs2 = x" + str(r) + ")"
-    instruction_data  = randomizeVectorInstructionData(instruction, getBaseSuiteTestCount(), sew = sew, lmul = lmul, rs1 = r, rs2 = r)
+    instruction_data  = randomizeVectorInstructionData(instruction, sew, getBaseSuiteTestCount(), lmul = lmul, rs1 = r, rs2 = r)
 
     writeTest(description, instruction, instruction_data, sew=sew, lmul = lmul)
     incrementBasetestCount()
@@ -177,14 +177,14 @@
   if (test in imm_31):
     for uimm in range(0,32):
       description       = "cp_imm_5bit_u (Test uimm = " + str(uimm) + ")"
-      instruction_data  = randomizeVectorInstructionData(instruction, getBaseSuiteTestCount(), sew = sew, imm = uimm)
+      instruction_data  = randomizeVectorInstructionData(instruction, sew, getBaseSuiteTestCount(), imm = uimm)
 
       writeTest(description, instruction, instruction_data, sew=sew)
       incrementBasetestCount()
   else:
     for imm in range(-16,16):
       description       = "cp_imm_5bit (Test imm = " + str(imm) + ")"
-      instruction_data  = randomizeVectorInstructionData(instruction, getBaseSuiteTestCount(), sew = sew, imm = imm)
+      instruction_data  = randomizeVectorInstructionData(instruction, sew, getBaseSuiteTestCount(), imm = imm)
 
       writeTest(description, instruction, instruction_data, sew=sew)
       incrementBasetestCount()
@@ -193,7 +193,7 @@
 
   for r in rng:
     description       = "cp_rd (Test rd = " + str(r) + ")"
-    instruction_data  = randomizeVectorInstructionData(instruction, getBaseSuiteTestCount(), sew = sew, rd = r)
+    instruction_data  = randomizeVectorInstructionData(instruction, sew, getBaseSuiteTestCount(), rd = r)
 
     writeTest(description, instruction, instruction_data, sew=sew)
     incrementBasetestCount()
@@ -203,7 +203,7 @@
 
   for v in vcorners:
     description       = f"cp_vs2_corners (Test source vs2 value = " + v + ")"
-    instruction_data  = randomizeVectorInstructionData(instruction, getBaseSuiteTestCount(), sew = sew, lmul = lmul, vs2_val_pointer = v)
+    instruction_data  = randomizeVectorInstructionData(instruction, sew, getBaseSuiteTestCount(), lmul = lmul, vs2_val_pointer = v)
 
     writeTest(description, instruction, instruction_data, sew=sew, vl=vl, lmul = lmul)
     incrementBasetestCount()
@@ -212,7 +212,7 @@
 
   for v in vcorners:
     description       = f"cp_vs1_corners (Test source vs1 value = " + v + ")"
-    instruction_data  = randomizeVectorInstructionData(instruction, getBaseSuiteTestCount(), sew = sew, vs1_val_pointer = v)
+    instruction_data  = randomizeVectorInstructionData(instruction, sew, getBaseSuiteTestCount(), vs1_val_pointer = v)
 
     writeTest(description, instruction, instruction_data, sew=sew, vl=vl)
     incrementBasetestCount()
@@ -221,7 +221,7 @@
 
   for rcorner in rcornersv:
     description       = f"cp_rs1_corners (Test source rs1 value = " + hex(rcorner) + ")"
-    instruction_data  = randomizeVectorInstructionData(instruction, getBaseSuiteTestCount(), sew = sew, rs1_val = rcorner)
+    instruction_data  = randomizeVectorInstructionData(instruction, sew, getBaseSuiteTestCount(), rs1_val = rcorner)
 
     writeTest(description, instruction, instruction_data, sew=sew)
     incrementBasetestCount()
@@ -230,7 +230,7 @@
   for v1 in vs1corners:
     for v2 in vs2corners:
       description = "cr_vs2_vs1_corners"
-      instruction_data  = randomizeVectorInstructionData(instruction, getBaseSuiteTestCount(), sew = sew, vs1_val_pointer = v1, vs2_val_pointer = v2, additional_no_overlap=[['vs1', 'vs2']])
+      instruction_data  = randomizeVectorInstructionData(instruction, sew, getBaseSuiteTestCount(), vs1_val_pointer = v1, vs2_val_pointer = v2, additional_no_overlap=[['vs1', 'vs2']])
 
       writeTest(description, instruction, instruction_data, sew=sew, vl=vl)
 
@@ -238,7 +238,7 @@
   for r1 in rcornersv:
     for v2 in vs2corners:
       description = "cr_vs2_rs1_corners"
-      instruction_data  = randomizeVectorInstructionData(instruction, getBaseSuiteTestCount(), sew = sew, vs2_val_pointer = v2, rs1_val = r1)
+      instruction_data  = randomizeVectorInstructionData(instruction, sew, getBaseSuiteTestCount(), vs2_val_pointer = v2, rs1_val = r1)
 
       writeTest(description, instruction, instruction_data, sew=sew)
 
@@ -246,7 +246,7 @@
   for imm in immcornersv:
     for v2 in vs2corners:
       description = "cr_vs2_imm_corners"
-      instruction_data  = randomizeVectorInstructionData(instruction, getBaseSuiteTestCount(), sew = sew, vs2_val_pointer = v2, imm = imm)
+      instruction_data  = randomizeVectorInstructionData(instruction, sew, getBaseSuiteTestCount(), vs2_val_pointer = v2, imm = imm)
 
       writeTest(description, instruction, instruction_data, sew=sew)
 
@@ -255,7 +255,7 @@
     for v1 in vs1corners:
       for v2 in vs2corners:
         description = "cr_vxrm_vs2_vs1_corners (Test vxrm = " + vxrm + ")"
-        instruction_data  = randomizeVectorInstructionData(instruction, getBaseSuiteTestCount(), sew = sew, vs2_val_pointer = v2, vs1_val_pointer = v1, additional_no_overlap=[['vs1','vs2']])
+        instruction_data  = randomizeVectorInstructionData(instruction, sew, getBaseSuiteTestCount(), vs2_val_pointer = v2, vs1_val_pointer = v1, additional_no_overlap=[['vs1','vs2']])
 
         writeTest(description, instruction, instruction_data, sew=sew, vxrm=vxrm)
 
@@ -264,7 +264,7 @@
     for r1 in rcornersv:
       for v2 in vs2corners:
         description = "cr_vxrm_vs2_rs1_corners (Test vxrm = " + vxrm + ")"
-        instruction_data  = randomizeVectorInstructionData(instruction, getBaseSuiteTestCount(), sew = sew, vs2_val_pointer = v2, rs1_val = r1)
+        instruction_data  = randomizeVectorInstructionData(instruction, sew, getBaseSuiteTestCount(), vs2_val_pointer = v2, rs1_val = r1)
 
         writeTest(description, instruction, instruction_data, sew=sew, vxrm=vxrm)
 
@@ -273,7 +273,7 @@
     for imm in immcornersv:
       for v2 in vs2corners:
         description = "cr_vxrm_vs2_imm_corners (Test vxrm = " + vxrm + ")" + str(imm)
-        instruction_data  = randomizeVectorInstructionData(instruction, getBaseSuiteTestCount(), sew = sew, vs2_val_pointer = v2, imm = imm)
+        instruction_data  = randomizeVectorInstructionData(instruction, sew, getBaseSuiteTestCount(), vs2_val_pointer = v2, imm = imm)
 
         writeTest(description, instruction, instruction_data, sew=sew, vxrm=vxrm)
 
@@ -314,11 +314,7 @@
       no_overlap = [['vs1', 'v0'], ['vs2', 'v0'], ['vd', 'v0']] if maskval is not None else None
 
       description = f"cr_vl_lmul (Test lmul = {lmul}, vl = {vl})"
-<<<<<<< HEAD
-      instruction_data  = randomizeVectorInstructionData(instruction, getLengthSuiteTestCount(), sew = sew, suite="length", lmul = lmul, additional_no_overlap=no_overlap)
-=======
       instruction_data  = randomizeVectorInstructionData(instruction, sew, getLengthSuiteTestCount(), suite="length", lmul = emul, additional_no_overlap=no_overlap)
->>>>>>> 82ef4456
 
       writeTest(description, instruction, instruction_data, sew=sew, lmul=lmul, vl=vl, maskval=maskval, vta=vta, vma=vma)
       incrememntLengthtestCount()
@@ -332,11 +328,7 @@
     vma = randint(0,1)
 
     description = f"cp_masking_corners (Test v0 = {m})"
-<<<<<<< HEAD
-    instruction_data  = randomizeVectorInstructionData(instruction, getLengthSuiteTestCount(), sew = sew, lmul=lmul, suite="length", additional_no_overlap=[['vs1', 'v0'], ['vs2', 'v0'], ['vd', 'v0']])
-=======
     instruction_data  = randomizeVectorInstructionData(instruction, sew, getLengthSuiteTestCount(), lmul=lmul, suite="length", additional_no_overlap=[['vs1', 'v0'], ['vs2', 'v0'], ['vd', 'v0'], ['vs3', 'v0']])
->>>>>>> 82ef4456
 
     writeTest(description, instruction, instruction_data, sew=sew, lmul=lmul, vl="vlmax", maskval=m, vma=vma)
     incrememntLengthtestCount()
@@ -364,11 +356,7 @@
       vma = m
 
       description = f"cr_vtype_agnostic (Test vta = {vta}, vma = {vma})"
-<<<<<<< HEAD
-      instruction_data  = randomizeVectorInstructionData(instruction, getLengthSuiteTestCount(), sew = sew, suite="length", lmul = lmul, additional_no_overlap=no_overlap)
-=======
       instruction_data  = randomizeVectorInstructionData(instruction, sew, getLengthSuiteTestCount(), suite="length", lmul = emul, additional_no_overlap=no_overlap)
->>>>>>> 82ef4456
 
       writeTest(description, instruction, instruction_data, sew=sew, lmul=lmul, vl="random", maskval=maskval, vta=vta, vma=vma)
       incrememntLengthtestCount()
