--- conflicted
+++ resolved
@@ -1104,17 +1104,12 @@
     register_emul         = lmul * register_data['size_multiplier'] * register_data['segments']
 
     if register_data['reg_type'] == "mask" : register_sew = 8
-<<<<<<< HEAD
-    if instruction in vector_ls_ins        : register_sew = sew # regsiters are read with sew and lmul in vtype csr
-    else                                   : register_sew = int(register_data['size_multiplier'] * sew)
-=======
     if instruction in vector_ls_ins        :
       if register_argument_name == 'vs2':
         register_sew = getInstructionEEW(instruction) # vs2 uses eew
       else:
         register_sew = sew # regsiters are read with sew and lmul in vtype csr
-    else                                   : register_sew = register_data['size_multiplier'] * sew
->>>>>>> 7f85e17c
+    else                                   : register_sew = int(register_data['size_multiplier'] * sew)
 
     # need to handle loading to mask and scalar registers which can be off group
     # also need to ensure that if a scalar value is widenened, that it only loads a single register
@@ -1160,19 +1155,15 @@
       tempReg = randint(1,31)
     scalar_registers_used.append(tempReg)
 
-<<<<<<< HEAD
     if register_value is not None:
       writeLine(f"li x{tempReg}, {register_value}", "# Load immediate value into integer register")
       writeLine(f"vmv.v.x v{register}, x{tempReg}",       f"# Load desired value into v{register}")
     else:
       writeLine(f"la x{tempReg}, {register_val_pointer}",  "# Load address of desired value")
-=======
-    writeLine(f"la x{tempReg}, {register_val_pointer}",         f"# Load address of desired value")
-    if register_val_pointer == "vs_corner_zero_emul8":
-      writeLine(f"vl1re{getInstructionEEW(instruction)}.v v{register}, (x{tempReg})",               f"# zero register")
-    else:
->>>>>>> 7f85e17c
-      writeLine(f"vle{register_sew}.v v{register}, (x{tempReg})", f"# Load desired value from memory into v{register}")
+      if register_val_pointer == "vs_corner_zero_emul8":
+        writeLine(f"vl1re{getInstructionEEW(instruction)}.v v{register}, (x{tempReg})",               f"# zero register")
+      else:
+        writeLine(f"vle{register_sew}.v v{register}, (x{tempReg})", f"# Load desired value from memory into v{register}")
 
     if load_unique_vtype: # return vl and vtype register to what it was before
       writeLine(f"vsetvl x0, x{avlReg}, x{vtypeReg}", "# restore vl and vtype setting")
@@ -1225,15 +1216,8 @@
   register_data     = scalar_register_data[register_argument_name]
   register          = register_data['reg']
   register_value    = register_data['val']
-<<<<<<< HEAD
 
   writeLine(f"li x{register}, {register_value}", "# Load immediate value into integer register")
-=======
-  if register_value < 0:
-    writeLine(f"li x{register}, {register_value}", "# Load immediate value into integer register")
-  else:
-    writeLine(f"li x{register}, {formatstr.format(register_value)}", "# Load immediate value into integer register")
->>>>>>> 7f85e17c
 
 def loadScalarAddress(register_argument_name: str, scalar_register_data):
   register_data     = scalar_register_data[register_argument_name]
@@ -1717,7 +1701,7 @@
   elif instruction in mv_ins          : no_overlap = [['vd',        'vs2'], ['vd',        'vs1']]
   elif instruction in vextins         : no_overlap = [['vd_bottom', 'vs2']                      ]
   elif instruction in narrowins       : no_overlap = [['vd',    'vs2_top'], ['vs2',       'vs1']]
-  elif instruction in wvsins          : no_overlap = [['vd',        'vs2'], ['vs2',       'vs1']] # no "_bottom" in vd because its a reduction instruction
+  elif instruction in wvsins          : no_overlap = [['vs2',       'vs1']                      ] # no "_bottom" in vd because its a reduction instruction
   elif instruction in wwvins          : no_overlap = [['vd_bottom', 'vs1'], ['vs1',       'vs2']]
   elif instruction in v_mins          : no_overlap = [['v0', 'vs2'], ['v0', 'vs1'], ['v0', 'vd']]
   elif instruction in mv_mins         : no_overlap = [['vd','vs2'],['v0','vs2'],['vd','vs1'],['v0','vs1']]
@@ -1868,11 +1852,10 @@
     elif instruction in vector_stores     : vector_register_preset_data['vs3']['size_multiplier'] = eew/sew
 
   if instruction in vextins: # swapped lmul and emul of vext instr for the convenience of register managing
-    extend_factor = int(instruction[-1])
-    vector_register_preset_data['vd']['size_multiplier'] = extend_factor
-    lmul = lmul / extend_factor
-
-  ####################################################################################
+    fraction_sew = 1/int(instruction[-1])
+    vector_register_preset_data['vs2']['size_multiplier'] = fraction_sew
+
+ ####################################################################################
 
   register_overlap = True
 
@@ -1950,13 +1933,8 @@
               start_no_register_overlap = 0
               end_register_no_overlap   = 1
             else:
-<<<<<<< HEAD
-              start_no_register_overlap = emul-lmul if top_no_overlap    and lmul >= 1 else 0
-              end_register_no_overlap   = int(lmul) if bottom_no_overlap and lmul >= 1 else emul # need to include nfields (there is no bottom or top overlap allowed)
-=======
               start_no_register_overlap = smallest_emul      if top_no_overlap    and smallest_emul >= 1 else 0
               end_register_no_overlap   = emul-smallest_emul if bottom_no_overlap and smallest_emul >= 1 else emul # need to include nfields (there is no bottom or top overlap allowed)
->>>>>>> 7f85e17c
             for i in range(start_no_register_overlap, end_register_no_overlap):
               registers_occupied.append(vector_register_data[register]['reg'] + i) # add register to reserved list to prevent overlap
         # print(registers_occupied)
@@ -1988,11 +1966,6 @@
       immval = randint(-16,15)
   else:
     immval = immediate_preset_data
-
-  if instruction in vextins: # switching lmul and emul of vext instr back for loading
-    extend_factor = int(instruction[-1])
-    vector_register_data['vd']['size_multiplier'] = 1
-    vector_register_data['vs2']['size_multiplier'] = 1/extend_factor
 
   return [vector_register_data, scalar_register_data, floating_point_register_data, immval]
 
@@ -2034,7 +2007,6 @@
     legalvlmuls.append(-3)
   return legalvlmuls
 
-<<<<<<< HEAD
 def randomizeMask(test, always_masked = False):
   if (test in not_maskable):
     vm = 1
@@ -2042,13 +2014,6 @@
     if (always_masked):
       vm = 0
     else:
-=======
-def randomizeMask(test, vm = None):
-  if (test in not_maskable):
-    vm = 1
-  else:
-    if vm is None:
->>>>>>> 7f85e17c
       vm = randint(0,1)
 
   if (vm == 1):
@@ -2067,7 +2032,7 @@
     for file in os.listdir(coverplanDir):
         if file.endswith(".csv"):
             arch = re.search("(.*).csv", file).group(1)
-            if (arch == "ExceptionsV" or arch.startswith("Vx")):
+            if (arch == "ExceptionsV" or arch.startswith("V")):
                 with open(os.path.join(coverplanDir, file)) as csvfile:
                     reader = csv.DictReader(csvfile)
                     tp = dict()
@@ -2093,4 +2058,12 @@
                     for effew in ["8", "16", "32", "64"]:
                         testplans["Vx" + effew] = tp
                     del testplans["Vx"]
+                if (arch == "Vls"):
+                    for effew in ["8", "16", "32", "64"]:
+                        testplans["Vls" + effew] = tp
+                    del testplans["Vls"]
+                if (arch == "Vf"):
+                    for effew in ["16", "32", "64"]:
+                        testplans["Vf" + effew] = tp
+                    del testplans["Vf"]
     return testplans