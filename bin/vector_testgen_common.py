##################################
# vector_testgen_common.py
#
# James Kaden Cassidy kacassidy@hmc.edu 25 Jun 2025
# SPDX-License-Identifier: Apache-2.0 WITH SHL-2.1
#
# Generate directed tests for functional coverage
##################################

##################################
# libraries
##################################
import os
import sys
import csv
import re
import math
import filecmp
from datetime import datetime
from random import randint, seed, getrandbits

# change these to suite your tests
ARCH_VERIF = os.path.abspath(os.path.join(os.path.dirname(sys.argv[0]), ".."))

##################################
# Global Constants
##################################

# Define VLEN, ELEN and SEWMIN as extremes which these tests support
maxVLEN = 512   # TODO: change to 2048 later, save as 512 for now for smaller files
maxELEN = 64
minSEW_MIN = 8

xreg_count              = 32
freg_count              = 32
vreg_count              = 32

##################################
# Global Variables
##################################

xlen                    = 0
flen                    = 0

extension               = ""

formatstr               = "" # format as xlen-bit hexadecimal number
formatstrFP             = "" # format as flen-bit hexadecimal number

basetest_count          = 0
lengthtest_count        = 0

sigTotal                = 0 # total number of bytes in signature
sigReg                  = 3 # start with x4 for signatures ->marina changed it to x3 because that what riscv-arch-test uses TO DO

base_suite_test_count   = 0
length_suite_test_count = 0

sigupd_count            = 10 # number of entries in signature - start with a margin of 10 spaces
sigupd_countF           = 0  # initialize signature update count for F tests
mtrap_sig_count         = 64 # signature space for priviliged, default to 64

##################################
# Corners
##################################

fcorners                =            [0x00000000, # 0
                            0x80000000, # -0
                            0x3f800000, # 1.0
                            0xbf800000, # -1.0
                            0x3fc00000, # 1.5
                            0xbfc00000, # -1.5
                            0x40000000,  # 2.0
                            0xc0000000,  # -2.0
                            0x00800000,  # smallest positive normalized
                            0x80800000,  # smallest negative normalized
                            0x7f7fffff,  # most positive
                            0xff7fffff,  # most negative
                            0x007fffff,  # largest positive subnorm
                            0x807fffff,  # largest negative subnorm
                            0x00400000,  # positive subnorm with leading 1
                            0x80400000,  # negative subnorm with leading 1
                            0x00000001,  # smallest positive subnorm
                            0x80000001,  # smallest negative subnorm
                            0x7f800000,  # positive infinity
                            0xff800000,  # negative infinity
                            0x7fc00000,  # canonical quiet NaN
                            0x7fffffff,  # noncanonical quiet NaN
                            0xffffffff,  # noncanonical quiet NaN with sign bit set
                            0x7f800001,  # signaling NaN with lsb set
                            0x7fbfffff,  # signaling NaN with all mantissa bits set
                            0xffbfffff,  # signaling Nan with all mantissa bits and sign bit set
                            0x7ef8654f,  # random positive 1.65087e+38
                            0x813d9ab0]  # random negative -3.48248e-38

fcornersD               = [0x0000000000000000, # 0.0
            0x8000000000000000,  # -0.0
            0x3FF0000000000000,  # 1.0
            0xBFF0000000000000,  # -1.0
            0x3FF8000000000000,  # 1.5
            0xBFF8000000000000,  #-1.5
            0x4000000000000000,  # 2.0
            0xc000000000000000,  # -2.0
            0x0010000000000000,  # smallest positive normalized
            0x8010000000000000,  # smallest negative normalized
            0x7FEFFFFFFFFFFFFF,  # most positive normalized
            0xFFEFFFFFFFFFFFFF,  # most negative normalized
            0x000FFFFFFFFFFFFF,  # largest positive subnorm
            0x800FFFFFFFFFFFFF,  # largest negative subnorm
            0x0008000000000000,  # mid positive subnorm
            0x8008000000000000,  # mid negative subnorm
            0x0000000000000001,  # smallest positive subnorm
            0x8000000000000001,  # smallest negative subnorm
            0x7FF0000000000000,  # positive infinity
            0xFFF0000000000000,  # negative infinity
            0x7FF8000000000000,  # canonical quiet NaN
            0x7FFFFFFFFFFFFFFF,  # noncanonical quiet NaN
            0xFFF8000000000000,  # noncanonical quiet NaN with sign bit set
            0x7FF0000000000001,  # signaling NaN with lsb set
            0x7FF7FFFFFFFFFFFF,  # signaling NaN with all mantissa bits set
            0xFFF0000000000001,  # signaling NaN with lsb and sign bits set
            0x5A392534A57711AD, # 4.25535e126 random positive
            0xA6E895993737426C] # -2.97516e-121 random negative

fcornersH               = [0x0000, # 0.0
            0x8000, # -0.0
            0x3C00, # 1.0
            0xBC00, # -1.0
            0x3E00, # 1.5
            0xBE00, # -1.5
            0x4000, # 2.0
            0xC000, # -2.0
            0x0400, # smallest normalized
            0x8400, # smallest negative normalized
            0x7BFF, # most positive normalized
            0xFBFF, #  most negative normalized
            0x03FF, # largest positive subnorm
            0x83FF,  # largest negative subnorm
            0x0200,  # positive subnorm with leading 1
            0x8200,  # negative subnorm with leading 1
            0x0001, # smallest positive subnorm
            0x8001,  # smallest negative subnorm
            0x7C00,  # positive infinity
            0xFC00,  # negative infinity
            0x7E00,  # canonical quiet NaN
            0x7FFF,  # noncanonical quiet NaN
            0xFE00,  # noncanonical quiet NaN with sign bit set
            0x7C01, # signaling NaN with lsb set
            0x7DFF,  # signaling NaN with all mantissa bits set
            0xFC01,  # signaling NaN with lsb and sign bits set
            0x58B4,  # 150.5 random positive
            0xC93A]  # -10.4531 random negative

# fcornersQ = [] # TODO: Fill out quad precision F corners

vectorcorners = ["vs_corner_zero", "vs_corner_one", "vs_corner_two", "vs_corner_ones", "vs_corner_onesm1", "vs_corner_min", "vs_corner_minm1",
                  "vs_corner_max", "vs_corner_maxm1", "vs_corner_walkeven", "vs_corner_walkodd", "vs_corner_random"]
vcornersemul1  = [(vcorner + "_emul1" ) for vcorner in vectorcorners]
vcornersemul2  = [(vcorner + "_emul2" ) for vcorner in vectorcorners]
vcornersemul4  = [(vcorner + "_emul4" ) for vcorner in vectorcorners]
vcornersemul8  = [(vcorner + "_emul8" ) for vcorner in vectorcorners]
vcornersemulf2 = [(vcorner + "_emulf2") for vcorner in vectorcorners]
vcornersemulf4 = [(vcorner + "_emulf4") for vcorner in vectorcorners]
vcornersemulf8 = [(vcorner + "_emulf8") for vcorner in vectorcorners]
vcornerseew1   = [(vcorner + "_eew1"  ) for vcorner in vectorcorners]
v_corners_ls   = ["vs_corner_zero_emul8", "vs_corner_random_within_2vlmax"]

##################################
# Functions to be implemented by importer
##################################

if __name__ == "__main__":
    raise RuntimeError("This file is not meant to be run directly.")

def writeLine(argument: str, comment = ""):
    raise NotImplementedError("This function must be overridden by the importing file.")

##################################
# Setter functions
##################################

def newInstruction():
  global sigReg, lengthtest_count, basetest_count, base_suite_test_count, length_suite_test_count, sigupd_count
  sigReg                    = 3
  lengthtest_count          = 0
  basetest_count            = 0
  base_suite_test_count     = 0
  length_suite_test_count   = 0
  sigupd_count              = 0

def setXlen(new_xlen):
    global xlen, formatstr
    xlen = new_xlen

    formatstrlen = str(int(xlen/4))
    formatstr = "0x{:0" + formatstrlen + "x}" # format as xlen-bit hexadecimal number

def setFlen(new_flen):
    global flen, formatstrFP
    flen = new_flen

    formatstrlenFP = str(int(flen/4))
    formatstrFP = "0x{:0" + formatstrlenFP + "x}"

def setExtension(new_extension):
    global extension
    extension = new_extension

def incrementLengthtestCount():
    global lengthtest_count
    lengthtest_count = lengthtest_count + 1

def incrementBasetestCount():
    global basetest_count
    basetest_count += 1

##################################
# Getter functions
##################################

def getBaseSuiteTestCount():
  # print(f"base: \t{base_suite_test_count}")
  return base_suite_test_count

def getLengthSuiteTestCount():
  # print(f"length: \t{length_suite_test_count}")
  return length_suite_test_count

##################################
# Global Variables
##################################

# vxrm tests
vxrmList = {"rod": "0x6",
            "rdn": "0x4",
            "rne": "0x2",
            "rnu": "0x0"} # vcsr[2:1] -> 11 , 10, 01, 00


##################################
# Types
##################################

##################################   vector load/store instruction   ##################################

type_vxm = [
    # Unit-stride loads
    "vle8.v", "vle16.v", "vle32.v", "vle64.v",
    "vlseg2e8.v", "vlseg2e16.v", "vlseg2e32.v", "vlseg2e64.v",
    "vlseg3e8.v", "vlseg3e16.v", "vlseg3e32.v", "vlseg3e64.v",
    "vlseg4e8.v", "vlseg4e16.v", "vlseg4e32.v", "vlseg4e64.v",
    "vlseg5e8.v", "vlseg5e16.v", "vlseg5e32.v", "vlseg5e64.v",
    "vlseg6e8.v", "vlseg6e16.v", "vlseg6e32.v", "vlseg6e64.v",
    "vlseg7e8.v", "vlseg7e16.v", "vlseg7e32.v", "vlseg7e64.v",
    "vlseg8e8.v", "vlseg8e16.v", "vlseg8e32.v", "vlseg8e64.v",
    # Fault-only-first loads
    "vle8ff.v", "vle16ff.v", "vle32ff.v", "vle64ff.v",
    "vlseg2e8ff.v", "vlseg2e16ff.v", "vlseg2e32ff.v", "vlseg2e64ff.v",
    "vlseg3e8ff.v", "vlseg3e16ff.v", "vlseg3e32ff.v", "vlseg3e64ff.v",
    "vlseg4e8ff.v", "vlseg4e16ff.v", "vlseg4e32ff.v", "vlseg4e64ff.v",
    "vlseg5e8ff.v", "vlseg5e16ff.v", "vlseg5e32ff.v", "vlseg5e64ff.v",
    "vlseg6e8ff.v", "vlseg6e16ff.v", "vlseg6e32ff.v", "vlseg6e64ff.v",
    "vlseg7e8ff.v", "vlseg7e16ff.v", "vlseg7e32ff.v", "vlseg7e64ff.v",
    "vlseg8e8ff.v", "vlseg8e16ff.v", "vlseg8e32ff.v", "vlseg8e64ff.v"
]

type_vxxm = [
    # Strided loads
    "vlse8.v", "vlse16.v", "vlse32.v", "vlse64.v",
    "vlsseg2e8.v", "vlsseg2e16.v", "vlsseg2e32.v", "vlsseg2e64.v",
    "vlsseg3e8.v", "vlsseg3e16.v", "vlsseg3e32.v", "vlsseg3e64.v",
    "vlsseg4e8.v", "vlsseg4e16.v", "vlsseg4e32.v", "vlsseg4e64.v",
    "vlsseg5e8.v", "vlsseg5e16.v", "vlsseg5e32.v", "vlsseg5e64.v",
    "vlsseg6e8.v", "vlsseg6e16.v", "vlsseg6e32.v", "vlsseg6e64.v",
    "vlsseg7e8.v", "vlsseg7e16.v", "vlsseg7e32.v", "vlsseg7e64.v",
    "vlsseg8e8.v", "vlsseg8e16.v", "vlsseg8e32.v", "vlsseg8e64.v",
]

type_vxvm = [
    # Indexed unordered loads
    "vluxei8.v", "vluxei16.v", "vluxei32.v", "vluxei64.v",
    "vluxseg2ei8.v", "vluxseg2ei16.v", "vluxseg2ei32.v", "vluxseg2ei64.v",
    "vluxseg3ei8.v", "vluxseg3ei16.v", "vluxseg3ei32.v", "vluxseg3ei64.v",
    "vluxseg4ei8.v", "vluxseg4ei16.v", "vluxseg4ei32.v", "vluxseg4ei64.v",
    "vluxseg5ei8.v", "vluxseg5ei16.v", "vluxseg5ei32.v", "vluxseg5ei64.v",
    "vluxseg6ei8.v", "vluxseg6ei16.v", "vluxseg6ei32.v", "vluxseg6ei64.v",
    "vluxseg7ei8.v", "vluxseg7ei16.v", "vluxseg7ei32.v", "vluxseg7ei64.v",
    "vluxseg8ei8.v", "vluxseg8ei16.v", "vluxseg8ei32.v", "vluxseg8ei64.v",
    # Indexed ordered Loads
    "vloxei8.v", "vloxei16.v", "vloxei32.v", "vloxei64.v",
    "vloxseg2ei8.v", "vloxseg2ei16.v", "vloxseg2ei32.v", "vloxseg2ei64.v",
    "vloxseg3ei8.v", "vloxseg3ei16.v", "vloxseg3ei32.v", "vloxseg3ei64.v",
    "vloxseg4ei8.v", "vloxseg4ei16.v", "vloxseg4ei32.v", "vloxseg4ei64.v",
    "vloxseg5ei8.v", "vloxseg5ei16.v", "vloxseg5ei32.v", "vloxseg5ei64.v",
    "vloxseg6ei8.v", "vloxseg6ei16.v", "vloxseg6ei32.v", "vloxseg6ei64.v",
    "vloxseg7ei8.v", "vloxseg7ei16.v", "vloxseg7ei32.v", "vloxseg7ei64.v",
    "vloxseg8ei8.v", "vloxseg8ei16.v", "vloxseg8ei32.v", "vloxseg8ei64.v"
]

type_vsxm = [
    # Unit-stride Stores
    "vse8.v", "vse16.v", "vse32.v", "vse64.v",
    "vsseg2e8.v", "vsseg2e16.v", "vsseg2e32.v", "vsseg2e64.v",
    "vsseg3e8.v", "vsseg3e16.v", "vsseg3e32.v", "vsseg3e64.v",
    "vsseg4e8.v", "vsseg4e16.v", "vsseg4e32.v", "vsseg4e64.v",
    "vsseg5e8.v", "vsseg5e16.v", "vsseg5e32.v", "vsseg5e64.v",
    "vsseg6e8.v", "vsseg6e16.v", "vsseg6e32.v", "vsseg6e64.v",
    "vsseg7e8.v", "vsseg7e16.v", "vsseg7e32.v", "vsseg7e64.v",
    "vsseg8e8.v", "vsseg8e16.v", "vsseg8e32.v", "vsseg8e64.v"
]

type_vsxxm = [
    # Strided Stores
    "vsse8.v", "vsse16.v", "vsse32.v", "vsse64.v",
    "vssseg2e8.v", "vssseg2e16.v", "vssseg2e32.v", "vssseg2e64.v",
    "vssseg3e8.v", "vssseg3e16.v", "vssseg3e32.v", "vssseg3e64.v",
    "vssseg4e8.v", "vssseg4e16.v", "vssseg4e32.v", "vssseg4e64.v",
    "vssseg5e8.v", "vssseg5e16.v", "vssseg5e32.v", "vssseg5e64.v",
    "vssseg6e8.v", "vssseg6e16.v", "vssseg6e32.v", "vssseg6e64.v",
    "vssseg7e8.v", "vssseg7e16.v", "vssseg7e32.v", "vssseg7e64.v",
    "vssseg8e8.v", "vssseg8e16.v", "vssseg8e32.v", "vssseg8e64.v"
]

type_vsxvm = [
    # Indexed unordered Stores
    "vsuxei8.v", "vsuxei16.v", "vsuxei32.v", "vsuxei64.v",
    "vsuxseg2ei8.v", "vsuxseg2ei16.v", "vsuxseg2ei32.v", "vsuxseg2ei64.v",
    "vsuxseg3ei8.v", "vsuxseg3ei16.v", "vsuxseg3ei32.v", "vsuxseg3ei64.v",
    "vsuxseg4ei8.v", "vsuxseg4ei16.v", "vsuxseg4ei32.v", "vsuxseg4ei64.v",
    "vsuxseg5ei8.v", "vsuxseg5ei16.v", "vsuxseg5ei32.v", "vsuxseg5ei64.v",
    "vsuxseg6ei8.v", "vsuxseg6ei16.v", "vsuxseg6ei32.v", "vsuxseg6ei64.v",
    "vsuxseg7ei8.v", "vsuxseg7ei16.v", "vsuxseg7ei32.v", "vsuxseg7ei64.v",
    "vsuxseg8ei8.v", "vsuxseg8ei16.v", "vsuxseg8ei32.v", "vsuxseg8ei64.v",
    # Indexed ordered Stores
    "vsoxei8.v", "vsoxei16.v", "vsoxei32.v", "vsoxei64.v",
    "vsoxseg2ei8.v", "vsoxseg2ei16.v", "vsoxseg2ei32.v", "vsoxseg2ei64.v",
    "vsoxseg3ei8.v", "vsoxseg3ei16.v", "vsoxseg3ei32.v", "vsoxseg3ei64.v",
    "vsoxseg4ei8.v", "vsoxseg4ei16.v", "vsoxseg4ei32.v", "vsoxseg4ei64.v",
    "vsoxseg5ei8.v", "vsoxseg5ei16.v", "vsoxseg5ei32.v", "vsoxseg5ei64.v",
    "vsoxseg6ei8.v", "vsoxseg6ei16.v", "vsoxseg6ei32.v", "vsoxseg6ei64.v",
    "vsoxseg7ei8.v", "vsoxseg7ei16.v", "vsoxseg7ei32.v", "vsoxseg7ei64.v",
    "vsoxseg8ei8.v", "vsoxseg8ei16.v", "vsoxseg8ei32.v", "vsoxseg8ei64.v"
]

type_vx = [
    # Whole Register Loads
    "vl1re8.v", "vl2re8.v", "vl4re8.v", "vl8re8.v",
    "vl1re16.v", "vl2re16.v", "vl4re16.v", "vl8re16.v",
    "vl1re32.v", "vl2re32.v", "vl4re32.v", "vl8re32.v",
    "vl1re64.v", "vl2re64.v", "vl4re64.v", "vl8re64.v",
    # Mask Load
    "vlm.v"
]

type_vsx = [
    # Whole Register Stores
    "vs1r.v", "vs2r.v", "vs4r.v", "vs8r.v",
    # Mask Store
    "vsm.v"
]

################################## vector floating point instruction ##################################

vvvm_f_type  = ["vfadd.vv", "vfwadd.vv", "vfwadd.wv", "vfsub.vv", "vfwsub.vv", "vfwsub.wv",
                "vfmul.vv", "vfwmul.vv", "vfdiv.vv",
                "vfmin.vv", "vfmax.vv", "vfsgnj.vv", "vfsgnjn.vv", "vfsgnjx.vv",
                "vfredosum.vs", "vfwredosum.vs", "vfredusum.vs", "vfwredusum.vs", "vfredmax.vs", "vfredmin.vs",
                "vmfeq.vv", "vmfne.vv", "vmflt.vv", "vmfle.vv"]
vvfmtype     = ["vfadd.vf", "vfwadd.vf", "vfwadd.wf", "vfsub.vf", "vfwsub.vf", "vfwsub.wf", "vfrsub.vf",
                "vfmul.vf", "vfwmul.vf", "vfdiv.vf", "vfrdiv.vf",
                "vfmin.vf", "vfmax.vf", "vfsgnj.vf", "vfsgnjn.vf", "vfsgnjx.vf",
                "vmfeq.vf", "vmfne.vf", "vmflt.vf", "vmfle.vf", "vmfgt.vf", "vmfge.vf",
                "vfslide1up.vf", "vfslide1down.vf"]
vvfvtype     = ["vfmerge.vfm"]
vvvmr_f_type = ["vfmacc.vv", "vfnmacc.vv", "vfmsac.vv", "vfnmsac.vv", "vfmadd.vv", "vfnmadd.vv", "vfmsub.vv", "vfnmsub.vv", "vfwmacc.vv", "vfwnmacc.vv", "vfwmsac.vv", "vfwnmsac.vv"]
vfvmtype     = ["vfmacc.vf", "vfnmacc.vf", "vfmsac.vf", "vfnmsac.vf", "vfmadd.vf", "vfnmadd.vf", "vfmsub.vf", "vfnmsub.vf", "vfwmacc.vf", "vfwnmacc.vf", "vfwmsac.vf", "vfwnmsac.vf"]
vvm_f_type   = ["vfsqrt.v", "vfrsqrt7.v", "vfrec7.v",
                "vfcvt.xu.f.v", "vfwcvt.xu.f.v", "vfncvt.xu.f.w", "vfcvt.x.f.v", "vfwcvt.x.f.v", "vfncvt.x.f.w", "vfcvt.rtz.xu.f.v", "vfwcvt.rtz.xu.f.v", "vfncvt.rtz.xu.f.w",
                "vfcvt.f.xu.v", "vfwcvt.f.xu.v", "vfncvt.f.wu.w", "vfcvt.f.x.v", "vfwcvt.f.x.v", "vfncvt.f.xu.w", "vfcvt.f.x.v", "vfwcvt.f.x.v", "vfncvt.f.x.w",
                "vfwcvt.f.f.v", "vfncvt.f.f.w", "vfncvt.rod.f.f.w", "vfclass.v"]
vftype       = ["vfmv.v.f", "vfmv.s.f"]
fvtype       = ["vfmv.f.s"]

vfloattypes = vvvm_f_type + vvfmtype + vvvmr_f_type + vfvmtype + vvm_f_type + vftype + fvtype

##################################    vector integer instruction     ##################################

vvvmtype  = ["vadd.vv", "vwadd.vv", "vwaddu.vv", "vsub.vv", "vwsub.vv", "vwsubu.vv", "vwadd.wv", "vwsub.wv", "vwaddu.wv", "vwsubu.wv",
             "vand.vv", "vor.vv", "vxor.vv", "vsll.vv", "vsrl.vv", "vsra.vv", "vnsra.wv", "vnsrl.wv",
             "vmseq.vv", "vmsne.vv", "vmslt.vv", "vmsltu.vv", "vmsle.vv", "vmsleu.vv", "vmin.vv", "vminu.vv", "vmax.vv", "vmaxu.vv",
             "vmul.vv", "vmulh.vv", "vmulhu.vv", "vmulhsu.vv", "vwmul.vv", "vwmulu.vv", "vwmulsu.vv", "vdiv.vv", "vdivu.vv", "vrem.vv", "vremu.vv",
             "vsadd.vv", "vsaddu.vv", "vssub.vv", "vssubu.vv", "vaadd.vv", "vaaddu.vv", "vasub.vv", "vasubu.vv", "vsmul.vv", "vssrl.vv", "vssra.vv", "vnclip.wv", "vnclipu.wv",
             "vredsum.vs", "vwredsum.vs", "vwredsumu.vs", "vredmax.vs", "vredmaxu.vs", "vredmin.vs", "vredminu.vs", "vredand.vs", "vredor.vs", "vredxor.vs",
             "vrgather.vv", "vrgatherei16.vv"] + vvvm_f_type

vvxmtype  = ["vadd.vx", "vwadd.vx", "vwaddu.vx", "vsub.vx", "vwsub.vx", "vwsubu.vx", "vrsub.vx", "vwadd.wx", "vwsub.wx", "vwaddu.wx", "vwsubu.wx",
             "vmadc.vx", "vmsbc.vx", "vand.vx", "vor.vx", "vxor.vx", "vsll.vx", "vsrl.vx", "vsra.vx", "vnsra.wx", "vnsrl.wx",
             "vmseq.vx", "vmsne.vx", "vmslt.vx", "vmsltu.vx", "vmsle.vx", "vmsleu.vx", "vmsgt.vx", "vmsgtu.vx", "vmin.vx", "vminu.vx", "vmax.vx", "vmaxu.vx",
             "vmul.vx", "vmulh.vx", "vmulhu.vx", "vmulhsu.vx", "vwmul.vx", "vwmulu.vx", "vwmulsu.vx", "vdiv.vx", "vdivu.vx", "vrem.vx", "vremu.vx",
             "vsadd.vx", "vsaddu.vx", "vssub.vx", "vssubu.vx", "vaadd.vx", "vaaddu.vx", "vasub.vx", "vasubu.vx", "vsmul.vx", "vssrl.vx", "vssra.vx", "vnclip.wx", "vnclipu.wx",
             "vslideup.vx", "vslidedown.vx", "vslide1up.vx", "vslide1down.vx", "vrgather.vx"]

vvimtype  = ["vadd.vi", "vrsub.vi", "vmadc.vi",
             "vand.vi", "vor.vi", "vxor.vi", "vsll.vi", "vsrl.vi", "vsra.vi", "vnsra.wi", "vnsrl.wi",
             "vmseq.vi", "vmsne.vi", "vmsle.vi", "vmsleu.vi", "vmsgt.vi", "vmsgtu.vi",
             "vsadd.vi", "vsaddu.vi", "vssrl.vi", "vssra.vi", "vnclip.wi", "vnclipu.wi",
             "vslideup.vi", "vslidedown.vi", "vrgather.vi"]

xvmtype   = ["vcpop.m", "vfirst.m"]

vvvmrtype = ["vmacc.vv", "vnmsac.vv", "vmadd.vv", "vnmsub.vv", "vwmacc.vv", "vwmaccu.vv", "vwmaccsu.vv"] + vvvmr_f_type
vvmtype   = ["vmsbf.m", "viota.m", "vmsif.m", "vmsof.m", "vzext.vf2", "vzext.vf4", "vzext.vf8", "vsext.vf2", "vsext.vf4", "vsext.vf8"] + vvm_f_type
vxvmtype  = ["vmacc.vx", "vnmsac.vx", "vmadd.vx", "vnmsub.vx", "vwmacc.vx", "vwmaccu.vx", "vwmaccsu.vx", "vwmaccus.vx"]
vvrtype   = ["vmv.v.v"]
vxtype    = ["vmv.s.x", "vmv.v.x"]
vitype    = ["vmv.v.i"]
xvtype    = ["vmv.x.s"]
vvvxtype  = ["vmv1r.v", "vmv2r.v", "vmv4r.v", "vmv8r.v"]
vmtype    = ["vid.v"]
vvivtype  = ["vadc.vim", "vmerge.vim", "vmadc.vim"]
vvvvtype  = ["vadc.vvm", "vsbc.vvm", "vmerge.vvm", "vmadc.vvm", "vmsbc.vvm"]
vvxvtype  = ["vadc.vxm", "vsbc.vxm", "vmerge.vxm", "vmadc.vxm", "vmsbc.vxm"]
vvvtype   = ["vmadc.vv", "vmsbc.vv", "vmand.mm", "vmnand.mm", "vmandn.mm", "vmxor.mm", "vmor.mm", "vmnor.mm", "vmorn.mm", "vmxnor.mm", "vcompress.vm"]
imm_31 = ["vnclip.wi", "vnclipu.wi", "vnsra.wi","vnsrl.wi", "vrgather.vi", "vslidedown.vi", "vslideup.vi", "vsll.vi", "vsra.vi", "vsrl.vi","vssra.vi", "vssrl.vi"]

vs1ins = vvvmtype + vvrtype + vvvvtype + vvvtype + vvvmrtype

##################################     vector instruction groups     ##################################

# vector instruction groups by EEW (prefix + suffix)
# normal
fvvins = ["vfadd.vv", "vfsub.vv", "vfmul.vv", "vfdiv.vv", "vfmin.vv", "vfmax.vv", "vfmacc.vv", "vfnmacc.vv", "vfmsac.vv", "vfnmsac.vv", "vfmadd.vv", "vfnmadd.vv", "vfmsub.vv", "vfnmsub.vv",
          "vfsgnj.vv", "vfsgnjn.vv", "vfsgnjx.vv"]
fvfins = ["vfadd.vf", "vfsub.vf", "vfrsub.vf", "vfmul.vf", "vfdiv.vf", "vfrdiv.vf", "vfmin.vf", "vfmax.vf", "vfmacc.vf", "vfnmacc.vf", "vfmsac.vf", "vfnmsac.vf", "vfmadd.vf", "vfnmadd.vf",
          "vfmsub.vf", "vfnmsub.vf", "vfsgnj.vf", "vfsgnjn.vf", "vfsgnjx.vf"]
vvins  = ["vadd.vv", "vsub.vv", "vand.vv", "vor.vv", "vxor.vv", "vsll.vv", "vsrl.vv", "vsra.vv", "vmin.vv", "vminu.vv", "vmax.vv", "vmaxu.vv", "vmul.vv", "vmulh.vv", "vmulhu.vv", "vmulhsu.vv",
          "vdiv.vv", "vdivu.vv", "vrem.vv", "vremu.vv", "vsadd.vv", "vsaddu.vv", "vssub.vv", "vssubu.vv", "vaadd.vv", "vaaddu.vv", "vasub.vv", "vasubu.vv", "vsmul.vv", "vssrl.vv", "vssra.vv"] + fvvins
vxins  = ["vadd.vx", "vsub.vx", "vrsub.vx", "vand.vx", "vor.vx", "vxor.vx", "vsll.vx", "vsrl.vx", "vsra.vx", "vmin.vx", "vminu.vx", "vmax.vx", "vmaxu.vx", "vmul.vx", "vmulh.vx", "vmulhu.vx", "vmulhsu.vx",
          "vdiv.vx", "vdivu.vx", "vrem.vx", "vremu.vx", "vsadd.vx", "vsaddu.vx", "vssub.vx", "vssubu.vx", "vaadd.vx", "vaaddu.vx", "vasub.vx", "vasubu.vx", "vsmul.vx", "vssrl.vx", "vssra.vx"]
viins  = ["vadd.vi", "vrsub.vi", "vand.vi", "vor.vi", "vxor.vi", "vsll.vi", "vsrl.vi", "vsra.vi", "vsadd.vi", "vsaddu.vi", "vssrl.vi", "vssra.vi"]
# narrowing
wvins = ["vnsrl.wv", "vnsra.wv", "vnclip.wv", "vnclipu.wv"]
wxins = ["vnsrl.wx", "vnsra.wx", "vnclip.wx", "vnclipu.wx"]
wiins = ["vnsrl.wi", "vnsra.wi", "vnclip.wi", "vnclipu.wi"]
narrowins = wvins + wxins + wiins
# widening
fwvvins = ["vfwadd.vv", "vfwsub.vv", "vfwmul.vv", "vfwmacc.vv", "vfwnmacc.vv", "vfwmsac.vv", "vfwnmsac.vv"]
fwvfins = ["vfwadd.vf", "vfwsub.vf", "vfwmul.vf", "vfwmacc.vf", "vfwnmacc.vf", "vfwmsac.vf", "vfwnmsac.vf"]
fwwvins = ["vfwadd.wv", "vfwsub.wv"]
fwwfins = ["vfwadd.wf", "vfwsub.wf"]
wvvins  = ["vwadd.vv", "vwaddu.vv", "vwsub.vv", "vwsubu.vv", "vwmul.vv", "vwmulu.vv", "vwmulsu.vv", "vwmacc.vv", "vwmaccu.vv", "vwmaccsu.vv"] + fwvvins
wvxins  = ["vwadd.vx", "vwaddu.vx", "vwsub.vx", "vwsubu.vx", "vwmul.vx", "vwmulu.vx", "vwmulsu.vx", "vwmacc.vx", "vwmaccu.vx", "vwmaccsu.vx", "vwmaccus.vx"]
wwvins  = ["vwadd.wv", "vwaddu.wv", "vwsub.wv", "vwsubu.wv"] + fwwvins
wwxins  = ["vwadd.wx", "vwaddu.wx", "vwsub.wx", "vwsubu.wx"]
vs2_widen_ins = narrowins + wwvins + wwxins + fwwfins
# masking
vvmins = ["vadc.vvm", "vsbc.vvm", "vmerge.vvm"]
vxmins = ["vadc.vxm", "vsbc.vxm", "vmerge.vxm"]
vimins = ["vadc.vim", "vmerge.vim"]
<<<<<<< HEAD
fvfmins = ["vfmerge.vfm"]
fmvvins = ["vmfeq.vv", "vmfne.vv", "vmflt.vv", "vmfle.vv"] # can be masked
fmvfins = ["vmfeq.vf", "vmfne.vf", "vmflt.vf", "vmfle.vf", "vmfgt.vf", "vmfge.vf"] # can be masked
mvvins = ["vmadc.vv", "vmsbc.vv", "vmseq.vv", "vmsne.vv", "vmslt.vv", "vmsltu.vv", "vmsle.vv", "vmsleu.vv"]
mvxins = ["vmadc.vx", "vmsbc.vx", "vmseq.vx", "vmsne.vx", "vmslt.vx", "vmsltu.vx", "vmsle.vx", "vmsleu.vx", "vmsgt.vx", "vmsgtu.vx"]
mviins = ["vmadc.vi", "vmseq.vi", "vmsne.vi", "vmsle.vi", "vmsleu.vi", "vmsgt.vi", "vmsgtu.vi"]
=======
vm_nomask_ins = ["vmadc.vv", "vmsbc.vv", "vmadc.vx", "vmsbc.vx", "vmadc.vi"]
mvvins = ["vmseq.vv", "vmsne.vv", "vmslt.vv", "vmsltu.vv", "vmsle.vv", "vmsleu.vv"]
mvxins = ["vmseq.vx", "vmsne.vx", "vmslt.vx", "vmsltu.vx", "vmsle.vx", "vmsleu.vx", "vmsgt.vx", "vmsgtu.vx"]
mviins = ["vmseq.vi", "vmsne.vi", "vmsle.vi", "vmsleu.vi", "vmsgt.vi", "vmsgtu.vi"]
>>>>>>> bf82d7a0
mvvmins = ["vmadc.vvm", "vmsbc.vvm"]
mvxmins = ["vmadc.vxm", "vmsbc.vxm"]
mvimins = ["vmadc.vim"]
mmins = ["vmand.mm", "vmnand.mm", "vmandn.mm", "vmxor.mm", "vmor.mm", "vmnor.mm", "vmorn.mm", "vmxnor.mm"]
<<<<<<< HEAD
maskins = mvvins + mvxins + mviins + mvvmins + mvxmins + mvimins + fmvvins + fmvfins
v_mins = vvmins + vxmins + vimins + fvfmins
mv_ins = mvvins + mvxins + mviins
=======
maskins = vm_nomask_ins + mvvins + mvxins + mviins + mvvmins + mvxmins + mvimins

v_mins = vvmins + vxmins + vimins
mv_ins = vm_nomask_ins + mvvins + mvxins + mviins
>>>>>>> bf82d7a0
mv_mins = mvvmins + mvxmins + mvimins
# extending
vextins = ["vzext.vf2", "vzext.vf4", "vzext.vf8", "vsext.vf2", "vsext.vf4", "vsext.vf8"]
# widening reduction
fwvsins = ["vfwredosum.vs", "vfwredusum.vs"]
wvsins  = ["vwredsum.vs", "vwredsumu.vs"] + fwvsins
# slide/gather/compress
vfslideupins   = ["vfslide1up.vf"]
vslideupins    = ["vslideup.vx", "vslideup.vi", "vslide1up.vx"] + vfslideupins
vfslidedownins = ["vfslide1down.vf"]
vslidedownins  = ["vslidedown.vx", "vslidedown.vi", "vslide1down.vx"] + vfslidedownins
vrgatherins = ["vrgather.vv", "vrgather.vx", "vrgather.vi", "vrgatherei16.vv"]
vcompressins = ["vcompress.vm"]
vupgatherins = vslideupins + vrgatherins
# mask logical
vmlogicalins = ["vmsbf.m", "viota.m", "vmsif.m", "vmsof.m"]
vfredins = ["vfredosum.vs", "vfwredosum.vs", "vfredusum.vs", "vfwredusum.vs", "vfredmax.vs", "vfredmin.vs"]
vredins  = ["vredsum.vs", "vwredsumu.vs", "vwredsum.vs", "vredmaxu.vs", "vredmax.vs", "vredminu.vs", "vredmin.vs", "vredand.vs", "vredor.vs", "vredxor.vs"] + vfredins

ls_not_maskable = [
  "vl1re8.v",  "vl2re8.v",  "vl4re8.v",  "vl8re8.v",
  "vl1re16.v", "vl2re16.v", "vl4re16.v", "vl8re16.v",
  "vl1re32.v", "vl2re32.v", "vl4re32.v", "vl8re32.v",
  "vl1re64.v", "vl2re64.v", "vl4re64.v", "vl8re64.v",
  "vs1r.v",    "vs2r.v",    "vs4r.v",    "vs8r.v",
  "vsm.v",     "vlm.v"
  ]

<<<<<<< HEAD
vmvins          = vvrtype + vxtype + vitype + xvtype + vftype + fvtype + vvvxtype + vcompressins
vd_widen_ins    = wvvins + wvxins + wwvins + wwxins + wvsins + fwvfins + fwwfins
not_maskable    = mv_ins + mmins + vmvins + ls_not_maskable
=======
vmvins          = vvrtype + vxtype + vitype + xvtype + vvvxtype + vcompressins
vd_widen_ins    = wvvins + wvxins + wwvins + wwxins + wvsins
not_maskable    = vm_nomask_ins + mmins + vmvins + ls_not_maskable
>>>>>>> bf82d7a0

# "vl1re8.v", "vl1re16.v", "vl1re32.v", "vl1re64.v"
# "vs1r.v",

whole_register_move = ["vmv1r.v", "vmv2r.v", "vmv4r.v", "vmv8r.v"]
whole_register_stores = ["vs1r.v", "vs2r.v", "vs4r.v", "vs8r.v"]

strided_loads= [
    "vlse8.v", "vlse16.v", "vlse32.v", "vlse64.v",
    "vlsseg2e8.v", "vlsseg2e16.v", "vlsseg2e32.v", "vlsseg2e64.v",
    "vlsseg3e8.v", "vlsseg3e16.v", "vlsseg3e32.v", "vlsseg3e64.v",
    "vlsseg4e8.v", "vlsseg4e16.v", "vlsseg4e32.v", "vlsseg4e64.v",
    "vlsseg5e8.v", "vlsseg5e16.v", "vlsseg5e32.v", "vlsseg5e64.v",
    "vlsseg6e8.v", "vlsseg6e16.v", "vlsseg6e32.v", "vlsseg6e64.v",
    "vlsseg7e8.v", "vlsseg7e16.v", "vlsseg7e32.v", "vlsseg7e64.v",
    "vlsseg8e8.v", "vlsseg8e16.v", "vlsseg8e32.v", "vlsseg8e64.v"
]

strided_stores = [
    "vsse8.v", "vsse16.v", "vsse32.v", "vsse64.v",
    "vssseg2e8.v", "vssseg2e16.v", "vssseg2e32.v", "vssseg2e64.v",
    "vssseg3e8.v", "vssseg3e16.v", "vssseg3e32.v", "vssseg3e64.v",
    "vssseg4e8.v", "vssseg4e16.v", "vssseg4e32.v", "vssseg4e64.v",
    "vssseg5e8.v", "vssseg5e16.v", "vssseg5e32.v", "vssseg5e64.v",
    "vssseg6e8.v", "vssseg6e16.v", "vssseg6e32.v", "vssseg6e64.v",
    "vssseg7e8.v", "vssseg7e16.v", "vssseg7e32.v", "vssseg7e64.v",
    "vssseg8e8.v", "vssseg8e16.v", "vssseg8e32.v", "vssseg8e64.v"
]


# ─── Segment length 2 ──────────────────────────────────────────────

seg2_loads = [
  "vloxseg2ei8.v",  "vlseg2e8.v",  "vlseg2e8ff.v",  "vlsseg2e8.v",  "vluxseg2ei8.v",
  "vloxseg2ei16.v", "vlseg2e16.v", "vlseg2e16ff.v", "vlsseg2e16.v", "vluxseg2ei16.v",
  "vloxseg2ei32.v", "vlseg2e32.v", "vlseg2e32ff.v", "vlsseg2e32.v", "vluxseg2ei32.v",
  "vloxseg2ei64.v", "vlseg2e64.v", "vlseg2e64ff.v", "vlsseg2e64.v", "vluxseg2ei64.v",
  "vl2re8.v", "vl2re16.v", "vl2re32.v", "vl2re64.v"
]

seg2_stores = [
  "vsoxseg2ei8.v",  "vsseg2e8.v",  "vssseg2e8.v",  "vsuxseg2ei8.v",
  "vsoxseg2ei16.v", "vsseg2e16.v", "vssseg2e16.v", "vsuxseg2ei16.v",
  "vsoxseg2ei32.v", "vsseg2e32.v", "vssseg2e32.v", "vsuxseg2ei32.v",
  "vsoxseg2ei64.v", "vsseg2e64.v", "vssseg2e64.v", "vsuxseg2ei64.v",
  "vs2r.v"
]

seg2 = seg2_stores + seg2_loads

# ─── Segment length 3 ──────────────────────────────────────────────

seg3_loads = [
  "vloxseg3ei8.v",  "vlseg3e8.v",  "vlseg3e8ff.v",  "vlsseg3e8.v",  "vluxseg3ei8.v",
  "vloxseg3ei16.v", "vlseg3e16.v", "vlseg3e16ff.v", "vlsseg3e16.v", "vluxseg3ei16.v",
  "vloxseg3ei32.v", "vlseg3e32.v", "vlseg3e32ff.v", "vlsseg3e32.v", "vluxseg3ei32.v",
  "vloxseg3ei64.v", "vlseg3e64.v", "vlseg3e64ff.v", "vlsseg3e64.v", "vluxseg3ei64.v",
]

seg3_stores = [
  "vsoxseg3ei8.v",  "vsseg3e8.v",  "vssseg3e8.v",  "vsuxseg3ei8.v",
  "vsoxseg3ei16.v", "vsseg3e16.v", "vssseg3e16.v", "vsuxseg3ei16.v",
  "vsoxseg3ei32.v", "vsseg3e32.v", "vssseg3e32.v", "vsuxseg3ei32.v",
  "vsoxseg3ei64.v", "vsseg3e64.v", "vssseg3e64.v", "vsuxseg3ei64.v",
]

seg3 = seg3_stores + seg3_loads

# ─── Segment length 4 ──────────────────────────────────────────────

seg4_loads = [
    "vloxseg4ei8.v", "vlseg4e8.v",  "vlseg4e8ff.v",  "vlsseg4e8.v",  "vluxseg4ei8.v",
    "vloxseg4ei16.v","vlseg4e16.v", "vlseg4e16ff.v", "vlsseg4e16.v", "vluxseg4ei16.v",
    "vloxseg4ei32.v","vlseg4e32.v", "vlseg4e32ff.v", "vlsseg4e32.v", "vluxseg4ei32.v",
    "vloxseg4ei64.v","vlseg4e64.v", "vlseg4e64ff.v", "vlsseg4e64.v", "vluxseg4ei64.v",
    "vl4re8.v", "vl4re16.v", "vl4re32.v", "vl4re64.v"
]

seg4_stores = [
    "vsoxseg4ei8.v", "vsseg4e8.v",  "vssseg4e8.v",  "vsuxseg4ei8.v",
    "vsoxseg4ei16.v","vsseg4e16.v", "vssseg4e16.v", "vsuxseg4ei16.v",
    "vsoxseg4ei32.v","vsseg4e32.v", "vssseg4e32.v", "vsuxseg4ei32.v",
    "vsoxseg4ei64.v","vsseg4e64.v", "vssseg4e64.v", "vsuxseg4ei64.v",
    "vs4r.v"
]

seg4 = seg4_stores + seg4_loads

# ─── Segment length 5 ──────────────────────────────────────────────
seg5_loads = [
    "vloxseg5ei8.v", "vlseg5e8.v",  "vlseg5e8ff.v",  "vlsseg5e8.v",  "vluxseg5ei8.v",
    "vloxseg5ei16.v","vlseg5e16.v", "vlseg5e16ff.v", "vlsseg5e16.v", "vluxseg5ei16.v",
    "vloxseg5ei32.v","vlseg5e32.v", "vlseg5e32ff.v", "vlsseg5e32.v", "vluxseg5ei32.v",
    "vloxseg5ei64.v","vlseg5e64.v", "vlseg5e64ff.v", "vlsseg5e64.v", "vluxseg5ei64.v",
]

seg5_stores = [
    "vsoxseg5ei8.v", "vsseg5e8.v",  "vssseg5e8.v",  "vsuxseg5ei8.v",
    "vsoxseg5ei16.v","vsseg5e16.v", "vssseg5e16.v", "vsuxseg5ei16.v",
    "vsoxseg5ei32.v","vsseg5e32.v", "vssseg5e32.v", "vsuxseg5ei32.v",
    "vsoxseg5ei64.v","vsseg5e64.v", "vssseg5e64.v", "vsuxseg5ei64.v",
]

seg5 = seg5_stores + seg5_loads

# ─── Segment length 6 ──────────────────────────────────────────────
seg6_loads = [
    "vloxseg6ei8.v", "vlseg6e8.v",  "vlseg6e8ff.v",  "vlsseg6e8.v",  "vluxseg6ei8.v",
    "vloxseg6ei16.v","vlseg6e16.v", "vlseg6e16ff.v", "vlsseg6e16.v", "vluxseg6ei16.v",
    "vloxseg6ei32.v","vlseg6e32.v", "vlseg6e32ff.v", "vlsseg6e32.v", "vluxseg6ei32.v",
    "vloxseg6ei64.v","vlseg6e64.v", "vlseg6e64ff.v", "vlsseg6e64.v", "vluxseg6ei64.v",
]

seg6_stores = [
    "vsoxseg6ei8.v", "vsseg6e8.v",  "vssseg6e8.v",  "vsuxseg6ei8.v",
    "vsoxseg6ei16.v","vsseg6e16.v", "vssseg6e16.v", "vsuxseg6ei16.v",
    "vsoxseg6ei32.v","vsseg6e32.v", "vssseg6e32.v", "vsuxseg6ei32.v",
    "vsoxseg6ei64.v","vsseg6e64.v", "vssseg6e64.v", "vsuxseg6ei64.v",
]

seg6 = seg6_stores + seg6_loads

# ─── Segment length 7 ──────────────────────────────────────────────
seg7_loads = [
    "vloxseg7ei8.v", "vlseg7e8.v",  "vlseg7e8ff.v",  "vlsseg7e8.v",  "vluxseg7ei8.v",
    "vloxseg7ei16.v","vlseg7e16.v", "vlseg7e16ff.v", "vlsseg7e16.v", "vluxseg7ei16.v",
    "vloxseg7ei32.v","vlseg7e32.v", "vlseg7e32ff.v", "vlsseg7e32.v", "vluxseg7ei32.v",
    "vloxseg7ei64.v","vlseg7e64.v", "vlseg7e64ff.v", "vlsseg7e64.v", "vluxseg7ei64.v",
]

seg7_stores = [
    "vsoxseg7ei8.v", "vsseg7e8.v",  "vssseg7e8.v",  "vsuxseg7ei8.v",
    "vsoxseg7ei16.v","vsseg7e16.v", "vssseg7e16.v", "vsuxseg7ei16.v",
    "vsoxseg7ei32.v","vsseg7e32.v", "vssseg7e32.v", "vsuxseg7ei32.v",
    "vsoxseg7ei64.v","vsseg7e64.v", "vssseg7e64.v", "vsuxseg7ei64.v",
]

seg7 = seg7_stores + seg7_loads

# ─── Segment length 8 ──────────────────────────────────────────────
seg8_loads = [
    "vloxseg8ei8.v", "vlseg8e8.v",  "vlseg8e8ff.v",  "vlsseg8e8.v",  "vluxseg8ei8.v",
    "vloxseg8ei16.v","vlseg8e16.v", "vlseg8e16ff.v", "vlsseg8e16.v", "vluxseg8ei16.v",
    "vloxseg8ei32.v","vlseg8e32.v", "vlseg8e32ff.v", "vlsseg8e32.v", "vluxseg8ei32.v",
    "vloxseg8ei64.v","vlseg8e64.v", "vlseg8e64ff.v", "vlsseg8e64.v", "vluxseg8ei64.v",
    "vl8re8.v", "vl8re16.v", "vl8re32.v", "vl8re64.v"
]

seg8_stores = [
    "vsoxseg8ei8.v", "vsseg8e8.v",  "vssseg8e8.v",  "vsuxseg8ei8.v",
    "vsoxseg8ei16.v","vsseg8e16.v", "vssseg8e16.v", "vsuxseg8ei16.v",
    "vsoxseg8ei32.v","vsseg8e32.v", "vssseg8e32.v", "vsuxseg8ei32.v",
    "vsoxseg8ei64.v","vsseg8e64.v", "vssseg8e64.v", "vsuxseg8ei64.v",
    "vs8r.v"
]

seg8 = seg8_stores + seg8_loads

whole_register_ls = [
  "vl1re8.v",  "vl2re8.v",  "vl4re8.v",  "vl8re8.v",
  "vl1re16.v", "vl2re16.v", "vl4re16.v", "vl8re16.v",
  "vl1re32.v", "vl2re32.v", "vl4re32.v", "vl8re32.v",
  "vl1re64.v", "vl2re64.v", "vl4re64.v", "vl8re64.v",
  "vs1r.v",    "vs2r.v",    "vs4r.v",    "vs8r.v"
]

eew8_ins = [
    "vle8.v", "vlseg2e8.v", "vlseg3e8.v", "vlseg4e8.v", "vlseg5e8.v", "vlseg6e8.v", "vlseg7e8.v", "vlseg8e8.v",
    "vle8ff.v", "vlseg2e8ff.v", "vlseg3e8ff.v", "vlseg4e8ff.v", "vlseg5e8ff.v", "vlseg6e8ff.v", "vlseg7e8ff.v", "vlseg8e8ff.v",
    "vlse8.v", "vlsseg2e8.v", "vlsseg3e8.v", "vlsseg4e8.v", "vlsseg5e8.v", "vlsseg6e8.v", "vlsseg7e8.v", "vlsseg8e8.v",
    "vluxei8.v", "vluxseg2ei8.v", "vluxseg3ei8.v", "vluxseg4ei8.v", "vluxseg5ei8.v", "vluxseg6ei8.v", "vluxseg7ei8.v", "vluxseg8ei8.v",
    "vloxei8.v", "vloxseg2ei8.v", "vloxseg3ei8.v", "vloxseg4ei8.v", "vloxseg5ei8.v", "vloxseg6ei8.v", "vloxseg7ei8.v", "vloxseg8ei8.v",
    "vse8.v", "vsseg2e8.v", "vsseg3e8.v", "vsseg4e8.v", "vsseg5e8.v", "vsseg6e8.v", "vsseg7e8.v", "vsseg8e8.v",
    "vsse8.v", "vssseg2e8.v", "vssseg3e8.v", "vssseg4e8.v", "vssseg5e8.v", "vssseg6e8.v", "vssseg7e8.v", "vssseg8e8.v",
    "vsuxei8.v", "vsuxseg2ei8.v", "vsuxseg3ei8.v", "vsuxseg4ei8.v", "vsuxseg5ei8.v", "vsuxseg6ei8.v", "vsuxseg7ei8.v", "vsuxseg8ei8.v",
    "vsoxei8.v", "vsoxseg2ei8.v", "vsoxseg3ei8.v", "vsoxseg4ei8.v", "vsoxseg5ei8.v", "vsoxseg6ei8.v", "vsoxseg7ei8.v", "vsoxseg8ei8.v",
    "vl1re8.v", "vl2re8.v", "vl4re8.v", "vl8re8.v", "vs8r.v"
]

eew16_ins = [
    "vle16.v", "vlseg2e16.v", "vlseg3e16.v", "vlseg4e16.v", "vlseg5e16.v", "vlseg6e16.v", "vlseg7e16.v", "vlseg8e16.v", "vle16ff.v", "vlseg2e16ff.v", "vlseg3e16ff.v", "vlseg4e16ff.v", "vlseg5e16ff.v", "vlseg6e16ff.v", "vlseg7e16ff.v", "vlseg8e16ff.v",
    "vlse16.v", "vlsseg2e16.v", "vlsseg3e16.v", "vlsseg4e16.v", "vlsseg5e16.v", "vlsseg6e16.v", "vlsseg7e16.v", "vlsseg8e16.v",
    "vluxei16.v", "vluxseg2ei16.v", "vluxseg3ei16.v", "vluxseg4ei16.v", "vluxseg5ei16.v", "vluxseg6ei16.v", "vluxseg7ei16.v", "vluxseg8ei16.v",
    "vloxei16.v", "vloxseg2ei16.v", "vloxseg3ei16.v", "vloxseg4ei16.v", "vloxseg5ei16.v", "vloxseg6ei16.v", "vloxseg7ei16.v", "vloxseg8ei16.v",
    "vse16.v", "vsseg2e16.v", "vsseg3e16.v", "vsseg4e16.v", "vsseg5e16.v", "vsseg6e16.v", "vsseg7e16.v", "vsseg8e16.v",
    "vsse16.v", "vssseg2e16.v", "vssseg3e16.v", "vssseg4e16.v", "vssseg5e16.v", "vssseg6e16.v", "vssseg7e16.v", "vssseg8e16.v",
    "vsuxei16.v", "vsuxseg2ei16.v", "vsuxseg3ei16.v", "vsuxseg4ei16.v", "vsuxseg5ei16.v", "vsuxseg6ei16.v", "vsuxseg7ei16.v", "vsuxseg8ei16.v",
    "vsoxei16.v", "vsoxseg2ei16.v", "vsoxseg3ei16.v", "vsoxseg4ei16.v", "vsoxseg5ei16.v", "vsoxseg6ei16.v", "vsoxseg7ei16.v", "vsoxseg8ei16.v",
    "vl1re16.v", "vl2re16.v", "vl4re16.v", "vl8re16.v"
]

eew32_ins = [
    "vle32.v", "vlseg2e32.v", "vlseg3e32.v", "vlseg4e32.v", "vlseg5e32.v", "vlseg6e32.v", "vlseg7e32.v", "vlseg8e32.v",
    "vle32ff.v", "vlseg2e32ff.v", "vlseg3e32ff.v", "vlseg4e32ff.v", "vlseg5e32ff.v", "vlseg6e32ff.v", "vlseg7e32ff.v", "vlseg8e32ff.v",
    "vlse32.v", "vlsseg2e32.v", "vlsseg3e32.v", "vlsseg4e32.v", "vlsseg5e32.v", "vlsseg6e32.v", "vlsseg7e32.v", "vlsseg8e32.v",
    "vluxei32.v", "vluxseg2ei32.v", "vluxseg3ei32.v", "vluxseg4ei32.v", "vluxseg5ei32.v", "vluxseg6ei32.v", "vluxseg7ei32.v", "vluxseg8ei32.v",
    "vloxei32.v", "vloxseg2ei32.v", "vloxseg3ei32.v", "vloxseg4ei32.v", "vloxseg5ei32.v", "vloxseg6ei32.v", "vloxseg7ei32.v", "vloxseg8ei32.v",
    "vse32.v", "vsseg2e32.v", "vsseg3e32.v", "vsseg4e32.v", "vsseg5e32.v", "vsseg6e32.v", "vsseg7e32.v", "vsseg8e32.v",
    "vsse32.v", "vssseg2e32.v", "vssseg3e32.v", "vssseg4e32.v", "vssseg5e32.v", "vssseg6e32.v", "vssseg7e32.v", "vssseg8e32.v",
    "vsuxei32.v", "vsuxseg2ei32.v", "vsuxseg3ei32.v", "vsuxseg4ei32.v", "vsuxseg5ei32.v", "vsuxseg6ei32.v", "vsuxseg7ei32.v", "vsuxseg8ei32.v",
    "vsoxei32.v", "vsoxseg2ei32.v", "vsoxseg3ei32.v", "vsoxseg4ei32.v", "vsoxseg5ei32.v", "vsoxseg6ei32.v", "vsoxseg7ei32.v", "vsoxseg8ei32.v",
    "vl1re32.v", "vl2re32.v", "vl4re32.v", "vl8re32.v"
]

eew64_ins = [
    "vle64.v", "vlseg2e64.v", "vlseg3e64.v", "vlseg4e64.v", "vlseg5e64.v", "vlseg6e64.v", "vlseg7e64.v", "vlseg8e64.v",
    "vle64ff.v", "vlseg2e64ff.v", "vlseg3e64ff.v", "vlseg4e64ff.v", "vlseg5e64ff.v", "vlseg6e64ff.v", "vlseg7e64ff.v", "vlseg8e64ff.v",
    "vlse64.v", "vlsseg2e64.v", "vlsseg3e64.v", "vlsseg4e64.v", "vlsseg5e64.v", "vlsseg6e64.v", "vlsseg7e64.v", "vlsseg8e64.v",
    "vluxei64.v", "vluxseg2ei64.v", "vluxseg3ei64.v", "vluxseg4ei64.v", "vluxseg5ei64.v", "vluxseg6ei64.v", "vluxseg7ei64.v", "vluxseg8ei64.v",
    "vloxei64.v", "vloxseg2ei64.v", "vloxseg3ei64.v", "vloxseg4ei64.v", "vloxseg5ei64.v", "vloxseg6ei64.v", "vloxseg7ei64.v", "vloxseg8ei64.v",
    "vse64.v", "vsseg2e64.v", "vsseg3e64.v", "vsseg4e64.v", "vsseg5e64.v", "vsseg6e64.v", "vsseg7e64.v", "vsseg8e64.v",
    "vsse64.v", "vssseg2e64.v", "vssseg3e64.v", "vssseg4e64.v", "vssseg5e64.v", "vssseg6e64.v", "vssseg7e64.v", "vssseg8e64.v",
    "vsuxei64.v", "vsuxseg2ei64.v", "vsuxseg3ei64.v", "vsuxseg4ei64.v", "vsuxseg5ei64.v", "vsuxseg6ei64.v", "vsuxseg7ei64.v", "vsuxseg8ei64.v",
    "vsoxei64.v", "vsoxseg2ei64.v", "vsoxseg3ei64.v", "vsoxseg4ei64.v", "vsoxseg5ei64.v", "vsoxseg6ei64.v", "vsoxseg7ei64.v", "vsoxseg8ei64.v",
    "vl1re64.v", "vl2re64.v", "vl4re64.v", "vl8re64.v"
]

ls_no_eew_ins = ["vs1r.v", "vs2r.v", "vs4r.v", "vs8r.v", "vsm.v", "vlm.v"]

segment_stores  = seg2_stores + seg3_stores + seg4_stores + seg5_stores + seg6_stores + seg7_stores + seg8_stores
segment_loads   = seg2_loads  + seg3_loads  + seg4_loads  + seg5_loads  + seg6_loads  + seg7_loads  + seg8_loads

indexed_stores = [
    # Indexed unordered Stores
    "vsuxei8.v", "vsuxei16.v", "vsuxei32.v", "vsuxei64.v",
    "vsuxseg2ei8.v", "vsuxseg2ei16.v", "vsuxseg2ei32.v", "vsuxseg2ei64.v",
    "vsuxseg3ei8.v", "vsuxseg3ei16.v", "vsuxseg3ei32.v", "vsuxseg3ei64.v",
    "vsuxseg4ei8.v", "vsuxseg4ei16.v", "vsuxseg4ei32.v", "vsuxseg4ei64.v",
    "vsuxseg5ei8.v", "vsuxseg5ei16.v", "vsuxseg5ei32.v", "vsuxseg5ei64.v",
    "vsuxseg6ei8.v", "vsuxseg6ei16.v", "vsuxseg6ei32.v", "vsuxseg6ei64.v",
    "vsuxseg7ei8.v", "vsuxseg7ei16.v", "vsuxseg7ei32.v", "vsuxseg7ei64.v",
    "vsuxseg8ei8.v", "vsuxseg8ei16.v", "vsuxseg8ei32.v", "vsuxseg8ei64.v",
    # Indexed ordered Stores
    "vsoxei8.v", "vsoxei16.v", "vsoxei32.v", "vsoxei64.v",
    "vsoxseg2ei8.v", "vsoxseg2ei16.v", "vsoxseg2ei32.v", "vsoxseg2ei64.v",
    "vsoxseg3ei8.v", "vsoxseg3ei16.v", "vsoxseg3ei32.v", "vsoxseg3ei64.v",
    "vsoxseg4ei8.v", "vsoxseg4ei16.v", "vsoxseg4ei32.v", "vsoxseg4ei64.v",
    "vsoxseg5ei8.v", "vsoxseg5ei16.v", "vsoxseg5ei32.v", "vsoxseg5ei64.v",
    "vsoxseg6ei8.v", "vsoxseg6ei16.v", "vsoxseg6ei32.v", "vsoxseg6ei64.v",
    "vsoxseg7ei8.v", "vsoxseg7ei16.v", "vsoxseg7ei32.v", "vsoxseg7ei64.v",
    "vsoxseg8ei8.v", "vsoxseg8ei16.v", "vsoxseg8ei32.v", "vsoxseg8ei64.v"
]

indexed_loads = [
    # Indexed unordered loads
    "vluxei8.v", "vluxei16.v", "vluxei32.v", "vluxei64.v",
    "vluxseg2ei8.v", "vluxseg2ei16.v", "vluxseg2ei32.v", "vluxseg2ei64.v",
    "vluxseg3ei8.v", "vluxseg3ei16.v", "vluxseg3ei32.v", "vluxseg3ei64.v",
    "vluxseg4ei8.v", "vluxseg4ei16.v", "vluxseg4ei32.v", "vluxseg4ei64.v",
    "vluxseg5ei8.v", "vluxseg5ei16.v", "vluxseg5ei32.v", "vluxseg5ei64.v",
    "vluxseg6ei8.v", "vluxseg6ei16.v", "vluxseg6ei32.v", "vluxseg6ei64.v",
    "vluxseg7ei8.v", "vluxseg7ei16.v", "vluxseg7ei32.v", "vluxseg7ei64.v",
    "vluxseg8ei8.v", "vluxseg8ei16.v", "vluxseg8ei32.v", "vluxseg8ei64.v",
    # Indexed ordered Loads
    "vloxei8.v", "vloxei16.v", "vloxei32.v", "vloxei64.v",
    "vloxseg2ei8.v", "vloxseg2ei16.v", "vloxseg2ei32.v", "vloxseg2ei64.v",
    "vloxseg3ei8.v", "vloxseg3ei16.v", "vloxseg3ei32.v", "vloxseg3ei64.v",
    "vloxseg4ei8.v", "vloxseg4ei16.v", "vloxseg4ei32.v", "vloxseg4ei64.v",
    "vloxseg5ei8.v", "vloxseg5ei16.v", "vloxseg5ei32.v", "vloxseg5ei64.v",
    "vloxseg6ei8.v", "vloxseg6ei16.v", "vloxseg6ei32.v", "vloxseg6ei64.v",
    "vloxseg7ei8.v", "vloxseg7ei16.v", "vloxseg7ei32.v", "vloxseg7ei64.v",
    "vloxseg8ei8.v", "vloxseg8ei16.v", "vloxseg8ei32.v", "vloxseg8ei64.v"
]

indexed_ls_ins = indexed_loads + indexed_stores

vector_loads  = [
    "vl1re16.v", "vl1re32.v", "vl1re64.v", "vl1re8.v", "vl2re16.v", "vl2re32.v", "vl2re64.v", "vl2re8.v",
    "vl4re16.v", "vl4re32.v", "vl4re64.v", "vl4re8.v", "vl8re16.v", "vl8re32.v", "vl8re64.v", "vl8re8.v",
    "vle16.v", "vle16ff.v", "vle32.v", "vle32ff.v", "vle64.v", "vle64ff.v", "vle8.v", "vle8ff.v",
    "vloxei16.v", "vloxei32.v", "vloxei64.v", "vloxei8.v",
    "vloxseg2ei16.v", "vloxseg2ei32.v", "vloxseg2ei64.v", "vloxseg2ei8.v",
    "vloxseg3ei16.v", "vloxseg3ei32.v", "vloxseg3ei64.v", "vloxseg3ei8.v",
    "vloxseg4ei16.v", "vloxseg4ei32.v", "vloxseg4ei64.v", "vloxseg4ei8.v",
    "vloxseg5ei16.v", "vloxseg5ei32.v", "vloxseg5ei64.v", "vloxseg5ei8.v",
    "vloxseg6ei16.v", "vloxseg6ei32.v", "vloxseg6ei64.v", "vloxseg6ei8.v",
    "vloxseg7ei16.v", "vloxseg7ei32.v", "vloxseg7ei64.v", "vloxseg7ei8.v",
    "vloxseg8ei16.v", "vloxseg8ei32.v", "vloxseg8ei64.v", "vloxseg8ei8.v",
    "vlse16.v", "vlse32.v", "vlse64.v", "vlse8.v",
    "vlseg2e16.v", "vlseg2e16ff.v", "vlseg2e32.v", "vlseg2e32ff.v", "vlseg2e64.v", "vlseg2e64ff.v", "vlseg2e8.v", "vlseg2e8ff.v",
    "vlseg3e16.v", "vlseg3e16ff.v", "vlseg3e32.v", "vlseg3e32ff.v", "vlseg3e64.v", "vlseg3e64ff.v", "vlseg3e8.v", "vlseg3e8ff.v",
    "vlseg4e16.v", "vlseg4e16ff.v", "vlseg4e32.v", "vlseg4e32ff.v", "vlseg4e64.v", "vlseg4e64ff.v", "vlseg4e8.v", "vlseg4e8ff.v",
    "vlseg5e16.v", "vlseg5e16ff.v", "vlseg5e32.v", "vlseg5e32ff.v", "vlseg5e64.v", "vlseg5e64ff.v", "vlseg5e8.v", "vlseg5e8ff.v",
    "vlseg6e16.v", "vlseg6e16ff.v", "vlseg6e32.v", "vlseg6e32ff.v", "vlseg6e64.v", "vlseg6e64ff.v", "vlseg6e8.v", "vlseg6e8ff.v",
    "vlseg7e16.v", "vlseg7e16ff.v", "vlseg7e32.v", "vlseg7e32ff.v", "vlseg7e64.v", "vlseg7e64ff.v", "vlseg7e8.v", "vlseg7e8ff.v",
    "vlseg8e16.v", "vlseg8e16ff.v", "vlseg8e32.v", "vlseg8e32ff.v", "vlseg8e64.v", "vlseg8e64ff.v", "vlseg8e8.v", "vlseg8e8ff.v",
    "vlsseg2e16.v", "vlsseg2e32.v", "vlsseg2e64.v", "vlsseg2e8.v",
    "vlsseg3e16.v", "vlsseg3e32.v", "vlsseg3e64.v", "vlsseg3e8.v",
    "vlsseg4e16.v", "vlsseg4e32.v", "vlsseg4e64.v", "vlsseg4e8.v",
    "vlsseg5e16.v", "vlsseg5e32.v", "vlsseg5e64.v", "vlsseg5e8.v",
    "vlsseg6e16.v", "vlsseg6e32.v", "vlsseg6e64.v", "vlsseg6e8.v",
    "vlsseg7e16.v", "vlsseg7e32.v", "vlsseg7e64.v", "vlsseg7e8.v",
    "vlsseg8e16.v", "vlsseg8e32.v", "vlsseg8e64.v", "vlsseg8e8.v",
    "vluxei16.v", "vluxei32.v", "vluxei64.v", "vluxei8.v",
    "vluxseg2ei16.v", "vluxseg2ei32.v", "vluxseg2ei64.v", "vluxseg2ei8.v",
    "vluxseg3ei16.v", "vluxseg3ei32.v", "vluxseg3ei64.v", "vluxseg3ei8.v",
    "vluxseg4ei16.v", "vluxseg4ei32.v", "vluxseg4ei64.v", "vluxseg4ei8.v",
    "vluxseg5ei16.v", "vluxseg5ei32.v", "vluxseg5ei64.v", "vluxseg5ei8.v",
    "vluxseg6ei16.v", "vluxseg6ei32.v", "vluxseg6ei64.v", "vluxseg6ei8.v",
    "vluxseg7ei16.v", "vluxseg7ei32.v", "vluxseg7ei64.v", "vluxseg7ei8.v",
    "vluxseg8ei16.v", "vluxseg8ei32.v", "vluxseg8ei64.v", "vluxseg8ei8.v"
] + [
   # Unit-stride loads
    "vle8.v", "vle16.v", "vle32.v", "vle64.v",
    # Fault-only-first loads
    "vle8ff.v", "vle16ff.v", "vle32ff.v", "vle64ff.v",
    # Strided loads
    "vlse8.v", "vlse16.v", "vlse32.v", "vlse64.v",
    # Indexed unordered loads
    "vluxei8.v", "vluxei16.v", "vluxei32.v", "vluxei64.v",
    # Indexed ordered Loads
    "vloxei8.v", "vloxei16.v", "vloxei32.v", "vloxei64.v",
    # Whole Register Loads
    "vl1re8.v", "vl2re8.v", "vl4re8.v", "vl8re8.v",
    "vl1re16.v", "vl2re16.v", "vl4re16.v", "vl8re16.v",
    "vl1re32.v", "vl2re32.v", "vl4re32.v", "vl8re32.v",
    "vl1re64.v", "vl2re64.v", "vl4re64.v", "vl8re64.v",
    # Mask Load
    "vlm.v"
]

vector_stores = [
    "vs1r.v", "vs2r.v", "vs4r.v", "vs8r.v", "vse16.v", "vse32.v", "vse64.v", "vse8.v",
    "vsoxei16.v", "vsoxei32.v", "vsoxei64.v", "vsoxei8.v",
    "vsoxseg2ei16.v", "vsoxseg2ei32.v", "vsoxseg2ei64.v", "vsoxseg2ei8.v",
    "vsoxseg3ei16.v", "vsoxseg3ei32.v", "vsoxseg3ei64.v", "vsoxseg3ei8.v",
    "vsoxseg4ei16.v", "vsoxseg4ei32.v", "vsoxseg4ei64.v", "vsoxseg4ei8.v",
    "vsoxseg5ei16.v", "vsoxseg5ei32.v", "vsoxseg5ei64.v", "vsoxseg5ei8.v",
    "vsoxseg6ei16.v", "vsoxseg6ei32.v", "vsoxseg6ei64.v", "vsoxseg6ei8.v",
    "vsoxseg7ei16.v", "vsoxseg7ei32.v", "vsoxseg7ei64.v", "vsoxseg7ei8.v",
    "vsoxseg8ei16.v", "vsoxseg8ei32.v", "vsoxseg8ei64.v", "vsoxseg8ei8.v",
    "vsse16.v", "vsse32.v", "vsse64.v", "vsse8.v",
    "vsseg2e16.v", "vsseg2e32.v", "vsseg2e64.v", "vsseg2e8.v",
    "vsseg3e16.v", "vsseg3e32.v", "vsseg3e64.v", "vsseg3e8.v",
    "vsseg4e16.v", "vsseg4e32.v", "vsseg4e64.v", "vsseg4e8.v",
    "vsseg5e16.v", "vsseg5e32.v", "vsseg5e64.v", "vsseg5e8.v",
    "vsseg6e16.v", "vsseg6e32.v", "vsseg6e64.v", "vsseg6e8.v",
    "vsseg7e16.v", "vsseg7e32.v", "vsseg7e64.v", "vsseg7e8.v",
    "vsseg8e16.v", "vsseg8e32.v", "vsseg8e64.v", "vsseg8e8.v",
    "vssseg2e16.v", "vssseg2e32.v", "vssseg2e64.v", "vssseg2e8.v",
    "vssseg3e16.v", "vssseg3e32.v", "vssseg3e64.v", "vssseg3e8.v",
    "vssseg4e16.v", "vssseg4e32.v", "vssseg4e64.v", "vssseg4e8.v",
    "vssseg5e16.v", "vssseg5e32.v", "vssseg5e64.v", "vssseg5e8.v",
    "vssseg6e16.v", "vssseg6e32.v", "vssseg6e64.v", "vssseg6e8.v",
    "vssseg7e16.v", "vssseg7e32.v", "vssseg7e64.v", "vssseg7e8.v",
    "vssseg8e16.v", "vssseg8e32.v", "vssseg8e64.v", "vssseg8e8.v",
    "vsuxei16.v", "vsuxei32.v", "vsuxei64.v", "vsuxei8.v",
    "vsuxseg2ei16.v", "vsuxseg2ei32.v", "vsuxseg2ei64.v", "vsuxseg2ei8.v",
    "vsuxseg3ei16.v", "vsuxseg3ei32.v", "vsuxseg3ei64.v", "vsuxseg3ei8.v",
    "vsuxseg4ei16.v", "vsuxseg4ei32.v", "vsuxseg4ei64.v", "vsuxseg4ei8.v",
    "vsuxseg5ei16.v", "vsuxseg5ei32.v", "vsuxseg5ei64.v", "vsuxseg5ei8.v",
    "vsuxseg6ei16.v", "vsuxseg6ei32.v", "vsuxseg6ei64.v", "vsuxseg6ei8.v",
    "vsuxseg7ei16.v", "vsuxseg7ei32.v", "vsuxseg7ei64.v", "vsuxseg7ei8.v",
    "vsuxseg8ei16.v", "vsuxseg8ei32.v", "vsuxseg8ei64.v", "vsuxseg8ei8.v"
] + [
   # Unit-stride Stores
    "vse8.v", "vse16.v", "vse32.v", "vse64.v",
    # Strided Stores
    "vsse8.v", "vsse16.v", "vsse32.v", "vsse64.v",
    # Indexed unordered Stores
    "vsuxei8.v", "vsuxei16.v", "vsuxei32.v", "vsuxei64.v",
    # Indexed ordered Stores
    "vsoxei8.v", "vsoxei16.v", "vsoxei32.v", "vsoxei64.v",
     # Whole Register Stores
    "vs1r.v", "vs2r.v", "vs4r.v", "vs8r.v",
    # Mask Store
    "vsm.v"
]

vector_ls_ins = vector_stores + vector_loads

seg_vv_load   = [
    # Indexed unordered loads
    "vluxseg2ei8.v", "vluxseg2ei16.v", "vluxseg2ei32.v", "vluxseg2ei64.v",
    "vluxseg3ei8.v", "vluxseg3ei16.v", "vluxseg3ei32.v", "vluxseg3ei64.v",
    "vluxseg4ei8.v", "vluxseg4ei16.v", "vluxseg4ei32.v", "vluxseg4ei64.v",
    "vluxseg5ei8.v", "vluxseg5ei16.v", "vluxseg5ei32.v", "vluxseg5ei64.v",
    "vluxseg6ei8.v", "vluxseg6ei16.v", "vluxseg6ei32.v", "vluxseg6ei64.v",
    "vluxseg7ei8.v", "vluxseg7ei16.v", "vluxseg7ei32.v", "vluxseg7ei64.v",
    "vluxseg8ei8.v", "vluxseg8ei16.v", "vluxseg8ei32.v", "vluxseg8ei64.v",
    # Indexed ordered Loads
    "vloxseg2ei8.v", "vloxseg2ei16.v", "vloxseg2ei32.v", "vloxseg2ei64.v",
    "vloxseg3ei8.v", "vloxseg3ei16.v", "vloxseg3ei32.v", "vloxseg3ei64.v",
    "vloxseg4ei8.v", "vloxseg4ei16.v", "vloxseg4ei32.v", "vloxseg4ei64.v",
    "vloxseg5ei8.v", "vloxseg5ei16.v", "vloxseg5ei32.v", "vloxseg5ei64.v",
    "vloxseg6ei8.v", "vloxseg6ei16.v", "vloxseg6ei32.v", "vloxseg6ei64.v",
    "vloxseg7ei8.v", "vloxseg7ei16.v", "vloxseg7ei32.v", "vloxseg7ei64.v",
    "vloxseg8ei8.v", "vloxseg8ei16.v", "vloxseg8ei32.v", "vloxseg8ei64.v"
]

##################################
# Data Generation
##################################

def genRandomVector(test, sew, vs="vs2", emul=1):
  writeLine("\n")
  writeLine("///////////////////////////////////////////")
  writeLine(f"// {test}_{vs}_data for {vs}")
  writeLine("///////////////////////////////////////////\n")
  writeLine(".section .data\n")
  writeLine(f"    .align 3")
  writeLine("// Corner Vectors")

  eew = sew * emul
  for suite in ["base", "length"]:
    if (suite == "base"):
      maxVtests = basetest_count
      vl = 1
      num_words = math.ceil((vl * eew) / 32)
    else:
      maxVtests = lengthtest_count
      if (test in vd_widen_ins and vs == "vd") or (test in vs2_widen_ins and vs == "vs2"):
        num_words = math.ceil(maxVLEN * 2 / 32)
      else:
        num_words = math.ceil(maxVLEN / 32)
    for t in range(maxVtests):
        load_aligned = False
        writeLine(f"{vs}_random_{suite}_{t:03d}:")
        for i in range(num_words):
            randomElem = getrandbits(32)
            writeLine(f"    .word 0x{randomElem:08x}")

  writeLine("")

def genRandomVectorLS():
  writeLine("\n")
  writeLine("///////////////////////////////////////////")
  writeLine(f"// vector_ls_random_base data")
  writeLine("///////////////////////////////////////////\n")
  writeLine(".section .data\n")
  writeLine(f"    .align 4")
  writeLine("// Corner Vectors")

  num_words_either_side = int(maxELEN / 64) * 2 * 2 * maxVLEN # 2 times max vlen elements on either side of pointer (sewMAX = 64)

  writeLine(f"vector_ls_random_base_header:")
  for i in range(num_words_either_side):
      randomElem = getrandbits(32)
      writeLine(f"    .word 0x{randomElem:08x}")
  writeLine(f"vector_ls_random_base:")
  for i in range(num_words_either_side):
      randomElem = getrandbits(32)
      writeLine(f"    .word 0x{randomElem:08x}")

  writeLine("")

def genVMaskCorners():
  num_words = math.ceil(maxVLEN / 32)

  # generating random masks for length suite
  writeLine(f"    .align 3")
  for name in range(3):
    writeLine(f"random_mask_{name}:")
    val = getrandbits(maxVLEN)
    for i in range(num_words):
      word = (val >> (32 * i)) & 0xFFFFFFFF
      writeLine(f"    .word 0x{word:08x}")

  # generating random mask for cp_masking_corners
  regenerate = True
  while regenerate: # prevent overlapping with other mask corners
    regenerate = False
    random_mask = getrandbits(maxVLEN)
    for i in range(3, int(math.log2(maxVLEN))): # getting all powers of 2: 8 through maxVLEN
      vlen = 2 ** i
      random_mask_bottom_vlen_bits = random_mask % vlen
      if (random_mask_bottom_vlen_bits == 0) or (random_mask_bottom_vlen_bits % 2 == 1): # if any of them overlap with a mask corner
        regenerate = True

  writeLine(f"cp_mask_random:")
  for i in range(num_words):
      word = (random_mask >> (32 * i)) & 0xFFFFFFFF
      writeLine(f"    .word 0x{word:08x}")

  writeLine("")

def genVsCorners(test, sew, emul):
  def convert(val, bitwidth):
    if (sew == 64) or (eew == 64):
      return [f"0x{(val >> (eew * i)) & 0xFFFFFFFFFFFFFFFF:016x}" for i
              in range((bitwidth + (eew - 1)) // eew)]
    else:
      return [f"0x{(val >> (eew * i)) & 0xFFFFFFFF:08x}" for i
              in range((bitwidth + (eew-1)) // eew)]

  if (emul[0] == "f"):
    eew = int(sew / int(emul[1]))
    ending = "emul" + emul
  elif (emul == "eew1"):
    eew = 8
    ending = "eew1"
  else:
    eew = sew * int(emul)
    ending = "emul" + emul

  v_register_corners = {
    "zero":   0,
    "one":    1,
    "two":    2,
    "ones":   -1,
    "onesm1": -2,
    "min":    2**(eew - 1),
    "minm1":  2**(eew - 1) + 1,
    "max":    2**(eew - 1) - 1,
    "maxm1":  2**(eew - 1) - 2,
    "walkeven": sum(1 << i for i in range(eew) if i % 2 == 0),
    "walkodd":  sum(1 << i for i in range(eew) if i % 2 == 1),
  }

  while (r := randint(3, 2**(eew - 1) - 3)) in set(v_register_corners.values()): pass
  v_register_corners["random_within_2vlmax"] = r
  while (r := randint(3, 2**(eew - 1) - 3)) in set(v_register_corners.values()): pass
  v_register_corners["random"] = r

  writeLine(f"    .align 3")
  for corner in v_register_corners:
      val = v_register_corners[corner]
      val &= (1 << eew) - 1
      writeLine(f"vs_corner_{corner}_{ending}:")
      for w in convert(val, eew):
        if (sew == 64) or (eew == 64):
          writeLine(f"    .dword {w}")
        else:
          writeLine(f"    .word {w}")


##################################
# Common functions
##################################

# Python randomizes hashes, while we are trying to have a repeatable hash for repeatable test cases. This function gives a simple hash as a random seed.
def myhash(s):
  h = 0
  for c in s:
    h = (h * 31 + ord(c)) & 0xFFFFFFFF
  return h

def insertTemplate(test, signatureWords, name):
    writeLine(f"\n# {name}")
    with open(f"{ARCH_VERIF}/templates/testgen/{name}") as h:
        template = h.read()

    if (test == "ExceptionsVx"):
      ISAEXT = "RV32IMV_Zicsr, RV64IMV_Zicsr"
      test_case_line = "//check ISA:=regex(.*I.*M.*V.*Zicsr.*); def rvtest_mtrap_routine=True; def rvtest_strap_routine=True; def rvtest_dtrap_routine=True; def TEST_CASE_1=True"
    else:
      # Split extension into components based on capital letters
      ext_parts = re.findall(r'Z[a-z]+|[A-Z]', extension)
      ext_parts_no_I = [ext for ext in ext_parts if ext != "I"]
      if 'V' in ext_parts_no_I:
        ext_parts_no_I = ['M'] + ext_parts_no_I
      ISAEXT = f"RV{xlen}I{''.join(ext_parts_no_I)}"
      # Construct the regex part
      ext_regex = ".*I.*" + "".join([f"{ext}.*" for ext in ext_parts_no_I])
      test_case_line = f"//check ISA:=regex(.*{xlen}.*);check ISA:=regex({ext_regex});def TEST_CASE_1=True;"

    # Replace placeholders
    template = template.replace("sigupd_count", str(signatureWords))
    template = template.replace("mtrap_sig_count", str(mtrap_sig_count))
    template = template.replace("ISAEXT", ISAEXT)
    template = template.replace("TestCase", test_case_line)
    template = template.replace("Instruction", test)
    writeLine(template)

def writeSIGUPD(rd):
    global sigupd_count  # Allow modification of global variable
    sigupd_count += 1    # Increment counter on each call
    l = f"RVTEST_SIGUPD(x{sigReg}, x{rd})\n"
    return l

def writeSIGUPD_F(rd):
    global sigupd_count  # Allow modification of global variable
    global sigupd_countF
    sigupd_count += 1    # Increment counter for floating point signature sicne SIGUPD_F macro stores FCSR as SREG
    sigupd_countF += 1   # Increment counter on each call since SIGUPD_F macro stores FREG
    tempReg = 4
    while tempReg == sigReg:
      tempReg = randint(1,31)
    l = f"csrr x{tempReg}, fcsr\n"                              # Get fcsr into a temp register
    l = l + f"RVTEST_SIGUPD_F(x{sigReg}, f{rd}, x{tempReg})\n"  # x{rd} as fstatus Xreg from macro definition as dummy store (might be needed in another instruction)
    return l

def writeSIGUPD_V(vd, sew, avl=1, sig_lmul = None, load_testline = None, sig_whole_register_store = False):
    global sigupd_count        # Allow modification of global variable
    if (avl == "random" or avl == "vlmax"):
      avl = maxVLEN            # set to max possible vl since SIGUPD_V needs AVL to be a compile-time constant
    if (avl == 1):
      sigupd_count += avl * 2  # Increment counter on each call
    else:
      sigupd_count += avl

    tempReg = 6
    while tempReg == sigReg:
      tempReg = randint(1,31)

    if ("SEWMIN" in str(sew)):
      if sig_whole_register_store:
        writeLine(f"vsetvli x{tempReg}, x0, SEWSIZE, m{sig_lmul}, ta, ma",       f"# change lmul to {sig_lmul} and set vl to vlmax to store register(s) (offgroup)")
      writeLine(f"RVTEST_SIGUPD_V_SEWMIN(x{sigReg}, x{tempReg}, {avl}, v{vd})",  f"# stores v{vd} (sew = SEWMIN, AVL = {avl}) in signature with base (x{sigReg}) and helper (x{tempReg}) register")
    else:
      if sig_whole_register_store:
        writeLine(f"vsetvli x{tempReg}, x0, e{sew}, m{sig_lmul}, ta, ma",        f"# change lmul to {sig_lmul} and set vl to vlmax to store register(s) (offgroup)")
      writeLine(f"RVTEST_SIGUPD_V(x{sigReg}, x{tempReg}, {avl}, {sew},  v{vd})", f"# stores v{vd} (sew = {sew}, AVL = {avl}) in signature with base (x{sigReg}) and helper (x{tempReg}) register")

def vsAddressCount(suite="base"):
    global base_suite_test_count, length_suite_test_count
    if (suite == "length"):
        length_suite_test_count = length_suite_test_count + 1
    else:
        base_suite_test_count = base_suite_test_count + 1

##################################
# Common functions
##################################

def loadVecReg(instruction, register_argument_name: str, vector_register_data, sew, lmul, *scalar_registers_used):
    scalar_registers_used = list(scalar_registers_used)
    register_data         = vector_register_data[register_argument_name]

    register              = register_data['reg']
    register_val_pointer  = register_data['val_pointer']
    register_value        = register_data['val']
    register_emul         = lmul * register_data['size_multiplier'] * register_data['segments']

    if register_data['reg_type'] == "mask" : register_sew = 8
    if instruction in vector_ls_ins        :
      if register_argument_name == 'vs2':
        register_sew = getInstructionEEW(instruction) # vs2 uses eew
      else:
        register_sew = sew # regsiters are read with sew and lmul in vtype csr
    else                                   : register_sew = int(register_data['size_multiplier'] * sew)

    # need to handle loading to mask and scalar registers which can be off group
    # also need to ensure that if a scalar value is widenened, that it only loads a single register
    # safely loading new vtype for fractional lmul to make sure all desired elements are loaded
    if lmul < 1:
      load_unique_vtype = True
    elif getInstructionEEW(instruction) != sew and register_argument_name == 'vs2':
      load_unique_vtype = True
    elif instruction in whole_register_move:
      load_unique_vtype = True
    else:
      if instruction in whole_register_ls:
        load_unique_vtype = lmul != getInstructionSegments(instruction)
      if register_emul <= 1 and register % lmul != 0:
        load_unique_vtype = True
      if register % lmul != 0:
        load_unique_vtype = True
      else:
        load_unique_vtype = (((register_emul > 1 and register % register_emul != 0) and (register_data['reg_type'] == "mask" or register_data['reg_type'] == "scalar"))) \
          or (register_emul > 1 and register_data['reg_type'] == "scalar")

    if load_unique_vtype:
      vtypeReg = 1
      while vtypeReg in scalar_registers_used:
        vtypeReg = randint(1,31)
      scalar_registers_used.append(vtypeReg)

      avlReg = 9
      while avlReg in scalar_registers_used:
        avlReg = randint(1,31)
      scalar_registers_used.append(avlReg)

      writeLine(f"csrr x{vtypeReg}, vtype", "# save vtype register for after load")
      writeLine(f"csrr x{avlReg}, vl",      "# save vl register for after load")
      writeLine(f"vsetvli x0, x{avlReg}, e{max(register_sew, sew)}, m1, ta, ma", "# set lmul to 1 for load") # we do a max of sew an register_sew to ensure masks load with sew and scalars load with their eew so both load exactly a whole register when desired

    load_vls_random_corner = register_val_pointer == "vs_corner_random_within_2vlmax"

    if load_vls_random_corner: register_val_pointer = "vector_ls_random_base"

    tempReg = 4
    while tempReg in scalar_registers_used:
      tempReg = randint(1,31)
    scalar_registers_used.append(tempReg)

    if register_value is not None:
      writeLine(f"li x{tempReg}, {register_value}", "# Load immediate value into integer register")
      writeLine(f"vmv.v.x v{register}, x{tempReg}",       f"# Load desired value into v{register}")
    else:
      writeLine(f"la x{tempReg}, {register_val_pointer}",  "# Load address of desired value")
      if register_val_pointer == "vs_corner_zero_emul8":
        writeLine(f"vl1re{getInstructionEEW(instruction)}.v v{register}, (x{tempReg})",               f"# zero register")
      else:
        writeLine(f"vle{register_sew}.v v{register}, (x{tempReg})", f"# Load desired value from memory into v{register}")

    if load_unique_vtype: # return vl and vtype register to what it was before
      writeLine(f"vsetvl x0, x{avlReg}, x{vtypeReg}", "# restore vl and vtype setting")

    if register_argument_name == 'vs2' and instruction in vector_ls_ins: # make sure elements in vs2 are within VLMAX and sew algined
      vtypeReg = 1
      while vtypeReg in scalar_registers_used:
        vtypeReg = randint(1,31)
      scalar_registers_used.append(vtypeReg)

      vlmaxReg = 10
      while vlmaxReg in scalar_registers_used:
        vlmaxReg = randint(1,31)
      scalar_registers_used.append(vlmaxReg)

      avlReg = 9
      while avlReg in scalar_registers_used:
        avlReg = randint(1,31)
      scalar_registers_used.append(avlReg)

      if   sew == 8  : sew_aligned = -1#"0x1F"
      elif sew == 16 : sew_aligned = -2#"0x1E"
      elif sew == 32 : sew_aligned = -4#"0x1C"
      elif sew == 64 : sew_aligned = -8#"0x18"

      eew = getInstructionEEW(instruction)
      vs2_emul = math.ceil(lmul * eew / sew)

      element_positive = 2 ** (eew-1) - 1

      writeLine(f"csrr x{vtypeReg}, vtype",                                     f"# save vtype register for after load")
      writeLine(f"csrr x{avlReg}, vl",                                          f"# save vl register for after load")
      writeLine(f"vsetvl x{vlmaxReg}, x0, x{vtypeReg}",                         f"# set vl to vlmax")
      writeLine(f"add x{vlmaxReg}, x{vlmaxReg}, x{vlmaxReg}",                   f"# save vlmax * 2")
      writeLine(f"vsetvli x0, x{avlReg}, e{eew}, m{getLmulFlag(vs2_emul)}, ta, ma", f"# setting sew to vs2 eew")
      if eew < xlen: # make sure the number is positive since it will be 0 extended to XLEN
        element_positiv_reg = 15
        while element_positiv_reg in scalar_registers_used:
          element_positiv_reg = randint(1,31)
        scalar_registers_used.append(element_positiv_reg)
        writeLine(f"li x{element_positiv_reg}, {element_positive}",             f"#  make sure the number is positive since it will be 0 extended to XLEN")
        writeLine(f"vand.vx v{register}, v{register}, x{element_positiv_reg}",  f"#  ")
      writeLine(f"vrem.vx v{register}, v{register}, x{vlmaxReg}",               f"# ensure all values are within (-2*vlmax, 2*vlmax)")
      writeLine(f"vand.vi v{register}, v{register}, {sew_aligned}",             f"# sew-aligning elements")
      writeLine(f"vsetvl x0, x{avlReg}, x{vtypeReg}",                           f"# restore vl and vtype setting")

    return scalar_registers_used

def loadFloatReg(sew, register_argument_name: str, floating_point_register_data, *scalar_registers_used):
  scalar_registers_used = list(scalar_registers_used)

  register_data     = floating_point_register_data[register_argument_name]
  register          = register_data['reg']
  register_value    = register_data['val']

  scratchReg = 2
  while scratchReg in scalar_registers_used:
    scratchReg = randint(1,31)
  scalar_registers_used.append(scratchReg)

  memoryReg = 4
  while memoryReg in scalar_registers_used:
    memoryReg = randint(1,31)
  scalar_registers_used.append(memoryReg)

  if sew == 16:
    precision = 16
    loadop = "flh"
    storeop = "sw"
  elif sew == 32:
    precision = 32
    loadop = "flw"
    storeop = "sw"
  elif sew == 64:
    precision = 64
    loadop = "fld"
    storeop = "sd"

  writeLine(f"LA(x{scratchReg}, scratch)")
  if (precision > xlen): # precision = 64, xlen = 32
    writeLine(f"LI(x{memoryReg}, 0x{formatstrFP.format(register_value)[10:18]})",  f"# load x{memoryReg} with 32 MSBs {formatstrFP.format(register_value)}")
    writeLine(f"{storeop} x{memoryReg}, 0(x{scratchReg})",                         f"# store x{memoryReg} (0x{formatstrFP.format(register_value)[10:18]}) in memory")
    writeLine(f"LI(x{memoryReg}, 0x{formatstrFP.format(register_value)[2:10]})",   f"# load x{memoryReg} with 32 LSBs of {formatstrFP.format(register_value)}")
    writeLine(f"{storeop} x{memoryReg}, 4(x{scratchReg})",                         f"# store x{memoryReg} (0x{formatstrFP.format(register_value)[2:10]}) in memory 4 bytes after x{scratchReg}")
    writeLine(f"{loadop} f{register}, 0(x{scratchReg})",                           f"# load {formatstrFP.format(register_value)} from memory into f{register}")
  else:
    writeLine(f"LI(x{memoryReg}, {formatstrFP.format(register_value)})",           f"# load x{memoryReg} with value {formatstrFP.format(register_value)}")
    writeLine(f"{storeop} x{memoryReg}, 0(x{scratchReg})",                         f"# store {formatstrFP.format(register_value)} in memory")
    writeLine(f"{loadop} f{register}, 0(x{scratchReg})",                           f"# load {formatstrFP.format(register_value)} from memory into f{register}")

  return scalar_registers_used

def loadScalarReg(register_argument_name: str, scalar_register_data):
  register_data     = scalar_register_data[register_argument_name]
  register          = register_data['reg']
  register_value    = register_data['val']

  writeLine(f"li x{register}, {register_value}", "# Load immediate value into integer register")

def loadScalarAddress(register_argument_name: str, scalar_register_data):
  register_data     = scalar_register_data[register_argument_name]
  register          = register_data['reg']
  register_pointer  = register_data['val_pointer']

  writeLine(f"la x{register}, {register_pointer}", "# Load address pointer integer register for loads")

# handleSignaturePointerConflict switches to a different signature pointer if the current one is needed for the test
def handleSignaturePointerConflict(*registers):
  global sigReg # this function can modify the signature register

  oldSigReg = sigReg

  while (sigReg in registers):
    sigReg = randint(1,31)

  if (sigReg != oldSigReg):
    writeLine("mv x" + str(sigReg) + ", x" + str(oldSigReg), "# switch signature pointer register to avoid conflict with test")

def getSigSpace(xlen, flen):
  #function to calculate the space needed for the signature memory. with different reg sizes to accommodate different xlen and flen only when needed to minimize space
  signatureWords = sigupd_count
  if sigupd_countF > 0:
    if flen > xlen:
      mult = flen//xlen
      signatureWords = sigupd_count + (sigupd_countF * (mult *2-1)) # multiply be reg ratio to get correct amount of Xlen/32 4byte blocks for footer and double the count for alignment (4 and 8 need 16 byts)
    else:
      signatureWords = sigupd_count + sigupd_countF # all Sigupd, no need to adjust since Xlen is equal to or larger than Flen and SIGUPD_F macro will adjust alignment up to XLEN
  return signatureWords

def writeVecTest(vd, sew, testline, test=None, rd=None, vl=1, sig_lmul = None, sig_whole_register_store = False, load_testline = None, priv = False):
    writeLine(testline)
    if (priv):
      writeLine(f"nop",                                           f"# nop after possible trap")
      writeLine(f"vsetivli x0, 1, SEWSIZE, m{sig_lmul}, tu, mu",  f"# re-initialize vl = 1, LMUL = {sig_lmul}, SEW = SEWMIN for signature")

    if load_testline is not None:
      writeLine(load_testline, "# load value stored in memory to check against signature")

    if (test in vd_widen_ins) or (test in wvsins):
      writeSIGUPD_V(vd, 2*sew, avl=vl, sig_lmul=sig_lmul, load_testline = load_testline, sig_whole_register_store = sig_whole_register_store)  # EEW of vd = 2 * SEW for widening
    elif (test in maskins):
      writeSIGUPD_V(vd, 8, avl=vl, sig_lmul=sig_lmul, load_testline = load_testline, sig_whole_register_store = sig_whole_register_store)      # EEW of vd = 1 for mask
    elif (test in xvtype):
      writeSIGUPD(rd)
    else:
      writeSIGUPD_V(vd, sew, avl=vl, sig_lmul=sig_lmul, load_testline = load_testline, sig_whole_register_store = sig_whole_register_store)

# TODO : Make this works with vector FP
def loadFloatRoundingMode(vfloattype, *scalar_registers_used):
  return

def loadVxrmRoundingMode(vxrm, *scalar_registers_used):
  scalar_registers_used = list(scalar_registers_used)

  tempReg3 = 13
  while tempReg3 in scalar_registers_used:
    tempReg3 = randint(1,31)
  scalar_registers_used.append(tempReg3)

  writeLine("", f"# set vcsr.vxrm to {vxrm}")
  writeLine(f"li x{tempReg3}, {vxrmList[vxrm]}")
  writeLine(f"csrw vcsr, x{tempReg3}\n")
  return scalar_registers_used

# TODO: doesnt work
def loadVxsatMode(*scalar_registers_used):
  # TODO dont use t0 find a register that works
  # writeLine(f"csrr t0, vcsr"
  # writeLine(f"andi t1, t0, 1"
  # writeLine(f"la t2, vxsat_address"
  # writeLine(f"sw t1, 0(t2)"
  return

def getLMULIfdef(lmul):
  ifdef = ""
  if (lmul == 0.5):
    ifdef = "#ifdef LMULf2_SUPPORTED\n"
  elif (lmul == 0.25):
    ifdef = "#ifdef LMULf4_SUPPORTED\n"
  elif (lmul == 0.125):
    ifdef = "#ifdef LMULf8_SUPPORTED\n"
  return ifdef

def getELENIfdef(instruction):
  ifdef = ""
  if   instruction in eew64_ins:
    ifdef = "#if ELEN >= 64\n"
  elif instruction in eew32_ins:
    ifdef = "#if ELEN >= 32\n"
  elif instruction in eew16_ins:
    ifdef = "#if ELEN >= 16\n"
  elif instruction in eew8_ins:
    ifdef = "#if ELEN >= 8\n"
  return ifdef

def getSEWMINIfdef(instruction):
  ifdef = ""
  if   instruction in eew64_ins:
    ifdef = "#if SEWMIN <= 64\n"
  elif instruction in eew32_ins:
    ifdef = "#if SEWMIN <= 32\n"
  elif instruction in eew16_ins:
    ifdef = "#if SEWMIN <= 16\n"
  elif instruction in eew8_ins:
    ifdef = "#if SEWMIN <= 8\n"
  return ifdef

def getMaxIndexEEWIfdef(instruction):
  ifdef = ""
  if   instruction in eew64_ins:
    ifdef = "#if MAXINDEXEEW >= 64\n"
  elif instruction in eew32_ins:
    ifdef = "#if MAXINDEXEEW >= 32\n"
  elif instruction in eew16_ins:
    ifdef = "#if MAXINDEXEEW >= 16\n"
  elif instruction in eew8_ins:
    ifdef = "#if MAXINDEXEEW >= 8\n"
  return ifdef

def getInstructionEEW(instruction):
  if   instruction in eew8_ins  : return 8
  elif instruction in eew16_ins : return 16
  elif instruction in eew32_ins : return 32
  elif instruction in eew64_ins : return 64
  else                          : return None

def prepMaskV(maskval, sew, tempReg, lmul):
  lmulflag = getLmulFlag(lmul)
  if (maskval == "zeroes"):
    writeLine(f"vmv.v.i v0, 0",                               f"# Set mask value to 0")
  elif (maskval == "ones"):
    writeLine(f"vsetvli x{tempReg}, x0, e{sew}, m{lmulflag}, ta, ma",  f"# x{tempReg} = VLMAX")
    writeLine(f"vid.v v1",                                    f"# v1 = [0,1,2,...]")
    writeLine(f"vmv.v.i v0, 0",                               f"# Reset mask value to 0")
    writeLine(f"vmslt.vx v0, v1, x{tempReg}",                 f"# v0[i] = (i < VLMAX) ? 1 : 0")
  elif (maskval == "vlmaxm1_ones"):
    writeLine(f"vsetvli x{tempReg}, x0, e{sew}, m{lmulflag}, ta, ma",  f"# x{tempReg} = VLMAX")
    writeLine(f"addi x{tempReg}, x{tempReg}, -1",             f"# x{tempReg} = VLMAX - 1")
    writeLine(f"vid.v v1",                                    f"# v1 = [0,1,2,...]")
    writeLine(f"vmv.v.i v0, 0",                               f"# Reset mask value to 0")
    writeLine(f"vmslt.vx v0, v1, x{tempReg}",                 f"# v0[i] = (i < VLMAX-1) ? 1 : 0")
  elif (maskval == "vlmaxd2p1_ones"):
    writeLine(f"vsetvli x{tempReg}, x0, e{sew}, m{lmulflag}, ta, ma",  f"# x{tempReg} = VLMAX")
    writeLine(f"srli x{tempReg}, x{tempReg}, 1",              f"# x{tempReg} = VLMAX / 2")
    writeLine(f"addi x{tempReg}, x{tempReg}, 1",              f"# x{tempReg} = VLMAX / 2 + 1")
    writeLine(f"vid.v v1",                                    f"# v1 = [0,1,2,...]")
    writeLine(f"vmv.v.i v0, 0",                               f"# Reset mask value to 0")
    writeLine(f"vmslt.vx v0, v1, x{tempReg}",                 f"# v0[i] = (i < VLMAX/2+1) ? 1 : 0")
  else: # random mask
    writeLine(f"vmv.v.i v0, 0",                               f"# Reset mask value to 0")
    writeLine(f"la x{tempReg}, {maskval}")
    writeLine(f"vlm.v v0, (x{tempReg})",                      f"# Load mask value into v0")

def prepVstart(vstartval, lmul = 1):
  if   (vstartval == "one"):
    writeLine(f"li x8, 1",                                    f"# Load x8 = 1 for vstart")
  elif (vstartval == "vlmaxm1"):
    writeLine(f"vsetvli x8, x0, SEWSIZE, m{lmul}, ta, ma",    f"# x8 = VLMAX")
    writeLine(f"addi x8, x8, -1",                             f"# x8 = VLMAX - 1")
  elif (vstartval == "vlmaxd2"):
    writeLine(f"vsetvli x8, x0, SEWSIZE, m{lmul}, ta, ma",    f"# x8 = VLMAX")
    writeLine(f"srli x8, x8, 1",                              f"# x8 = VLMAX / 2")
  else: # random vstart
    randvstart = randint(3, maxVLEN)  # TODO: check logic for this
    writeLine(f"vsetvli x8, x0, SEWSIZE, m{lmul}, ta, ma",    f"# x8 = VLMAX")
    writeLine(f"la t3, {randvstart}")
    writeLine(f"remu t3, t3, x8",                             f"# Ensure that vl < VLMAX")
  writeLine(f"csrw vstart, x8",                               f"# Write desired vstart value to the CSR")

def getInstructionArguments(instruction):
  instruction_arguments = []
  # test writing
  if   instruction in vvvmtype    : instruction_arguments = ['vd', 'vs2', 'vs1', 'vm']
  elif instruction in vvvtype     : instruction_arguments = ['vd', 'vs2', 'vs1'      ]
  elif instruction in vvvmrtype   : instruction_arguments = ['vd', 'vs1', 'vs2', 'vm']
  elif instruction in vvxmtype    : instruction_arguments = ['vd', 'vs2', 'rs1', 'vm']
  elif instruction in vvfmtype    : instruction_arguments = ['vd', 'vs2', 'fs1', 'vm']
  elif instruction in vxvmtype    : instruction_arguments = ['vd', 'rs1', 'vs2', 'vm']
  elif instruction in vfvmtype    : instruction_arguments = ['vd', 'fs1', 'vs2', 'vm']
  elif instruction in vvimtype    : instruction_arguments = ['vd', 'vs2', 'imm', 'vm']
  elif instruction in vvivtype    : instruction_arguments = ['vd', 'vs2', 'imm', 'v0']
  elif instruction in vvvvtype    : instruction_arguments = ['vd', 'vs2', 'vs1', 'v0']
  elif instruction in vvxvtype    : instruction_arguments = ['vd', 'vs2', 'rs1', 'v0']
  elif instruction in vvfvtype    : instruction_arguments = ['vd', 'vs2', 'fs1', 'v0']
  elif instruction in xvmtype     : instruction_arguments = ['rd', 'vs2',        'vm']
  elif instruction in xvtype      : instruction_arguments = ['rd', 'vs2'             ]
  elif instruction in fvtype      : instruction_arguments = ['fd', 'vs2'             ]
  elif instruction in vvmtype     : instruction_arguments = ['vd', 'vs2',        'vm']
  elif instruction in vmtype      : instruction_arguments = ['vd',               'vm']
  elif instruction in vxtype      : instruction_arguments = ['vd', 'rs1',            ]
  elif instruction in vftype      : instruction_arguments = ['vd', 'fs1'             ]
  elif instruction in vvrtype     : instruction_arguments = ['vd', 'vs1',        'vm']
  elif instruction in vvvxtype    : instruction_arguments = ['vd', 'vs2',        'vm']
  elif instruction in vitype      : instruction_arguments = ['vd', 'imm',        'vm']
  elif instruction in type_vsx    : instruction_arguments = ['vs3','rs1'             ]
  elif instruction in type_vsxm   : instruction_arguments = ['vs3','rs1',        'vm']
  elif instruction in type_vsxxm  : instruction_arguments = ['vs3','rs1', 'rs2', 'vm']
  elif instruction in type_vsxvm  : instruction_arguments = ['vs3','rs1', 'vs2', 'vm']
  elif instruction in type_vx     : instruction_arguments = ['vd', 'rs1'             ]
  elif instruction in type_vxm    : instruction_arguments = ['vd', 'rs1',        'vm']
  elif instruction in type_vxvm   : instruction_arguments = ['vd' ,'rs1', 'vs2', 'vm']
  elif instruction in type_vxxm   : instruction_arguments = ['vd' ,'rs1', 'rs2', 'vm']
  else:
    print("Error: %s type not implemented yet" % instruction)

  return instruction_arguments

def writeTest(description, instruction, instruction_data,
              sew=None, lmul=1, vl=1, vstart=0, maskval=None, vxrm=None,
              vfrm=None, vfloattype=None, vxsat=None, vta=0, vma=0):

    [vector_register_data, scalar_register_data, floating_point_register_data, imm_val] = instruction_data

    vd              = vector_register_data['vd'] ['reg']

    rd              = scalar_register_data['rd'] ['reg']
    rs1             = scalar_register_data['rs1']['reg']
    rs2             = scalar_register_data['rs2']['reg']

    scalar_registers_used = [rd, rs1, rs2]

    tempReg = 6
    while tempReg in scalar_registers_used:
      tempReg = randint(1,31)
    scalar_registers_used.append(tempReg)

    handleSignaturePointerConflict(*scalar_registers_used)
    scalar_registers_used.append(sigReg)

    # deal with conflict before generating lmul ifdefs to not cause issue if the test is unused

    writeLine("\n" + getLMULIfdef(lmul))

    writeLine(getELENIfdef(instruction))

    writeLine(getMaxIndexEEWIfdef(instruction))

    writeLine(getSEWMINIfdef(instruction))

    writeLine("# Testcase " + str(description))

    # If mask value specified, load to v0
    if maskval is not None:
      prepMaskV(maskval, sew, tempReg, lmul)
    elif any(instruction in type for type in [vvivtype, vvvvtype, vvxvtype, vvfvtype]):
      writeLine("vmv.v.i v0, 0", "# set v0 register to 0 in base suit where vm is fixed to 0")

    scalar_registers_used = prepBaseV(sew, lmul, vl, vstart, vta, vma, *scalar_registers_used)

    if vfloattype is not None:
      scalar_registers_used = loadFloatRoundingMode(vfloattype, *scalar_registers_used)
    elif vxsat is not None:
      scalar_registers_used = loadVxsatMode(*scalar_registers_used)
    elif vxrm is not None:
      scalar_registers_used = loadVxrmRoundingMode(vxrm, *scalar_registers_used)

    instruction_arguments = getInstructionArguments(instruction)

    testline = instruction + " "

    for argument in instruction_arguments:
      if   argument == 'vm':
        if maskval is not None:
          testline = testline + "v0.t"
        else:
          testline = testline[:-2] # remove the ", " since theres no argument
      elif argument == 'v0':
        testline = testline + "v0"
      elif argument == 'imm':
        testline = testline + f"{imm_val}"
      elif argument[0] == 'v':
        scalar_registers_used = loadVecReg(instruction, argument, vector_register_data, sew, lmul, *scalar_registers_used)
        testline = testline + f"v{vector_register_data[argument]['reg']}"
      elif argument[0] == 'r':
        if argument == "rs1" and instruction in vector_ls_ins:
          loadScalarAddress(argument, scalar_register_data)
          testline = testline + f"(x{scalar_register_data[argument]['reg']})"
        else:
          loadScalarReg(argument, scalar_register_data)
          testline = testline + f"x{scalar_register_data[argument]['reg']}"
      elif argument[0] == 'f':
        scalar_registers_used = loadFloatReg(sew, argument, floating_point_register_data, *scalar_registers_used)
        testline = testline + f"f{floating_point_register_data[argument]['reg']}"
      else:
        raise TypeError(f"Instruction Argument type not supported: '{argument}'")

      testline = testline + ", "

    testline = testline[:-2] # remove the ", " at the end of the test

    if vector_register_data['vd']['reg_type'] == "mask" or vector_register_data['vd']['reg_type'] == "scalar" \
                                    or (instruction in whole_register_ls and (lmul != getInstructionSegments(instruction) or sew != getInstructionEEW(instruction))):
      sig_lmul = 1
      sig_whole_register_store = True
    elif instruction in whole_register_move:
      sig_lmul= getLengthLmul(instruction) # will return <nf> for whole register moves
      sig_whole_register_store = True
    else:
      sig_lmul = None
      sig_whole_register_store = False

    signature_target_vd = vd

    load_testline = None
    if instruction in vector_stores: # for stores we reload the value saved to memeory to check against signature
      load_instruction = getLoadEquivilentInstruction(instruction, sew)
      load_instruction_data = randomizeVectorInstructionData(load_instruction, sew, None, None, lmul=lmul, additional_no_overlap=[['vs3_start', 'vd_start'], ['vd', 'v0']],
                                                        vs2_reg = vector_register_data['vs2']['reg'],
                                                        vs3_reg = vector_register_data['vs3']['reg'],
                                                        rs1_reg = scalar_register_data['rs1']['reg'],
                                                        rs2_reg = scalar_register_data['rs2']['reg'])

      [load_vector_register_data, load_scalar_register_data, load_floating_point_register_data, load_imm_val] = load_instruction_data
      load_vd = load_vector_register_data['vd'] ['reg']

      load_testline = f"{load_instruction} v{load_vd}, (x{load_scalar_register_data['rs1']['reg']})"

      signature_target_vd = load_vector_register_data['vd']['reg']

      if load_instruction in indexed_loads:
        load_testline = load_testline + f", v{load_vector_register_data['vs2']['reg']}"
      if load_instruction in strided_loads:
        load_testline = load_testline + f", x{load_scalar_register_data['rs2']['reg']}"
      if maskval is not None:
        load_testline = load_testline + ", v0.t"

    if instruction in vector_ls_ins and instruction not in indexed_ls_ins and getInstructionEEW(instruction) is not None :
      signature_target_sew = getInstructionEEW(instruction)
    else :
      signature_target_sew = sew

    if (maskval is not None) or (vl is not None):
      writeVecTest(signature_target_vd, signature_target_sew, testline, test=instruction, rd=rd, vl=vl, sig_lmul=sig_lmul, load_testline = load_testline, sig_whole_register_store=sig_whole_register_store)
    else:
      writeVecTest(signature_target_vd, signature_target_sew, testline, test=instruction, rd=rd, sig_lmul=sig_lmul, load_testline = load_testline,  sig_whole_register_store=sig_whole_register_store)

    if (getLMULIfdef(lmul) != ""):
      writeLine("#endif")
    if (getELENIfdef(instruction) != ""):
      writeLine("#endif")
    if (getSEWMINIfdef(instruction) != ""):
      writeLine("#endif")
    if (getMaxIndexEEWIfdef(instruction) != ""):
      writeLine("#endif")

def getLoadEquivilentInstruction(instruction, sew):
  if instruction in whole_register_stores:
    return "vl" + instruction[2] + "re" + str(sew) + ".v"

  return "vl" + instruction[2:]

def getLmulFlag(lmul):
  lmulflag = lmul

  if (lmul == 0.5):
    lmulflag = "f2"
  elif (lmul == 0.25):
    lmulflag = "f4"
  elif (lmul == 0.125):
    lmulflag = "f8"

  return lmulflag

def prepBaseV(sew, lmul, vl=1, vstart=0, ta=0, ma=0, *scalar_registers_used):
  scalar_registers_used = list(scalar_registers_used)

  lmulflag = getLmulFlag(lmul)

  if ma is None:
    maflag = " "
  elif ma == 0:
    maflag = ", mu"
  elif ma == 1:
    maflag = ", ma"

  if ta is None:
    taflag = " "
  elif ta == 0:
    taflag = ", tu"
  elif ta == 1:
    taflag = ", ta"

  tempReg2 = 5
  while tempReg2 in scalar_registers_used:
    tempReg2 = randint(1,31)
  scalar_registers_used.append(tempReg2)

  vlmaxReg = 7
  while vlmaxReg in scalar_registers_used:
    vlmaxReg = randint(1,31)
  scalar_registers_used.append(vlmaxReg)

  if vl == "random":
    randomVl = getrandbits(32)
    writeLine(f"li x{tempReg2}, {randomVl}",                                      f"# Load value for random vl preparation")
    writeLine(f"vsetvli x{vlmaxReg}, x0, e{sew}, m{lmulflag}{taflag}{maflag}",    f"# x{vlmaxReg} = VLMAX")
    writeLine(f"remu x{tempReg2}, x{tempReg2}, x{vlmaxReg}",                      f"# ensure that vl < VLMAX")
    writeLine(f"ori x{tempReg2}, x{tempReg2}, 0x2",                               f"# set bit 1 to 1, ensuring 2 <= vl < VLMAX")
    writeLine(f"vsetvli x0, x{tempReg2}, e{sew}, m{lmulflag}{taflag}{maflag}")
  elif vl == "vlmax":
    writeLine(f"vsetvli x{tempReg2}, x0, e{sew}, m{lmulflag}{taflag}{maflag}",    f"# Set vl = VLMAX, where x{vlmaxReg} = VLMAX")
  else:
    writeLine(f"li x{tempReg2}, {vl}",                                            f"# Load desired vl value") # put desired vl into an integer register
    writeLine(f"vsetvli x0, x{tempReg2}, e{sew}, m{lmulflag}{taflag}{maflag}")

  if (vstart == True):   # if vstart specified
    writeLine(f"li x{tempReg2}, {vstart}",                                        f"# Load desired vstart value")
    writeLine(f"csrw vstart, x{tempReg2}")

  return scalar_registers_used

def randomizeRegister(instruction, eew, register_argument_name: str, reg_count: int, register_preset_data, lmul = 1) :

  register_data   = register_preset_data[register_argument_name].copy()
  register_type   = register_argument_name[0]

  register        = register_data['reg']

  if register is None: # if the register is a vector register
    if register_type == "v":
      # scalar and mask holding registers only take up 1 register no matter the lmul
      emul      = int(register_data['size_multiplier'] * lmul) # need to avoid 1.0
      segments  =     register_data['segments']
      if register_data['reg_type'] == "scalar" or register_data['reg_type'] == "mask" or emul < 1:
        emul = 1
      register = emul * randint(0, int(reg_count/emul) - (segments)) # only register numbers of multiples of LMUL(EMUL) are allowed, segments must not go past reg 31
    else: # normal instructions
      if register_type == "r":
        register = randint(1, reg_count-1) # 1 to maxreg, inclusive
      else: # "f" registers
        register = randint(0, reg_count-1) # 0 to maxreg, inclusive

  register_data['reg'] = register

  if   register_type == "r":
    if register_data['val'] is None:
      if instruction in vector_ls_ins and register_argument_name == "rs2" and instruction not in ls_no_eew_ins: # loads and stores stride
         register_data['val'] = randint(-2, 2+1) * int(eew/8)
      else:
        register_data['val'] = randint(0, (2**xlen)-1)
    if register_data['val_pointer'] is None:
      if instruction in vector_ls_ins and register_argument_name == "rs1": # needs to point to an address
          register_data['val_pointer'] = "vector_ls_random_base"
  elif   register_type == "f":
    if register_data['val'] is None:
      register_data['val'] = randint(0, (2**flen)-1)

  return register_data

def getVectorEmulMultipliers(instruction):
  vector_register_data = {}

  if instruction in wvsins:
    vector_register_data['vs1_size_multiplier'] = 2
    vector_register_data[ 'vd_size_multiplier'] = 2
  if instruction in vs2_widen_ins:
    vector_register_data['vs2_size_multiplier'] = 2
  if instruction in vd_widen_ins:
    vector_register_data[ 'vd_size_multiplier'] = 2

  if instruction in mmins or instruction in vmlogicalins: # instructions opperate with EEW = 1
    vector_register_data['vs1_reg_type']        = "mask"
    vector_register_data['vs2_reg_type']        = "mask"
    if instruction != "viota.m":
      vector_register_data['vd_reg_type']       = "mask"
  if instruction in maskins: # instructions operate with vd EEW = 1
    vector_register_data[ 'vd_reg_type']        = "mask"
  if instruction in vredins:
    vector_register_data[ 'vd_reg_type']        = "scalar"
    vector_register_data['vs1_reg_type']        = "scalar"
  if instruction == "vmv.x.s":
    vector_register_data['vs2_reg_type']        = "scalar"
  if instruction == "vmv.s.x":
    vector_register_data[ 'vd_reg_type']        = "scalar"

  return vector_register_data

# return         - an array of arrays containing strings, elements will be regenerated until there are no conflicts

#                  Example: no_overlap = [['vs1', 'vs2_top'], ['v0', 'vd_bottom']]
#                  all values will be continued to be randomized until there is no overlap within lists
def getInstructionRegisterOverlapConstraints (instruction, sew, lmul):
  no_overlap = None

  if   instruction in wvvins          : no_overlap = [['vd_bottom', 'vs2'], ['vd_bottom', 'vs1']]
  elif instruction in vupgatherins    : no_overlap = [['vd',        'vs2'], ['vd',        'vs1']]
  elif instruction in vmlogicalins    : no_overlap = [['vd',        'vs2']                      ]
  elif instruction in wvxins          : no_overlap = [['vd_bottom', 'vs2']                      ]
<<<<<<< HEAD
  elif instruction in fwvfins         : no_overlap = [['vd_bottom', 'vs2']                      ]
  elif instruction in mv_ins          : no_overlap = [['vd',        'vs2'], ['vd',        'vs1']] # mv_ins can never be masked
  elif instruction in fmvvins         : no_overlap = [['vd',        'vs2'], ['vd',        'vs1']] # fmvvins can be masked
  elif instruction in fmvfins         : no_overlap = [['vd',        'vs2']                      ] # fmvfins can be masked
  elif instruction in vextins         : no_overlap = [['vd',        'vs2']                      ]
=======
  elif instruction in mv_ins          : no_overlap = [['vd',        'vs2'], ['vd',        'vs1']]
  elif instruction in vextins         : no_overlap = [['vd_bottom', 'vs2']                      ]
>>>>>>> bf82d7a0
  elif instruction in narrowins       : no_overlap = [['vd',    'vs2_top'], ['vs2',       'vs1']]
  elif instruction in wvsins          : no_overlap = [['vs2',       'vs1']                      ] # no "_bottom" in vd because its a reduction instruction
  elif instruction in wwvins          : no_overlap = [['vd_bottom', 'vs1'], ['vs1',       'vs2']]
  elif instruction in v_mins          : no_overlap = [['v0', 'vs2'], ['v0', 'vs1'], ['v0', 'vd']]
  elif instruction in mv_mins         : no_overlap = [['vd','vs2'],['v0','vs2'],['vd','vs1'],['v0','vs1']]
  elif instruction in vcompressins    : no_overlap = [['vd', 'vs2', 'vs1']                      ]
  elif instruction in seg_vv_load     : no_overlap = [['vd', 'vs2']                             ]

  if instruction in vector_ls_ins   : no_overlap = addOverlap(no_overlap, [['rs1','rs2']])

  ls_indexed_vs2_eew = getInstructionEEW(instruction)

  if ls_indexed_vs2_eew is not None and not isinstance(sew, str):
    if ls_indexed_vs2_eew > sew :
      if lmul * ls_indexed_vs2_eew / sew <= 1: # if vs2 emul is <= 1 then all overlap is bottom thus we do not need the overlap constraint
        pass
      else:
        no_overlap = addOverlap(no_overlap, [['vd','vs2_top']])
    if ls_indexed_vs2_eew < sew :
      if lmul * ls_indexed_vs2_eew / sew >= 1:
        no_overlap = addOverlap(no_overlap, [['vd_bottom','vs2']])
      else:
        no_overlap = addOverlap(no_overlap, [['vd','vs2']])

  if instruction in segment_loads:
    no_overlap = addOverlap(no_overlap, [['vd','vs2']])

  return no_overlap

def addOverlap(instruction_overlap_constaints, additional_no_overlap):
  no_overlap = []
  if additional_no_overlap is not None:
    no_overlap = no_overlap + additional_no_overlap
  if instruction_overlap_constaints is not None:
    no_overlap = no_overlap + instruction_overlap_constaints

  return no_overlap

def randomizeOngroupVectorRegister(instruction, *preset_vreg, lmul=1, maskval=None):
  if (instruction in v_mins) or (instruction in mv_mins) or (maskval is not None):
    preset_vreg = preset_vreg + (0,)  # avoid v0 in the cases above
  target_reg = randint(0, math.floor((vreg_count-1)/lmul)) * lmul
  while (target_reg in preset_vreg):
    target_reg = randint(0, math.floor((vreg_count-1)/lmul)) * lmul

  return target_reg

# randomizeVectorInstructionData generates all necessary random data for an instruction following constraints

# instruction        - the instruction being processed (ex. vadd.vv)
# lmul               - the lmul set in vtype csr
# **preset_variables - any value in preset_data can be set here, for example vd = 2 will ensure vd is set to the v2 register above all else
# return             - returns an array of all randomized values following constraints
def randomizeVectorInstructionData(instruction, sew, test_count, suite="base", lmul=1, additional_no_overlap = None, **preset_variables):
  preset_variables.update(getVectorEmulMultipliers(instruction))

  instruction_overlap_constaints  = getInstructionRegisterOverlapConstraints(instruction, sew, lmul)
  no_overlap                      = addOverlap(instruction_overlap_constaints, additional_no_overlap)

  scalar_register_preset_data         = {
    'rd'  : {'reg' : None, 'val' : None, "val_pointer" : None},
    'rs1' : {'reg' : None, 'val' : None, "val_pointer" : None},
    'rs2' : {'reg' : None, 'val' : None, "val_pointer" : None}
  }

  floating_point_register_preset_data = {
    'fd'  : {'reg' : None, 'val' : None, 'val_pointer' : None},
    'fs1' : {'reg' : None, 'val' : None, 'val_pointer' : None}
  }

  vector_register_preset_data         = {
    'vs3' : {'reg' : None, 'val' : None, 'val_pointer' : None, 'size_multiplier' : 1, 'reg_type' : None, 'segments' : 1},
    'vd'  : {'reg' : None, 'val' : None, 'val_pointer' : None, 'size_multiplier' : 1, 'reg_type' : None, 'segments' : 1},
    'vs1' : {'reg' : None, 'val' : None, 'val_pointer' : None, 'size_multiplier' : 1, 'reg_type' : None, 'segments' : 1},
    'vs2' : {'reg' : None, 'val' : None, 'val_pointer' : None, 'size_multiplier' : 1, 'reg_type' : None, 'segments' : 1}
  }

  immediate_preset_data               = None

  vector_additional_arguments        = ['v0']

  ####################################################################################
  # set all incoming data to
  # designate reserved scalar, floating point and vector registers
  ####################################################################################

  scalar_register_data                 = scalar_register_preset_data.copy()
  floating_point_register_data         = floating_point_register_preset_data.copy()
  vector_register_data                 = vector_register_preset_data.copy()

  for variable, value in preset_variables.items():
    found = False

    # Get index of first underscore
    idx = variable.find("_")

    # Split into two parts
    if idx == -1:
      data_name = variable
      data_type     = 'reg'
    else:
      data_name = variable[:idx]
      data_type     = variable[idx + 1:]

    # load vector register data
    if data_name in vector_register_preset_data :
      vector_register_preset_data[data_name][data_type] = value
      found = True

    # load scalar register data
    if data_name in scalar_register_preset_data :
      scalar_register_data[data_name][data_type] = value
      found = True

    # load floating point register data
    if data_name in floating_point_register_preset_data:
      floating_point_register_data[data_name][data_type] = value
      found = True

    if data_name == 'imm':
      immediate_preset_data = value
      found = True
    elif data_name in vector_additional_arguments :
      found = True

    if not found :
      raise TypeError(f"Unexpected keyword argument: '{variable}'")


  if instruction in whole_register_ls:
    lmul      = max(1, getInstructionSegments(instruction)) # whole register load stores ignore lmul and instead use nfields as emul
  else:
    segments  = getInstructionSegments(instruction)
    vector_register_preset_data['vs3']['segments'] = segments
    vector_register_preset_data['vs2']['segments'] = segments
    vector_register_preset_data['vs1']['segments'] = segments
    vector_register_preset_data[ 'vd']['segments'] = segments

  eew = None
  if   instruction in eew64_ins : eew = 64
  elif instruction in eew32_ins : eew = 32
  elif instruction in eew16_ins : eew = 16
  elif instruction in eew8_ins  : eew = 8

  if eew is not None : # if emul is greater than 1 use it for the size multiplier
    if   instruction in whole_register_ls : pass
    elif instruction in indexed_loads     : vector_register_preset_data['vs2']['size_multiplier'] = eew/sew
    elif instruction in indexed_stores    : vector_register_preset_data['vs2']['size_multiplier'] = eew/sew
    elif instruction in vector_loads      : vector_register_preset_data[ 'vd']['size_multiplier'] = eew/sew
    elif instruction in vector_stores     : vector_register_preset_data['vs3']['size_multiplier'] = eew/sew

  if instruction in vextins: # swapped lmul and emul of vext instr for the convenience of register managing
    fraction_sew = 1/int(instruction[-1])
    vector_register_preset_data['vs2']['size_multiplier'] = fraction_sew

 ####################################################################################

  register_overlap = True

  if no_overlap == []:
    register_overlap = False

    vector_register_data         ['vs3'] = randomizeRegister(instruction, eew, 'vs3', vreg_count, vector_register_preset_data, lmul)
    vector_register_data         ['vd' ] = randomizeRegister(instruction, eew, 'vd',  vreg_count, vector_register_preset_data, lmul)
    vector_register_data         ['vs1'] = randomizeRegister(instruction, eew, 'vs1', vreg_count, vector_register_preset_data, lmul)
    vector_register_data         ['vs2'] = randomizeRegister(instruction, eew, 'vs2', vreg_count, vector_register_preset_data, lmul)

    scalar_register_data         ['rd' ] = randomizeRegister(instruction, eew, 'rd',  xreg_count, scalar_register_preset_data)
    scalar_register_data         ['rs1'] = randomizeRegister(instruction, eew, 'rs1', xreg_count, scalar_register_preset_data)
    scalar_register_data         ['rs2'] = randomizeRegister(instruction, eew, 'rs2', xreg_count, scalar_register_preset_data)

    floating_point_register_data ['fd' ] = randomizeRegister(instruction, eew, 'fd',  freg_count, floating_point_register_preset_data)
    floating_point_register_data ['fs1'] = randomizeRegister(instruction, eew, 'fs1', freg_count, floating_point_register_preset_data)

  ####################################################################################
  # check and resolve and register overlap
  ####################################################################################

  randomization_count = 0

  while register_overlap:

    vector_register_data         ['vs3'] = randomizeRegister(instruction, eew, 'vs3', vreg_count, vector_register_preset_data, lmul)
    vector_register_data         ['vd' ] = randomizeRegister(instruction, eew, 'vd',  vreg_count, vector_register_preset_data, lmul)
    vector_register_data         ['vs1'] = randomizeRegister(instruction, eew, 'vs1', vreg_count, vector_register_preset_data, lmul)
    vector_register_data         ['vs2'] = randomizeRegister(instruction, eew, 'vs2', vreg_count, vector_register_preset_data, lmul)

    scalar_register_data         ['rd' ] = randomizeRegister(instruction, eew, 'rd',  xreg_count, scalar_register_preset_data)
    scalar_register_data         ['rs1'] = randomizeRegister(instruction, eew, 'rs1', xreg_count, scalar_register_preset_data)
    scalar_register_data         ['rs2'] = randomizeRegister(instruction, eew, 'rs2', xreg_count, scalar_register_preset_data)

    floating_point_register_data ['fd' ] = randomizeRegister(instruction, eew, 'fd',  freg_count, floating_point_register_preset_data)
    floating_point_register_data ['fs1'] = randomizeRegister(instruction, eew, 'fs1', freg_count, floating_point_register_preset_data)
    # print(instruction, lmul, sew)
    register_overlap = False
    for no_overlap_set in no_overlap:
      register_type = no_overlap_set[0][0] # grab either "v" "r" or "f" to get the register type
      registers_occupied = []
      # print(f"\noverlap set: {no_overlap_set}")
      for register in no_overlap_set:
        if not register_type == register[0]:
          raise TypeError(f"Register type mismatch from {register_type}: '{register}'")
        elif register_type == 'r':
          registers_occupied.append(scalar_register_data[register]['reg']) # add register value to list to check for overlap
        elif register_type == 'f':
          registers_occupied.append(floating_point_register_data[register]['reg']) # add register to reserved list to prevent overlap
        elif register_type == 'v':
          if register == 'v0':
            registers_occupied.append(0)
          else:
            top_no_overlap = False
            if register[-4:] == "_top": # if specifying no overlap with the top of a register
              top_no_overlap = True     # save for reserved section below
              register = register[:-4]  # remove "_top" from register name

            bottom_no_overlap = False
            if register[-7:] == "_bottom": # if specifying no overlap with the bottom of a register
              bottom_no_overlap = True     # save for reserved section below
              register = register[:-7]     # remove "_bottom" from register name

            start_no_overlap = False
            if register[-6:] == "_start": # if specifying no overlap with the initial register of a group (single register v)
              start_no_overlap = True     # save for reserved section below
              register = register[:-6]    # remove "_start" from register name
            # print(f"\n{register}")
            # print(f"smallest elmul {lmul} size_mul {vector_register_preset_data[register]['size_multiplier']} segmenmts {vector_register_preset_data[register]['segments']}")
            smallest_emul = int(lmul * min(register['size_multiplier'] for register in vector_register_preset_data.values()))
            emul = math.ceil(vector_register_preset_data[register]['size_multiplier'] * lmul) * vector_register_preset_data[register]['segments'] # segment instructions take up consecutive registers even when lmul < 1
            # print(f"emul {emul}")
            if start_no_overlap or vector_register_preset_data[register]['reg_type'] == "scalar" or vector_register_preset_data[register]['reg_type'] == "mask" or emul < 1:
              start_no_register_overlap = 0
              end_register_no_overlap   = 1
            else:
              start_no_register_overlap = smallest_emul      if top_no_overlap    and smallest_emul >= 1 else 0
              end_register_no_overlap   = emul-smallest_emul if bottom_no_overlap and smallest_emul >= 1 else emul # need to include nfields (there is no bottom or top overlap allowed)
            for i in range(start_no_register_overlap, end_register_no_overlap):
              registers_occupied.append(vector_register_data[register]['reg'] + i) # add register to reserved list to prevent overlap
        # print(registers_occupied)
      if not len(registers_occupied) == len(set(registers_occupied)): # checks for duplicates
        register_overlap = True
    # print(vector_register_data)
    max_randomization_count = 1000
    if (randomization_count >= max_randomization_count):
      raise ValueError(f'No Overlap constraint "{no_overlap}" cannot be met for instruction "{instruction}" with sew "{sew}" and lmul "{lmul}" after {max_randomization_count} attempts')
    randomization_count = randomization_count + 1


  ####################################################################################
  if test_count is not None and suite is not None:
    if vector_register_data['vs3']['val_pointer'] is None: vector_register_data['vs3']['val_pointer'] =     f"vs3_random_{suite}_{test_count:03d}"
    if vector_register_data['vd' ]['val_pointer'] is None: vector_register_data['vd' ]['val_pointer'] =      f"vd_random_{suite}_{test_count:03d}"
    if vector_register_data['vs1']['val_pointer'] is None: vector_register_data['vs1']['val_pointer'] =     f"vs1_random_{suite}_{test_count:03d}"
    if vector_register_data['vs2']['val_pointer'] is None: vector_register_data['vs2']['val_pointer'] =     f"vs2_random_{suite}_{test_count:03d}"

    if scalar_register_data['rs1']['val_pointer'] is None: scalar_register_data['rs1']['val_pointer'] = f"vd_load_random_{suite}_{test_count:03d}"

  # TODO : implement floating point data address

  # immediate handling
  if immediate_preset_data is None:
    if (instruction in imm_31):
      immval = randint(0,31)
    else:
      immval = randint(-16,15)
  else:
    immval = immediate_preset_data

  return [vector_register_data, scalar_register_data, floating_point_register_data, immval]

def getInstructionSegments(instruction):
  if   instruction in seg2 : return 2
  elif instruction in seg3 : return 3
  elif instruction in seg4 : return 4
  elif instruction in seg5 : return 5
  elif instruction in seg6 : return 6
  elif instruction in seg7 : return 7
  elif instruction in seg8 : return 8
  else                     : return 1

def getBaseLmul(instruction, sew):
  if   instruction in eew8_ins  and 8  / sew > 1: return sew / 8
  elif instruction in eew16_ins and 16 / sew > 1: return sew / 16
  elif instruction in eew32_ins and 32 / sew > 1: return sew / 32
  elif instruction in eew64_ins and 64 / sew > 1: return sew / 64
  elif instruction in whole_register_move       : return int(instruction[3])
  else                                          : return 1

def getLengthLmul(instruction):
  if instruction in whole_register_move       : return int(instruction[3])
  else                                        : return None

##################################
# length suite
##################################

def getLegalVlmul(elen, sewmin, sew):
  lmulmin = sewmin / elen
  legalvlmuls = [0, 1, 2, 3]
  # A given supported fractional LMUL setting must support SEW settings between SEWMIN and LMUL * ELEN
  if (lmulmin <= 0.5) and (sew in [8, 16, 32]):
    legalvlmuls.append(-1)
  if (lmulmin <= 0.25) and (sew in [8, 16]):
    legalvlmuls.append(-2)
  if (lmulmin <= 0.125) and (sew == 8):
    legalvlmuls.append(-3)
  return legalvlmuls

def randomizeMask(test, always_masked = False):
  if (test in not_maskable):
    vm = 1
  else:
    if (always_masked):
      vm = 0
    else:
      vm = randint(0,1)

  if (vm == 1):
    maskval = None
  else:
    i = randint(0,2)
    maskval = f"random_mask_{i}"
  return maskval

# obtained and modified from covergroupgen.py
def readTestplans(priv=False):
    coverplanDir = f'{ARCH_VERIF}/testplans'
    if (priv):
      coverplanDir = coverplanDir + "/priv"
    testplans = dict()
    for file in os.listdir(coverplanDir):
        if file.endswith(".csv"):
            arch = re.search("(.*).csv", file).group(1)
            if (arch == "ExceptionsV" or arch.startswith("V")):
                with open(os.path.join(coverplanDir, file)) as csvfile:
                    reader = csv.DictReader(csvfile)
                    tp = dict()
                    for row in reader:
                        #print(f"row = {row}")
                        if ("Instruction" not in row):
                            print("Error reading testplan "+ file+".  Did you remember to shrink the .csv files after expanding?")
                            exit(1)
                        instr = row["Instruction"]
                        cps = []
                        del row["Instruction"]
                        for key, value in row.items():
                            if (type(value) == str and value != ''):
                                if(key == "Type"):
                                    cps.append("sample_" + value)
                                else:
                                    if (value != "x"): # for special entries, append the entry name (e.g. cp_rd_corners becomes cp_rd_corners_lui)
                                        key = key + "_" + value
                                    cps.append(key)
                        tp[instr] = cps
                testplans[arch] = tp
                if (arch == "Vx"):
                    for effew in ["8", "16", "32", "64"]:
                        testplans["Vx" + effew] = tp
                    del testplans["Vx"]
                if (arch == "Vls"):
                    for effew in ["8", "16", "32", "64"]:
                        testplans["Vls" + effew] = tp
                    del testplans["Vls"]
                if (arch == "Vf"):
                    for effew in ["16", "32", "64"]:
                        testplans["Vf" + effew] = tp
                    del testplans["Vf"]
    return testplans<|MERGE_RESOLUTION|>--- conflicted
+++ resolved
@@ -457,33 +457,20 @@
 vvmins = ["vadc.vvm", "vsbc.vvm", "vmerge.vvm"]
 vxmins = ["vadc.vxm", "vsbc.vxm", "vmerge.vxm"]
 vimins = ["vadc.vim", "vmerge.vim"]
-<<<<<<< HEAD
 fvfmins = ["vfmerge.vfm"]
 fmvvins = ["vmfeq.vv", "vmfne.vv", "vmflt.vv", "vmfle.vv"] # can be masked
 fmvfins = ["vmfeq.vf", "vmfne.vf", "vmflt.vf", "vmfle.vf", "vmfgt.vf", "vmfge.vf"] # can be masked
-mvvins = ["vmadc.vv", "vmsbc.vv", "vmseq.vv", "vmsne.vv", "vmslt.vv", "vmsltu.vv", "vmsle.vv", "vmsleu.vv"]
-mvxins = ["vmadc.vx", "vmsbc.vx", "vmseq.vx", "vmsne.vx", "vmslt.vx", "vmsltu.vx", "vmsle.vx", "vmsleu.vx", "vmsgt.vx", "vmsgtu.vx"]
-mviins = ["vmadc.vi", "vmseq.vi", "vmsne.vi", "vmsle.vi", "vmsleu.vi", "vmsgt.vi", "vmsgtu.vi"]
-=======
 vm_nomask_ins = ["vmadc.vv", "vmsbc.vv", "vmadc.vx", "vmsbc.vx", "vmadc.vi"]
 mvvins = ["vmseq.vv", "vmsne.vv", "vmslt.vv", "vmsltu.vv", "vmsle.vv", "vmsleu.vv"]
 mvxins = ["vmseq.vx", "vmsne.vx", "vmslt.vx", "vmsltu.vx", "vmsle.vx", "vmsleu.vx", "vmsgt.vx", "vmsgtu.vx"]
 mviins = ["vmseq.vi", "vmsne.vi", "vmsle.vi", "vmsleu.vi", "vmsgt.vi", "vmsgtu.vi"]
->>>>>>> bf82d7a0
 mvvmins = ["vmadc.vvm", "vmsbc.vvm"]
 mvxmins = ["vmadc.vxm", "vmsbc.vxm"]
 mvimins = ["vmadc.vim"]
 mmins = ["vmand.mm", "vmnand.mm", "vmandn.mm", "vmxor.mm", "vmor.mm", "vmnor.mm", "vmorn.mm", "vmxnor.mm"]
-<<<<<<< HEAD
-maskins = mvvins + mvxins + mviins + mvvmins + mvxmins + mvimins + fmvvins + fmvfins
+maskins = vm_nomask_ins + mvvins + mvxins + mviins + mvvmins + mvxmins + mvimins + fmvvins + fmvfins
 v_mins = vvmins + vxmins + vimins + fvfmins
-mv_ins = mvvins + mvxins + mviins
-=======
-maskins = vm_nomask_ins + mvvins + mvxins + mviins + mvvmins + mvxmins + mvimins
-
-v_mins = vvmins + vxmins + vimins
 mv_ins = vm_nomask_ins + mvvins + mvxins + mviins
->>>>>>> bf82d7a0
 mv_mins = mvvmins + mvxmins + mvimins
 # extending
 vextins = ["vzext.vf2", "vzext.vf4", "vzext.vf8", "vsext.vf2", "vsext.vf4", "vsext.vf8"]
@@ -512,15 +499,9 @@
   "vsm.v",     "vlm.v"
   ]
 
-<<<<<<< HEAD
 vmvins          = vvrtype + vxtype + vitype + xvtype + vftype + fvtype + vvvxtype + vcompressins
 vd_widen_ins    = wvvins + wvxins + wwvins + wwxins + wvsins + fwvfins + fwwfins
-not_maskable    = mv_ins + mmins + vmvins + ls_not_maskable
-=======
-vmvins          = vvrtype + vxtype + vitype + xvtype + vvvxtype + vcompressins
-vd_widen_ins    = wvvins + wvxins + wwvins + wwxins + wvsins
 not_maskable    = vm_nomask_ins + mmins + vmvins + ls_not_maskable
->>>>>>> bf82d7a0
 
 # "vl1re8.v", "vl1re16.v", "vl1re32.v", "vl1re64.v"
 # "vs1r.v",
@@ -1794,16 +1775,11 @@
   elif instruction in vupgatherins    : no_overlap = [['vd',        'vs2'], ['vd',        'vs1']]
   elif instruction in vmlogicalins    : no_overlap = [['vd',        'vs2']                      ]
   elif instruction in wvxins          : no_overlap = [['vd_bottom', 'vs2']                      ]
-<<<<<<< HEAD
   elif instruction in fwvfins         : no_overlap = [['vd_bottom', 'vs2']                      ]
   elif instruction in mv_ins          : no_overlap = [['vd',        'vs2'], ['vd',        'vs1']] # mv_ins can never be masked
   elif instruction in fmvvins         : no_overlap = [['vd',        'vs2'], ['vd',        'vs1']] # fmvvins can be masked
   elif instruction in fmvfins         : no_overlap = [['vd',        'vs2']                      ] # fmvfins can be masked
-  elif instruction in vextins         : no_overlap = [['vd',        'vs2']                      ]
-=======
-  elif instruction in mv_ins          : no_overlap = [['vd',        'vs2'], ['vd',        'vs1']]
   elif instruction in vextins         : no_overlap = [['vd_bottom', 'vs2']                      ]
->>>>>>> bf82d7a0
   elif instruction in narrowins       : no_overlap = [['vd',    'vs2_top'], ['vs2',       'vs1']]
   elif instruction in wvsins          : no_overlap = [['vs2',       'vs1']                      ] # no "_bottom" in vd because its a reduction instruction
   elif instruction in wwvins          : no_overlap = [['vd_bottom', 'vs1'], ['vs1',       'vs2']]
