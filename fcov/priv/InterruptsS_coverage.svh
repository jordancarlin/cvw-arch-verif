///////////////////////////////////////////
//
// RISC-V Architectural Functional Coverage Covergroups
//
// Written: Corey Hickson chickson@hmc.edu 18 Feb 2025
//
// Copyright (C) 2024 Harvey Mudd College, 10x Engineers, UET Lahore, Habib University
//
// SPDX-License-Identifier: Apache-2.0 WITH SHL-2.1
//
// Licensed under the Solderpad Hardware License v 2.1 (the “License”); you may not use this file
// except in compliance with the License, or, at your option, the Apache License version 2.0. You
// may obtain a copy of the License at
//
// https://solderpad.org/licenses/SHL-2.1/
//
// Unless required by applicable law or agreed to in writing, any work distributed under the
// License is distributed on an “AS IS” BASIS, WITHOUT WARRANTIES OR CONDITIONS OF ANY KIND,
// either express or implied. See the License for the specific language governing permissions
// and limitations under the License.
////////////////////////////////////////////////////////////////////////////////////////////////

`define COVER_INTERRUPTSS

covergroup InterruptsS_cg with function sample(ins_t ins);
    option.per_instance = 0;
    `include "coverage/RISCV_coverage_standard_coverpoints.svh"

    // building blocks for the main coverpoints

    sip_seip_one: coverpoint ins.current.csr[12'h144][9] {
        bins one = {1};
    }
    mstatus_mie: coverpoint ins.current.csr[12'h300][3]  {
        // autofill 0/1
    }
    mstatus_mie_zero: coverpoint ins.current.csr[12'h300][3] {
        bins zero = {0};
    }
    mstatus_mie_one: coverpoint ins.current.csr[12'h300][3] {
        bins one = {1};
    }
    mstatus_mie_rise: coverpoint ins.current.csr[12'h300][3] {
        wildcard bins rise = (0 => 1);
    }
    mstatus_sie: coverpoint ins.current.csr[12'h300][1] {
        // autofill 0/1
    }
    mstatus_tw:  coverpoint ins.current.csr[12'h300][21] {
        // autofill 0/1
    }
    mstatus_tw_one:  coverpoint ins.current.csr[12'h300][21] {
        bins one = {1};
    }
    mideleg_msi_zero: coverpoint ins.current.csr[12'h303][3] {
        bins zero = {0};
    }
<<<<<<< HEAD
    mideleg_mti_zero: coverpoint ins.current.csr[12'h303][7] {
        bins zero = {0};
    }    
=======
    mideleg_mti: coverpoint ins.current.csr[12'h303][7] {
        // autofill 0/1
    }
>>>>>>> b3a35bde
    mideleg_sei: coverpoint ins.current.csr[12'h303][9] {
        // autofill 0/1
    }
    mideleg_ssi: coverpoint ins.current.csr[12'h303][1] {
        // autofill 0/1
    }
    mideleg_mei_zero: coverpoint ins.current.csr[12'h303][11] {
        bins zero = {0};
    }
    mideleg_zeros: coverpoint ins.current.csr[12'h303][15:0] {
        wildcard bins zeros = {16'b????0?0?0?0?0?0?}; // zeros in every field that is not tied to zero
    }
    mideleg_ones: coverpoint ins.current.csr[12'h303][15:0] {
        wildcard bins ones  = {16'b??????1???1???1?}; //  ones in every field that is not tied to zero (only supervisor delegable)
    }
    mideleg_ones_zeros: coverpoint ins.current.csr[12'h303][15:0] {
        wildcard bins ones  = {16'b??????1???1???1?}; //  ones in every field that is not tied to zero (only supervisor delegable)
        wildcard bins zeros = {16'b????0?0?0?0?0?0?}; // zeros in every field that is not tied to zero
    }
    mie_msie: coverpoint ins.current.csr[12'h304][3] {
        // autofill 0/1
    }
    mie_mtie: coverpoint ins.current.csr[12'h304][7] {
        // autofill 0/1
    }
    mie_seie: coverpoint ins.current.csr[12'h304][9] {
        // autofill 0/1
    }
    mie_meie: coverpoint ins.current.csr[12'h304][11] {
        // autofill 0/1
    }
    mie_mtie_one: coverpoint ins.current.csr[12'h304][7] {
        bins one = {1};
    }
    mie_ones: coverpoint ins.current.csr[12'h304][15:0] {
        wildcard bins ones = {16'b????1?1?1?1?1?1?}; // ones in every field that is not tied to zero
    }
    mip_msip: coverpoint ins.current.csr[12'h344][3] {
        // autofill 0/1
    }
    mip_mtip: coverpoint ins.current.csr[12'h344][7] {
        // autofill 0/1
    }
    mip_seip: coverpoint ins.current.csr[12'h344][9] {
        // autofill 0/1
    }
    mip_meip: coverpoint ins.current.csr[12'h344][11] {
        // autofill 0/1
    }
    mip_ssip_one: coverpoint ins.current.csr[12'h344][1] {
        bins one = {1};
    }
    mip_msip_one: coverpoint ins.current.csr[12'h344][3] {
        bins one = {1};
    }
    mip_stip_one: coverpoint ins.current.csr[12'h344][5] {
        bins one = {1};
    }
    mip_mtip_one: coverpoint ins.current.csr[12'h344][7] {
        bins one = {1};
    }
    // mip_seip_zero: coverpoint ins.current.csr[12'h344][9] {
    //     bins zero = {0};
    // }
    mip_seip_one: coverpoint ins.current.csr[12'h344][9] {
        bins one = {1};
    }
    prev_mip_seip_one: coverpoint ins.prev.csr[12'h344][9] {
        bins one = {1};
    }
    mip_seip_rise: coverpoint ins.current.csr[12'h344][9] {
        wildcard bins rise = (0 => 1);
    }
    mip_meip_one: coverpoint ins.current.csr[12'h344][11] {
        bins one = {1};
    }
    mip_ones: coverpoint ins.current.csr[12'h344][15:0] {
        wildcard bins ones = {16'b????1?1?1?1?1?1?}; // ones in every field that is not tied to zero
    }
    mie_walking: coverpoint {ins.current.csr[12'h304][11],
                             ins.current.csr[12'h304][9],
                             ins.current.csr[12'h304][7],
                             ins.current.csr[12'h304][5],
                             ins.current.csr[12'h304][3],
                             ins.current.csr[12'h304][1]} {
        bins meie = {6'b100000};
        bins seie = {6'b010000};
        bins mtie = {6'b001000};
        bins stie = {6'b000100};
        bins msie = {6'b000010};
        bins ssie = {6'b000001};
    }
    mip_walking: coverpoint {ins.current.csr[12'h344][11],
                             ins.current.csr[12'h344][9],
                             ins.current.csr[12'h344][7],
                             ins.current.csr[12'h344][5],
                             ins.current.csr[12'h344][3],
                             ins.current.csr[12'h344][1]} {
        bins meip = {6'b100000};
        bins seip = {6'b010000};
        bins mtip = {6'b001000};
        bins stip = {6'b000100};
        bins msip = {6'b000010};
        bins ssip = {6'b000001};
    }
    mie_s_ones: coverpoint {ins.current.csr[12'h304][9],
                            ins.current.csr[12'h304][5],
                            ins.current.csr[12'h304][1]} {
        bins ones = {3'b111};
    }
    mip_s_walking: coverpoint {ins.current.csr[12'h304][9],
                               ins.current.csr[12'h304][5],
                               ins.current.csr[12'h304][1]}  {
        bins seip = {3'b100};
        bins stip = {3'b010};
        bins ssip = {3'b001};
    }
    mie_m_walking: coverpoint {ins.current.csr[12'h304][11],
                               ins.current.csr[12'h304][7],
                               ins.current.csr[12'h304][3]} {
        bins meie = {3'b100};
        bins mtie = {3'b010};
        bins msie = {3'b001};
    }
    mip_m_walking: coverpoint {ins.current.csr[12'h344][11],
                               ins.current.csr[12'h344][7],
                               ins.current.csr[12'h344][3]} {
        bins meip = {3'b100};
        bins mtip = {3'b010};
        bins msip = {3'b001};
    }
    mie_combinations: coverpoint {ins.current.csr[12'h304][11],
                                  ins.current.csr[12'h304][9],
                                  ins.current.csr[12'h304][7],
                                  ins.current.csr[12'h304][5],
                                  ins.current.csr[12'h304][3],
                                  ins.current.csr[12'h304][1]} {
        // auto fills all 2^6 combinations
    }
    mip_combinations: coverpoint {ins.current.csr[12'h344][11],
                                  ins.current.csr[12'h344][9],
                                  ins.current.csr[12'h344][7],
                                  ins.current.csr[12'h344][5],
                                  ins.current.csr[12'h344][3],
                                  ins.current.csr[12'h344][1]} {
        // auto fills all 2^6 combinations
    }
    mideleg_combinations: coverpoint {ins.current.csr[12'h303][9],
                                      ins.current.csr[12'h303][5],
                                      ins.current.csr[12'h303][1]} {
        // auto fills all 2^3 combinations (assuming only supervisor interrupts are delegable)
    }
    mip_mie_eq: coverpoint (ins.current.csr[12'h304][11:0] == ins.current.csr[12'h344][11:0]) {
        bins equal = {1};
    }
    mideleg_mie_eq: coverpoint (ins.current.csr[12'h303][11:0] == ins.current.csr[12'h344][11:0]) {
        bins equal = {1};
    }
    stvec_mode: coverpoint ins.current.csr[12'h105][1:0] {
        bins direct   = {2'b00};
        bins vector   = {2'b01};
    }
    stvec_vectored: coverpoint ins.current.csr[12'h105][1:0] {
        bins vector   = {2'b01};
    }
    mtvec_direct: coverpoint ins.current.csr[12'h305][1:0] {
        bins direct   = {2'b00};
    }
    mtvec_vectored: coverpoint ins.current.csr[12'h305][1:0] {
        bins vector   = {2'b01};
    }
    csrrw: coverpoint ins.current.insn {
        wildcard bins csrrw = {32'b????????????_?????_001_?????_1110011};
    }
    csrrs: coverpoint ins.current.insn {
        wildcard bins csrrs = {32'b????????????_?????_010_?????_1110011};
    }
    csrrc: coverpoint ins.current.insn {
        wildcard bins csrrc = {32'b????????????_?????_011_?????_1110011};
    }
    write_mip_seip: coverpoint ins.current.rs1_val[9] iff (ins.current.insn[31:20] == 12'h344) {
        bins write_seip = {1};
    }
    write_sip_ssip: coverpoint ins.current.rs1_val[1] iff (ins.current.insn[31:20] == 12'h144) {
        bins write_ssip = {1};
    }
    write_sstatus_sie: coverpoint ins.current.rs1_val[1] iff ( ins.current.insn[31:20] == 12'h100) {
        bins write_sie = {1};
    }
    write_mstatus_mie: coverpoint ins.current.rs1_val[3] iff ( ins.current.insn[31:20] == 12'h300) {
        bins write_mie = {1};
    }
    wfi: coverpoint ins.current.insn {
        bins wfi = {32'b0001000_00101_00000_000_00000_1110011};
    }
    timeout: coverpoint ins.current.csr[12'h344][7] iff (ins.trap == 1) {
        bins no_timer_int = {0};
    }
    // m_ext_intr: coverpoint ins.current.m_ext_intr {
    //     bins mei = {1};
    // }
    // m_timer_intr: coverpoint ins.current.m_timer_intr {
    //     bins mti = {1};
    // }
    // m_soft_intr: coverpoint ins.current.m_soft_intr {
    //     bins msi = {1};
    // }
    s_ext_intr: coverpoint ins.current.s_ext_intr {
        // autofill 0/1
    }
    s_ext_intr_high: coverpoint ins.current.s_ext_intr {
        bins sei = {1};
    }
    s_ext_intr_low: coverpoint ins.current.s_ext_intr {
        bins no_sei = {0};
    }

    // main coverpoints
    cp_trigger_mti:             cross priv_mode_s, mstatus_mie, mstatus_sie, mie_ones, mideleg_ones_zeros, mip_mtip_one;
    cp_trigger_msi:             cross priv_mode_s, mstatus_mie, mstatus_sie, mie_ones, mideleg_ones_zeros, mip_msip_one;
    cp_trigger_mei:             cross priv_mode_s, mstatus_mie, mstatus_sie, mie_ones, mideleg_ones_zeros, mip_meip_one;
    cp_trigger_sti:             cross priv_mode_s, mstatus_mie, mstatus_sie, mie_ones, mideleg_ones_zeros, mip_stip_one;
    cp_trigger_ssi_mip:         cross priv_mode_s, mstatus_mie, mstatus_sie, mie_ones, mideleg_ones_zeros, mip_ssip_one;
    cp_trigger_ssi_sip:         cross priv_mode_s, mstatus_mie, mstatus_sie, mie_ones, mideleg_ones_zeros, csrrs, write_sip_ssip;
    cp_trigger_sei:             cross priv_mode_s, mstatus_mie, mstatus_sie, mie_ones, mideleg_ones_zeros, sip_seip_one, s_ext_intr_high;
    cp_trigger_sei_seip:        cross priv_mode_s, mstatus_mie, mstatus_sie, mie_ones, mideleg_ones_zeros, mip_seip_one, s_ext_intr_low;
    cp_trigger_changingtos_mti: cross priv_mode_s, mstatus_mie_zero, mie_ones, mideleg_ones_zeros, mip_mtip_one, csrrs, write_sstatus_sie;
    cp_trigger_changingtos_msi: cross priv_mode_s, mstatus_mie_zero, mie_ones, mideleg_ones_zeros, mip_msip_one, csrrs, write_sstatus_sie;
    cp_trigger_changingtos_mei: cross priv_mode_s, mstatus_mie_zero, mie_ones, mideleg_ones_zeros, mip_meip_one, csrrs, write_sstatus_sie;
    cp_trigger_changingtos_sti: cross priv_mode_s, mstatus_mie_zero, mie_ones, mideleg_ones_zeros, mip_stip_one, csrrs, write_sstatus_sie;
    cp_trigger_changingtos_ssi: cross priv_mode_s, mstatus_mie_zero, mie_ones, mideleg_ones_zeros, mip_ssip_one, csrrs, write_sstatus_sie;
    cp_trigger_changingtos_sei: cross priv_mode_s, mstatus_mie_zero, mie_ones, mideleg_ones_zeros, mip_seip_one, csrrs, write_sstatus_sie;
    cp_interrupts_s:            cross priv_mode_s, mstatus_mie, mideleg_zeros, mtvec_direct, mip_walking, mie_walking;
    cp_vectored_s:              cross priv_mode_s, mstatus_mie_one, mie_ones, mideleg_ones, stvec_vectored, mip_walking, csrrs, write_sstatus_sie;
    cp_priority_mip_m:          cross priv_mode_s, mstatus_mie_zero, mip_combinations, mie_ones,   mideleg_zeros, csrrs, write_sstatus_sie;
    cp_priority_mie_m:          cross priv_mode_s, mstatus_mie_zero, mie_combinations, mip_ones,   mideleg_zeros, csrrs, write_sstatus_sie;
    cp_priority_both_m:         cross priv_mode_s, mstatus_mie_zero, mie_combinations, mip_mie_eq, mideleg_zeros, csrrs, write_sstatus_sie;
    cp_priority_mip_s:          cross priv_mode_s, mstatus_mie_one,  mip_combinations, mie_ones,   mideleg_ones,  csrrs, write_sstatus_sie;
    cp_priority_mie_s:          cross priv_mode_s, mstatus_mie_one,  mie_combinations, mip_ones,   mideleg_ones,  csrrs, write_sstatus_sie;
    cp_priority_both_s:         cross priv_mode_s, mstatus_mie_one,  mie_combinations, mip_mie_eq, mideleg_ones,  csrrs, write_sstatus_sie;
    cp_priority_mideleg_m:      cross priv_mode_s, mstatus_mie_zero, mideleg_combinations, mip_ones, mie_ones, csrrs, write_sstatus_sie;
    cp_priority_mideleg_s:      cross priv_mode_s, mstatus_mie_zero, mideleg_combinations, mip_ones, mideleg_mie_eq, csrrs, write_sstatus_sie;
    cp_wfi:                     cross priv_mode_s, wfi, mstatus_mie, mstatus_sie, mideleg_ones_zeros, mstatus_tw, mie_mtie_one, mip_meip_one; // could cause funky coverage since WFI often doesn't retire. Revisit later
    cp_wfi_timeout_m:           cross priv_mode_s, wfi, mstatus_mie, mstatus_sie, mideleg_ones_zeros, mstatus_tw_one, mie_mtie, timeout;

    cp_interrupts_m:          cross priv_mode_m, mstatus_mie, mtvec_direct, mideleg_ones_zeros, mip_walking, mie_walking;
    cp_vectored_m:            cross priv_mode_m, mstatus_mie_one, mtvec_vectored, mideleg_zeros, mip_s_walking, mie_s_ones;
    cp_priority_mip:          cross priv_mode_m, mie_ones, mideleg_zeros, mip_combinations, mstatus_mie_rise;
    cp_priority_mie:          cross priv_mode_m, mip_ones, mideleg_zeros, mie_combinations, mstatus_mie_rise;
    cp_wfi_m:                 cross priv_mode_m, wfi, mstatus_mie, mstatus_sie, mideleg_ones, mstatus_tw, mie_mtie_one, mip_meip_one;
    cp_trigger_ssi_sip_m:     cross priv_mode_m, mstatus_mie, mie_ones, mideleg_ssi, csrrs, write_sip_ssip;
    cp_trigger_mti_m:         cross priv_mode_m, mideleg_zeros, mie_ones, mip_mtip_one, csrrs, write_mstatus_mie;
    cp_trigger_msi_m:         cross priv_mode_m, mideleg_zeros, mie_ones, mip_msip_one, csrrs, write_mstatus_mie;
    cp_trigger_mei_m:         cross priv_mode_m, mideleg_zeros, mie_ones, mip_meip_one, csrrs, write_mstatus_mie;
    cp_trigger_sti_m:         cross priv_mode_m, mideleg_zeros, mie_ones, mip_stip_one, csrrs, write_mstatus_mie;
    cp_trigger_ssi_m:         cross priv_mode_m, mideleg_zeros, mie_ones, mip_ssip_one, csrrs, write_mstatus_mie;
    cp_trigger_sei_m:         cross priv_mode_m, mideleg_zeros, mie_ones, mip_seip_one, csrrs, write_mstatus_mie;
    cp_sei1:                  cross priv_mode_m, mideleg_zeros, mstatus_mie_zero, s_ext_intr_low, csrrw, write_mip_seip;
    cp_sei2:                  cross priv_mode_m, mideleg_zeros, mstatus_mie_zero, s_ext_intr_low, csrrs, write_mip_seip;
    cp_sei3:                  cross priv_mode_m, mideleg_zeros, mstatus_mie_zero, s_ext_intr_high;
    cp_sei4:                  cross priv_mode_m, mideleg_zeros, mstatus_mie_zero, prev_mip_seip_one, s_ext_intr_low,  csrrc, write_mip_seip;
    cp_sei5:                  cross priv_mode_m, mideleg_zeros, mstatus_mie_zero, prev_mip_seip_one, s_ext_intr_high, csrrc, write_mip_seip;
    cp_sei6_7:                cross priv_mode_m, mideleg_zeros, mstatus_mie_zero, s_ext_intr, mip_seip;
<<<<<<< HEAD
    // cp_sei7:                  cross priv_mode_m, mideleg_zeros, mstatus_mie_zero,  
    cp_global_ie:             cross priv_mode_m, mideleg_zeros, mstatus_mie, mstatus_sie, mip_m_walking, mip_mie_eq; 
=======
    // cp_sei7:                  cross priv_mode_m, mideleg_zeros, mstatus_mie_zero,
    cp_global_ie:             cross priv_mode_m, mstatus_mie, mstatus_sie, mip_m_walking, mip_mie_eq;
>>>>>>> b3a35bde


    cp_user_mti:              cross priv_mode_u, mstatus_mie, mstatus_sie, stvec_mode, mideleg_mti_zero, mie_mtie, mip_mtip;
    cp_user_msi:              cross priv_mode_u, mstatus_mie, mstatus_sie, stvec_mode, mideleg_msi_zero, mie_msie, mip_msip;
    cp_user_mei:              cross priv_mode_u, mstatus_mie, mstatus_sie, stvec_mode, mideleg_mei_zero, mie_meie, mip_meip;
    cp_user_sei:              cross priv_mode_u, mstatus_mie, mstatus_sie, stvec_mode, mideleg_sei, mie_seie, mip_seip;
    cp_wfi_timeout_u:         cross priv_mode_u, wfi, mstatus_mie, mstatus_sie, mideleg_ones, mstatus_tw_one, mie_mtie, timeout;
endgroup

function void interruptss_sample(int hart, int issue, ins_t ins);
    InterruptsS_cg.sample(ins);
endfunction<|MERGE_RESOLUTION|>--- conflicted
+++ resolved
@@ -55,15 +55,9 @@
     mideleg_msi_zero: coverpoint ins.current.csr[12'h303][3] {
         bins zero = {0};
     }
-<<<<<<< HEAD
     mideleg_mti_zero: coverpoint ins.current.csr[12'h303][7] {
         bins zero = {0};
     }    
-=======
-    mideleg_mti: coverpoint ins.current.csr[12'h303][7] {
-        // autofill 0/1
-    }
->>>>>>> b3a35bde
     mideleg_sei: coverpoint ins.current.csr[12'h303][9] {
         // autofill 0/1
     }
@@ -327,13 +321,8 @@
     cp_sei4:                  cross priv_mode_m, mideleg_zeros, mstatus_mie_zero, prev_mip_seip_one, s_ext_intr_low,  csrrc, write_mip_seip;
     cp_sei5:                  cross priv_mode_m, mideleg_zeros, mstatus_mie_zero, prev_mip_seip_one, s_ext_intr_high, csrrc, write_mip_seip;
     cp_sei6_7:                cross priv_mode_m, mideleg_zeros, mstatus_mie_zero, s_ext_intr, mip_seip;
-<<<<<<< HEAD
-    // cp_sei7:                  cross priv_mode_m, mideleg_zeros, mstatus_mie_zero,  
-    cp_global_ie:             cross priv_mode_m, mideleg_zeros, mstatus_mie, mstatus_sie, mip_m_walking, mip_mie_eq; 
-=======
     // cp_sei7:                  cross priv_mode_m, mideleg_zeros, mstatus_mie_zero,
     cp_global_ie:             cross priv_mode_m, mstatus_mie, mstatus_sie, mip_m_walking, mip_mie_eq;
->>>>>>> b3a35bde
 
 
     cp_user_mti:              cross priv_mode_u, mstatus_mie, mstatus_sie, stvec_mode, mideleg_mti_zero, mie_mtie, mip_mtip;
