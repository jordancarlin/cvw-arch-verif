///////////////////////////////////////////
//
// RISC-V Architectural Functional Coverage Configuration
//
// Copyright (C) 2024 Harvey Mudd College, 10x Engineers, UET Lahore, Habib University
// Written: Jordan Carlin jcarlin@hmc.edu February 2024
//
// SPDX-License-Identifier: Apache-2.0 WITH SHL-2.1
//
// Licensed under the Solderpad Hardware License v 2.1 (the “License”); you may not use this file 
// except in compliance with the License, or, at your option, the Apache License version 2.0. You 
// may obtain a copy of the License at
//
// https://solderpad.org/licenses/SHL-2.1/
//
// Unless required by applicable law or agreed to in writing, any work distributed under the 
// License is distributed on an “AS IS” BASIS, WITHOUT WARRANTIES OR CONDITIONS OF ANY KIND, 
// either express or implied. See the License for the specific language governing permissions 
// and limitations under the License.
////////////////////////////////////////////////////////////////////////////////////////////////

// Unprivileged extensions
`ifdef I_COVERAGE
  `include "I_coverage.svh"
`endif
`ifdef M_COVERAGE
  `include "M_coverage.svh"
`endif
`ifdef F_COVERAGE
  `include "F_coverage.svh"
`endif
`ifdef D_COVERAGE
  `include "D_coverage.svh"
`endif
`ifdef ZBA_COVERAGE
  `include "Zba_coverage.svh"
`endif
`ifdef ZBB_COVERAGE
  `include "Zbb_coverage.svh"
`endif
`ifdef ZBC_COVERAGE
  `include "Zbc_coverage.svh"
`endif
`ifdef ZBS_COVERAGE
  `include "Zbs_coverage.svh"
`endif
`ifdef ZFA_COVERAGE
  `include "ZfaF_coverage.svh"
  `ifdef D_COVERAGE
    `include "ZfaD_coverage.svh"
  `endif
  `ifdef ZFH_COVERAGE
    `include "ZfaZfh_coverage.svh"
    `ifdef D_COVERAGE
      `include "ZfaZfhD_coverage.svh"
    `endif
  `endif
`endif
`ifdef ZFH_COVERAGE
  `include "Zfh_coverage.svh"
  `ifdef D_COVERAGE
    `include "ZfhD_coverage.svh"
  `endif
`endif
`ifdef ZFHMIN_COVERAGE
  `include "Zfhmin_coverage.svh"
  `ifdef D_COVERAGE
    `include "ZfhminD_coverage.svh"
  `endif
`endif
`ifdef ZMMUL_COVERAGE
  `include "Zmmul_coverage.svh"
`endif
`ifdef ZICOND_COVERAGE
  `include "Zicond_coverage.svh"
`endif
`ifdef ZCA_COVERAGE
  `include "Zca_coverage.svh"
`endif
`ifdef ZCB_COVERAGE
  `include "Zcb_coverage.svh"
  `ifdef M_COVERAGE
    `include "ZcbM_coverage.svh"
  `elsif ZMMUL_COVERAGE
    `include "ZcbM_coverage.svh"
  `endif
  `ifdef ZBB_COVERAGE
    `include "ZcbZbb_coverage.svh"
  `endif
  `ifdef XLEN64
    `ifdef ZBA_COVERAGE
      `include "ZcbZba_coverage.svh"
    `endif
  `endif
`endif
`ifdef ZCD_COVERAGE
  `include "Zcd_coverage.svh"
`endif
`ifdef ZCF_COVERAGE
  `include "Zcf_coverage.svh"
`endif
`ifdef ZICSR_COVERAGE
  `include "Zicsr_coverage.svh"
`endif
`ifdef ZBKB_COVERAGE
  `include "Zbkb_coverage.svh"
`endif
`ifdef ZBKC_COVERAGE
  `include "Zbkc_coverage.svh"
`endif
`ifdef ZBKX_COVERAGE
  `include "Zbkx_coverage.svh"
`endif
`ifdef ZKND_COVERAGE
  `include "Zknd_coverage.svh"
`endif
`ifdef ZKNE_COVERAGE
  `include "Zkne_coverage.svh"
`endif
`ifdef ZKNH_COVERAGE
  `include "Zknh_coverage.svh"
`endif
`ifdef ZAAMO_COVERAGE
  `include "Zaamo_coverage.svh"
`endif
`ifdef ZALRSC_COVERAGE
  `include "Zalrsc_coverage.svh"
`endif

// Privileged extensions
`ifdef RV64VM_COVERAGE
  `include "RV64VM_coverage.svh"
`endif
`ifdef RV32VM_COVERAGE
  `include "RV32VM_coverage.svh"
`endif
`ifdef RV64VM_PMP_COVERAGE
  `include "RV64VM_PMP_coverage.svh"
`endif
`ifdef RV32VM_PMP_COVERAGE
  `include "RV32VM_PMP_coverage.svh"
`endif
`ifdef RV64CBO_VM_COVERAGE
  `include "RV64CBO_VM_coverage.svh"
`endif
`ifdef RV32CBO_VM_COVERAGE
  `include "RV32CBO_VM_coverage.svh"
`endif
`ifdef RV64CBO_PMP_COVERAGE
  `include "RV64CBO_PMP_coverage.svh"
`endif
`ifdef RV32CBO_PMP_COVERAGE
  `include "RV32CBO_PMP_coverage.svh"
`endif
`ifdef ZICSRM_COVERAGE
  `include "ZicsrM_coverage.svh"
`endif
`ifdef ZICSRS_COVERAGE
  `include "ZicsrS_coverage.svh"
`endif
`ifdef ZICSRU_COVERAGE
  `include "ZicsrU_coverage.svh"
`endif
`ifdef ZICSRF_COVERAGE
  `include "ZicsrF_coverage.svh"
`endif
`ifdef ENDIANU_COVERAGE
  `include "EndianU_coverage.svh"
`endif
`ifdef ENDIANS_COVERAGE
  `include "EndianS_coverage.svh"
`endif
`ifdef ENDIANM_COVERAGE
  `include "EndianM_coverage.svh"
`endif
`ifdef EXCEPTIONSM_COVERAGE
  `include "ExceptionsM_coverage.svh"
`endif
`ifdef EXCEPTIONSZC_COVERAGE
  `include "ExceptionsZc_coverage.svh"
`endif
`ifdef ZICNTRU_COVERAGE
  `include "ZicntrU_coverage.svh"
`endif
`ifdef ZICNTRS_COVERAGE
  `include "ZicntrS_coverage.svh"
`endif
`ifdef ZICNTRM_COVERAGE
  `include "ZicntrM_coverage.svh"
`endif
<<<<<<< HEAD
`ifdef INTERRUPTSS_COVERAGE
  `include "InterruptsS_coverage.svh"
=======
`ifdef INTERRUPTSU_COVERAGE
  `include "InterruptsU_coverage.svh"
>>>>>>> 045c0cae
`endif<|MERGE_RESOLUTION|>--- conflicted
+++ resolved
@@ -188,11 +188,9 @@
 `ifdef ZICNTRM_COVERAGE
   `include "ZicntrM_coverage.svh"
 `endif
-<<<<<<< HEAD
 `ifdef INTERRUPTSS_COVERAGE
   `include "InterruptsS_coverage.svh"
-=======
+`endif
 `ifdef INTERRUPTSU_COVERAGE
   `include "InterruptsU_coverage.svh"
->>>>>>> 045c0cae
 `endif